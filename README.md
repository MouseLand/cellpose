# <p>  <b>Cellpose plus</b> </p>

<!-- [![Documentation Status](https://readthedocs.org/projects/cellpose/badge/?version=latest)](https://cellpose.readthedocs.io/en/latest/?badge=latest) -->
[![PyPI version](https://badge.fury.io/py/cellpose-plus.svg)](https://badge.fury.io/py/cellpose-plus)
[![Downloads](https://pepy.tech/badge/cellpose-plus)](https://pepy.tech/project/cellpose-plus)
[![Downloads](https://pepy.tech/badge/cellpose-plus/month)](https://pepy.tech/project/cellpose-plus)
[![Python version](https://img.shields.io/pypi/pyversions/cellpose-plus)](https://pypistats.org/packages/cellpose-plus)
[![Licence: GPL v3](https://img.shields.io/github/license/ITMO-MMRM-lab/cellpose)](https://github.com/ITMO-MMRM-lab/cellpose/blob/master/LICENSE)
<!-- [![Contributors](https://img.shields.io/github/contributors-anon/ITMO-MMRM-lab/cellpose)](https://github.com/ITMO-MMRM-lab/cellpose/graphs/contributors) -->
<!-- [![website](https://img.shields.io/website?url=https%3A%2F%2Fwww.cellpose.org)](https://www.cellpose.org) -->
[![repo size](https://img.shields.io/github/repo-size/ITMO-MMRM-lab/cellpose)](https://github.com/ITMO-MMRM-lab/cellpose/)
<!-- [![GitHub stars](https://img.shields.io/github/stars/ITMO-MMRM-lab/cellpose?style=social)](https://github.com/ITMO-MMRM-lab/cellpose/) -->
<!-- [![GitHub forks](https://img.shields.io/github/forks/ITMO-MMRM-lab/cellpose?style=social)](https://github.com/ITMO-MMRM-lab/cellpose/) -->

Cellpose plus is a morphological analysis tool that builds on a forked branch of the state-of-the-art image segmentation framework [Cellpose](https://github.com/MouseLand/cellpose). 
We add feature extraction algorithms to asses morphological properties of cells and nuclei. Achieving a single workflow to study stained cells, from raw images to labeled masks with their corresponding measures. 

<<<<<<< HEAD
Developed by the InfoChemistry scientific center, part of ITMO university.

### Metrics

* Area of subject (𝜇𝑚2).
* Roundness (0.0 - 1.0), having 1.0 for a perfect circle.
* Size ratio between each pair of cell and nucleus.
* Fraction of image covered by cells/nuclei.
* Relative center coordinates.
* Voronoi diagram.
* Voronoi entropy.
* Continuous symmetry measure (CSM). 

### Workflow

<!-- ![Cellpose Plus](repo/workflow.png) -->
<img src="repo/workflow.png" width="800" />
=======
Cellpose was written by Carsen Stringer and Marius Pachitariu. To learn about Cellpose3 (image restoration), read the [paper](https://www.nature.com/articles/s41592-025-02595-5) or watch the [talk](https://youtu.be/TZZZlGk6AKo). To learn about Cellpose 2.0 (human-in-the-loop), read the [paper](https://www.nature.com/articles/s41592-022-01663-4) or watch the [talk](https://www.youtube.com/watch?v=3ydtAhfq6H0). To learn about Cellpose 1.0, read the [paper](https://t.co/kBMXmPp3Yn?amp=1) or watch the [talk](https://t.co/JChCsTD0SK?amp=1). For support, please open an [issue](https://github.com/MouseLand/cellpose/issues). 

Please see install instructions [below](README.md/#Installation), and also check out the detailed documentation at [**cellpose.readthedocs.io**](https://cellpose.readthedocs.io/en/latest/) for more information. Example notebooks:

* [run_cellpose3.ipynb](https://github.com/MouseLand/cellpose/blob/main/notebooks/run_cellpose3.ipynb) [![Open In Colab](https://colab.research.google.com/assets/colab-badge.svg)](https://colab.research.google.com/github/MouseLand/cellpose/blob/main/notebooks/run_cellpose3.ipynb): run image restoration and segmentation with Cellpose3
* [run_cyto3.ipynb](https://github.com/MouseLand/cellpose/blob/main/notebooks/run_cellpose3.ipynb) [![Open In Colab](https://colab.research.google.com/assets/colab-badge.svg)](https://colab.research.google.com/github/MouseLand/cellpose/blob/main/notebooks/run_cyto3.ipynb): segment with the new super-generalist "cyto3" model
* [run_cellpose_2.ipynb](https://github.com/MouseLand/cellpose/blob/main/notebooks/run_cellpose_2.ipynb) [![Open In Colab](https://colab.research.google.com/assets/colab-badge.svg)](https://colab.research.google.com/github/MouseLand/cellpose/blob/main/notebooks/run_cellpose_2.ipynb): train your own models with Cellpose2
* [run_cellpose_GPU.ipynb](https://github.com/MouseLand/cellpose/blob/main/notebooks/run_cellpose_GPU.ipynb) [![Open In Colab](https://colab.research.google.com/assets/colab-badge.svg)](https://colab.research.google.com/github/MouseLand/cellpose/blob/main/notebooks/run_cellpose_GPU.ipynb): run Cellpose segmentation in 2D and 3D
* [![Open In Colab](https://colab.research.google.com/assets/colab-badge.svg)](https://colab.research.google.com/github/MouseLand/cellpose/blob/main/notebooks/Cellpose_cell_segmentation_2D_prediction_only.ipynb): a user-friendly notebook for 2D segmentation written by [@pr4deepr](https://github.com/pr4deepr)
* [![Open In Colab](https://colab.research.google.com/assets/colab-badge.svg)](https://colab.research.google.com/github/HenriquesLab/ZeroCostDL4Mic/blob/master/Colab_notebooks/Beta%20notebooks/Cellpose_2D_ZeroCostDL4Mic.ipynb): a user-friendly [ZeroCostDL4Mic](https://github.com/HenriquesLab/ZeroCostDL4Mic) notebook that includes training cellpose models, written by [@guijacquemet](https://github.com/guijacquemet)

:triangular_flag_on_post: All models in Cellpose, except `yeast_BF_cp3`, `yeast_PhC_cp3`, and `deepbacs_cp3`, are trained on some amount of data that is **CC-BY-NC**. The Cellpose annotated dataset is also CC-BY-NC.
>>>>>>> 549126d8

In order to obtain metrics from segmented cells, the initial stained images are merged into a
single image and organized into sub folders to be processed. A cell segmentation
procedure is performed using [Cellpose](https://github.com/MouseLand/cellpose), then we extract metrics 
and finally we store results in the form of images and CSV files.


### Try out online!

<<<<<<< HEAD
You can run Cellpose plus in google colab with a GPU: 
* We provide a commented code-based example notebook: [![Open In Colab](https://colab.research.google.com/assets/colab-badge.svg)](https://github.com/ITMO-MMRM-lab/cellpose/blob/main/repo/Cellpose_plus_online.ipynb) showing each part of our workflow.


### Installation

We suggest installing our fork using conda and pip (with >=python3.8).

1. Install [Anaconda](https://www.anaconda.com/download/).
2. Open an anaconda prompt / command prompt which has conda for python 3 in the path.
3. For a new environment for CPU only, run:\
 `conda create -n cellpose_plus 'python==3.9' pytorch` \
 For NVIDIA GPUs, add these additional arguments:\
 `torchvision pytorch-cuda=11.8 -c pytorch -c nvidia`\
4. To activate the new environment, run `conda activate cellpose_plus`
5. To install the latest PyPi release of Cellpose plus, run:\
  `pip install cellpose-plus[gui]`\
  or `pip install cellpose-plus` for a version without GUI.
### How to use
=======
**If you use the new image restoration models or cyto3, please also cite the Cellpose3 [paper](https://www.nature.com/articles/s41592-025-02595-5):**  
Stringer, C. & Pachitariu, M. (2025). Cellpose3: one-click image restoration for improved segmentation. <em>Nature Methods</em>.

### v3.1+ update (Feb 2025)

`pip install cellpose --upgrade` to get all the new features and bug fixes!

* support for **big data** contributed by [@GFleishman](https://github.com/GFleishman), usage info [here](https://cellpose.readthedocs.io/en/latest/distributed.html)
* new options to improve 3D segmentation like `flow3D_smooth` and `pretrained_model_ortho`, more info [here](https://cellpose.readthedocs.io/en/latest/do3d.html#segmentation-settings)
* GPU-accelerated mask creation in 2D and 3D ([benchmarks](https://cellpose.readthedocs.io/en/latest/benchmark.html))
* better support for Mac Silicon chips (MPS), although new mask creation code not supported by Mac yet

### :star2: v3 (Feb 2024) :star2:

Cellpose3 enables image restoration in the GUI, API and CLI (saved to `_seg.npy`). To learn more...
* Check out the [paper](https://www.nature.com/articles/s41592-025-02595-5)
* Tutorial [talk](https://youtu.be/TZZZlGk6AKo) about the algorithm and how to use it
* API documentation [here](https://cellpose.readthedocs.io/en/latest/restore.html)

<img src="http://www.cellpose.org/static/images/poisson_cp3.gif?raw=True" width="350" title="cellpose denoising" alt="cellpose denoising examples">

<img src="http://www.cellpose.org/static/images/blur_cp3.gif?raw=True" width="350" title="cellpose deblurring" alt="cellpose deblurring examples">

<img src="http://www.cellpose.org/static/images/downsample_cp3.gif?raw=True" width="350" title="cellpose upsampling" alt="cellpose upsampling examples">

### :star2: v2.0 (April 2022) :star2:

Cellpose 2.0 allows human-in-the-loop training of models! To learn more, check out the twitter [thread](https://twitter.com/marius10p/status/1511415409047650307?s=20&t=umTVIG1CFKIWHYMrQqFKyQ), [paper](https://www.nature.com/articles/s41592-022-01663-4), [review](https://www.nature.com/articles/s41592-022-01664-3), [short talk](https://youtu.be/wB7XYh4QRiI), and the [tutorial talk](https://youtu.be/5qANHWoubZU) which goes through running Cellpose 2.0 in the GUI and a jupyter notebook. Check out the full human-in-the-loop [video](https://youtu.be/3Y1VKcxjNy4). See how to use it yourself in the [docs](https://cellpose.readthedocs.io/en/latest/gui.html#training-your-own-cellpose-model) and also check out the help info in the `Models` menu in the GUI.
>>>>>>> 549126d8

Maybe to attach a link to the manual we wrote, if possible

<img src="repo/demo_gif.gif" width="800" />
<!-- <img src="repo/cellpose_gui.png" width="800" /> -->

### Citation

Here to add the DOI or direct link of the paper

<<<<<<< HEAD
As we work over Cellpose, we ask you to also cite the Cellpose [paper](https://t.co/kBMXmPp3Yn?amp=1).
=======
Linux, Windows and Mac OS are supported for running the code. For running the graphical interface you will need a Mac OS later than Yosemite. At least 8GB of RAM is required to run the software. 16GB-32GB may be required for larger images and 3D volumes. The software has been heavily tested on Windows 10 and Ubuntu 18.04 and less well-tested on Mac OS. Please open an issue if you have problems with installation.

### Dependencies
cellpose relies on the following excellent packages (which are automatically installed with conda/pip if missing):
- [pytorch](https://pytorch.org/)
- [pyqtgraph](http://pyqtgraph.org/)
- [PyQt5](http://pyqt.sourceforge.net/Docs/PyQt5/)
- [numpy](http://www.numpy.org/) (>=1.16.0)
- [numba](http://numba.pydata.org/numba-doc/latest/user/5minguide.html)
- [scipy](https://www.scipy.org/)
- [natsort](https://natsort.readthedocs.io/en/master/)
- [tifffile](https://github.com/cgohlke/tifffile)
- [imagecodecs](https://github.com/cgohlke/imagecodecs)
- [roifile](https://github.com/cgohlke/roifile)
- [fastremap](https://github.com/seung-lab/fastremap/)

### Option 1: Installation Instructions with conda 

If you have an older `cellpose` environment you can remove it with `conda env remove -n cellpose` before creating a new one.

If you are using a GPU, make sure its drivers and the cuda libraries are correctly installed.

1. Install a [miniforge](https://github.com/conda-forge/miniforge) distribution of Python. Note you might need to use an anaconda prompt if you did not add anaconda to the path.
2. Open an anaconda prompt / command prompt which has `conda` for **python 3** in the path
3. Create a new environment with `conda create --name cellpose python=3.10`. We recommend python 3.10, but python 3.9 and 3.11 will also work.
4. To activate this new environment, run `conda activate cellpose`
5. (option 1) To install cellpose with the GUI, run `python -m pip install cellpose[gui]`.  If you're on a zsh server, you may need to use ' ': `python -m pip install 'cellpose[gui]'`.
6. (option 2) To install cellpose without the GUI, run `python -m pip install cellpose`. 

To upgrade cellpose (package [here](https://pypi.org/project/cellpose/)), run the following in the environment:

~~~sh
python -m pip install cellpose --upgrade
~~~

Note you will always have to run `conda activate cellpose` before you run cellpose. If you want to run jupyter notebooks in this environment, then also `python -m pip install notebook` and `python -m pip install matplotlib`.

You can also try to install cellpose and the GUI dependencies from your base environment using the command

~~~~sh
python -m pip install cellpose[gui]
~~~~

If you have **issues** with installation, see the [docs](https://cellpose.readthedocs.io/en/latest/installation.html) for more details. You can also use the cellpose environment file included in the repository and create a cellpose environment with `conda env create -f environment.yml` which may solve certain dependency issues.

If these suggestions fail, open an issue.

### Option 2: Installation Instructions with python's venv

Venv ([tutorial](https://docs.python-guide.org/dev/virtualenvs/#lower-level-virtualenv), for those interested) is a built-in tool in python for creating virtual environments. It is a good alternative if you don't want to install conda and already have python3 on your machine. The main difference is that you will need to choose where to install the environment and the packages. Cellpose will then live in this environment and not be accessible from other environments. You will need to navigate to the environment directory and activate it each time before running cellpose. The steps are similar to the conda installation:

If you are using a GPU, make sure its drivers and the cuda libraries are correctly installed.

1. Install python3.8 or later from [python.org](https://www.python.org/downloads/). This will be the version of python that will be used in the environment. You can check your python version with `python --version`.
2. Navigate to the directory where you want to create the environment and run `python3 -m venv cellpose` to create a new environment called `cellpose`.
3. Activate the environment with `source cellpose/bin/activate` on Mac/Linux or `cellpose\Scripts\activate` on Windows. A prefix `(cellpose)` should appear in the terminal.
4. Install cellpose into the `cellpose` venv using pip with `python -m pip install cellpose`.
5. Install the cellpose GUI, with `python -m pip install cellpose[gui]`. Depending on your terminal software, you may need to use quotes like this: `python -m pip install 'cellpose[gui]'`.
6. You can now run cellpose from this environment with `python -m cellpose` or `cellpose` if you are in the cellpose directory.
7. To deactivate the environment, run `deactivate`. 

### GPU version (CUDA) on Windows or Linux

If you plan on running many images, you may want to install a GPU version of *torch*. To use your NVIDIA GPU with python, you will need to make sure the NVIDIA driver for your GPU is installed, check out this [website](https://www.nvidia.com/Download/index.aspx?lang=en-us) to download it. You can also install the CUDA toolkit, or use the pytorch cudatoolkit (installed below with conda). If you have trouble with the below install, we recommend installing the CUDA toolkit yourself, choosing one of the 11.x releases [here](https://developer.nvidia.com/cuda-toolkit-archive).

With the latest versions of pytorch, as long as the NVIDIA drivers are installed, the GPU version is installed by default with pip. You can check if the GPU support is working by opening the GUI. If the GPU is working then the `GPU` box will be checked and the `CUDA` version will be displayed in the command line. 

If it's not working, we will need to remove the CPU version of torch:
~~~
pip uninstall torch
~~~

To install the GPU version of torch, follow the instructions [here](https://pytorch.org/get-started/locally/). The conda install is strongly recommended, and then choose the CUDA version that is supported by your GPU (newer GPUs may need newer CUDA versions > 10.2). For instance this command will install the 11.6 version on Linux and Windows (note the `torchvision` and `torchaudio` commands are removed because cellpose doesn't require them):
~~~
conda install pytorch pytorch-cuda=11.6 -c pytorch -c nvidia
~~~

If the latest CUDA versions don't work, try an older version like cuda 11.3:
~~~
conda install pytorch==1.12.0 cudatoolkit=11.3 -c pytorch
~~~~
Info on how to install several older versions is available [here](https://pytorch.org/get-started/previous-versions/). After install you can check `conda list` for `pytorch`, and its version info should have `cuXX.X`, not `cpu`.

### Installation of github version

Follow steps from above to install the dependencies. Then run 
~~~
pip install git+https://www.github.com/mouseland/cellpose.git
~~~

If you want edit ability to the code, in the github repository folder, run `pip install -e .`. If you want to go back to the pip version of cellpose, then say `pip install cellpose`.

## Run cellpose 1.0 without local python installation

You can quickly try out Cellpose on the [website](https://www.cellpose.org) first (many features disabled). The colab notebooks are also recommended if you have issues with MKL or run speed on your local computer (and are running 3D volumes). Colab does not allow you to run the GUI, but you can save `*_seg.npy` files in colab that you can download and open in the GUI.

**Executable file**: You can download an executable file for [*Windows 10*](http://www.cellpose.org/windows) or for [*Mac OS*](http://www.cellpose.org/mac) (High Sierra or greater) that were made using PyInstaller on Intel processors (MKL acceleration works, but no GPU support). Note in both cases it will take a few seconds to open.

* The [*Mac OS*](https://www.cellpose.org/mac) file will download as `cellpose_mac` OR `cellpose_mac.dms`. You will need to make it into an executable file and run it through the terminal:
1. Open a terminal and run `cd ~/Downloads/`.
2. Run `chmod 777 cellpose_mac` OR `chmod 777 cellpose_mac.dms` to make the file executable.
3. Run `./cellpose_mac` OR `./cellpose_mac.dms` to open the cellpose GUI. Messages from cellpose will be printed in the terminal.
4. You can also run using the command line interface, e.g. as `./cellpose_mac --dir ~/Pictures/ --chan 2 --save_png`.

* The [*Windows 10*](https://www.cellpose.org/windows) file is an exe and you can click on it to run the GUI. You can also run using the command line interface, e.g. as `cellpose.exe --dir Pictures/ --chan 2 --save_png`

# Run cellpose locally

The quickest way to start is to open the GUI from a command line terminal. You might need to open an anaconda prompt if you did not add anaconda to the path:
~~~~
python -m cellpose
~~~~

The first time cellpose runs it downloads the latest available trained model weights from the website.

You can now **drag and drop** any images (*.tif, *.png, *.jpg, *.gif) into the GUI and run Cellpose, and/or manually segment them. When the GUI is processing, you will see the progress bar fill up and during this time you cannot click on anything in the GUI. For more information about what the GUI is doing you can look at the terminal/prompt you opened the GUI with. For example data, see [website](https://www.cellpose.org) or this [zip file](https://www.cellpose.org/static/images/demo_images.zip). For best accuracy and runtime performance, resize images so cells are less than 100 pixels across. If you have 3D tiffs, open the GUI with `python -m cellpose --Zstack

## Step-by-step demo

1. Download this [zip file](https://www.cellpose.org/static/images/demo_images.zip) of images and unzip it. These are a subset of the test images from the paper.
2. Start the GUI with `python -m cellpose`.
3. Drag an image from the folder into the GUI.
4. Set the model (in demo all are `cyto`) and the channel you want to segment (in demo all are `green`). Optionally set the second channel if you are segmenting `cyto` and have an available nucleus channel.
5. Click the `calibrate` button to estimate the size of the objects in the image. Alternatively (RECOMMENDED) you can set the `cell diameter` by hand and press ENTER. You will see the size you set as a red disk at the bottom left of the image.
6. Click the `run segmentation` button. If MASKS ON is checked, you should see masks drawn on the image.
7. Now you can click the LEFT/RIGHT arrow keys to move through the folder and segment another image.

To draw ROIs on the image you can right-click then hover to complete the ROI (do not right-click and drag). To remove ROIs left-click while holding down CTRL. See more details [here](https://cellpose.readthedocs.io/en/latest/gui.html).

On the demo images each of these steps should run in less than a few seconds on a standard laptop or desktop (with mkl working).

### 3D segmentation

For multi-channel, multi-Z tiff's, the expected format is Z x channels x Ly x Lx. Open the GUI for 3D stacks with `python -m cellpose --Zstack`.

### Download of pretrained models

The models will be downloaded automatically from the [website](https://www.cellpose.org) when you first run a pretrained model in cellpose. If you are having issues with the downloads, you can download them from this [google drive zip file](https://drive.google.com/file/d/1zHGFYCqRCTwTPwgEUMNZu0EhQy2zaovg/view?usp=sharing), unzip the file and put the models in your home directory under the path .cellpose/models/, e.g. on Windows this would be C:/Users/YOUR_USERNAME/.cellpose/models/ or on Linux this would be /home/YOUR_USERNAME/.cellpose/models/, so /home/YOUR_USERNAME/.cellpose/models/cyto_0 is the full path to one model for example. If you cannot access google drive, the models are also available on baidu: Link：https://pan.baidu.com/s/1CARpRGCBHIYaz7KeyoX-fg ; Fetch code：pose ; thanks to @qixinbo!
>>>>>>> 549126d8
<|MERGE_RESOLUTION|>--- conflicted
+++ resolved
@@ -15,7 +15,6 @@
 Cellpose plus is a morphological analysis tool that builds on a forked branch of the state-of-the-art image segmentation framework [Cellpose](https://github.com/MouseLand/cellpose). 
 We add feature extraction algorithms to asses morphological properties of cells and nuclei. Achieving a single workflow to study stained cells, from raw images to labeled masks with their corresponding measures. 
 
-<<<<<<< HEAD
 Developed by the InfoChemistry scientific center, part of ITMO university.
 
 ### Metrics
@@ -33,20 +32,6 @@
 
 <!-- ![Cellpose Plus](repo/workflow.png) -->
 <img src="repo/workflow.png" width="800" />
-=======
-Cellpose was written by Carsen Stringer and Marius Pachitariu. To learn about Cellpose3 (image restoration), read the [paper](https://www.nature.com/articles/s41592-025-02595-5) or watch the [talk](https://youtu.be/TZZZlGk6AKo). To learn about Cellpose 2.0 (human-in-the-loop), read the [paper](https://www.nature.com/articles/s41592-022-01663-4) or watch the [talk](https://www.youtube.com/watch?v=3ydtAhfq6H0). To learn about Cellpose 1.0, read the [paper](https://t.co/kBMXmPp3Yn?amp=1) or watch the [talk](https://t.co/JChCsTD0SK?amp=1). For support, please open an [issue](https://github.com/MouseLand/cellpose/issues). 
-
-Please see install instructions [below](README.md/#Installation), and also check out the detailed documentation at [**cellpose.readthedocs.io**](https://cellpose.readthedocs.io/en/latest/) for more information. Example notebooks:
-
-* [run_cellpose3.ipynb](https://github.com/MouseLand/cellpose/blob/main/notebooks/run_cellpose3.ipynb) [![Open In Colab](https://colab.research.google.com/assets/colab-badge.svg)](https://colab.research.google.com/github/MouseLand/cellpose/blob/main/notebooks/run_cellpose3.ipynb): run image restoration and segmentation with Cellpose3
-* [run_cyto3.ipynb](https://github.com/MouseLand/cellpose/blob/main/notebooks/run_cellpose3.ipynb) [![Open In Colab](https://colab.research.google.com/assets/colab-badge.svg)](https://colab.research.google.com/github/MouseLand/cellpose/blob/main/notebooks/run_cyto3.ipynb): segment with the new super-generalist "cyto3" model
-* [run_cellpose_2.ipynb](https://github.com/MouseLand/cellpose/blob/main/notebooks/run_cellpose_2.ipynb) [![Open In Colab](https://colab.research.google.com/assets/colab-badge.svg)](https://colab.research.google.com/github/MouseLand/cellpose/blob/main/notebooks/run_cellpose_2.ipynb): train your own models with Cellpose2
-* [run_cellpose_GPU.ipynb](https://github.com/MouseLand/cellpose/blob/main/notebooks/run_cellpose_GPU.ipynb) [![Open In Colab](https://colab.research.google.com/assets/colab-badge.svg)](https://colab.research.google.com/github/MouseLand/cellpose/blob/main/notebooks/run_cellpose_GPU.ipynb): run Cellpose segmentation in 2D and 3D
-* [![Open In Colab](https://colab.research.google.com/assets/colab-badge.svg)](https://colab.research.google.com/github/MouseLand/cellpose/blob/main/notebooks/Cellpose_cell_segmentation_2D_prediction_only.ipynb): a user-friendly notebook for 2D segmentation written by [@pr4deepr](https://github.com/pr4deepr)
-* [![Open In Colab](https://colab.research.google.com/assets/colab-badge.svg)](https://colab.research.google.com/github/HenriquesLab/ZeroCostDL4Mic/blob/master/Colab_notebooks/Beta%20notebooks/Cellpose_2D_ZeroCostDL4Mic.ipynb): a user-friendly [ZeroCostDL4Mic](https://github.com/HenriquesLab/ZeroCostDL4Mic) notebook that includes training cellpose models, written by [@guijacquemet](https://github.com/guijacquemet)
-
-:triangular_flag_on_post: All models in Cellpose, except `yeast_BF_cp3`, `yeast_PhC_cp3`, and `deepbacs_cp3`, are trained on some amount of data that is **CC-BY-NC**. The Cellpose annotated dataset is also CC-BY-NC.
->>>>>>> 549126d8
 
 In order to obtain metrics from segmented cells, the initial stained images are merged into a
 single image and organized into sub folders to be processed. A cell segmentation
@@ -56,7 +41,6 @@
 
 ### Try out online!
 
-<<<<<<< HEAD
 You can run Cellpose plus in google colab with a GPU: 
 * We provide a commented code-based example notebook: [![Open In Colab](https://colab.research.google.com/assets/colab-badge.svg)](https://github.com/ITMO-MMRM-lab/cellpose/blob/main/repo/Cellpose_plus_online.ipynb) showing each part of our workflow.
 
@@ -76,36 +60,6 @@
   `pip install cellpose-plus[gui]`\
   or `pip install cellpose-plus` for a version without GUI.
 ### How to use
-=======
-**If you use the new image restoration models or cyto3, please also cite the Cellpose3 [paper](https://www.nature.com/articles/s41592-025-02595-5):**  
-Stringer, C. & Pachitariu, M. (2025). Cellpose3: one-click image restoration for improved segmentation. <em>Nature Methods</em>.
-
-### v3.1+ update (Feb 2025)
-
-`pip install cellpose --upgrade` to get all the new features and bug fixes!
-
-* support for **big data** contributed by [@GFleishman](https://github.com/GFleishman), usage info [here](https://cellpose.readthedocs.io/en/latest/distributed.html)
-* new options to improve 3D segmentation like `flow3D_smooth` and `pretrained_model_ortho`, more info [here](https://cellpose.readthedocs.io/en/latest/do3d.html#segmentation-settings)
-* GPU-accelerated mask creation in 2D and 3D ([benchmarks](https://cellpose.readthedocs.io/en/latest/benchmark.html))
-* better support for Mac Silicon chips (MPS), although new mask creation code not supported by Mac yet
-
-### :star2: v3 (Feb 2024) :star2:
-
-Cellpose3 enables image restoration in the GUI, API and CLI (saved to `_seg.npy`). To learn more...
-* Check out the [paper](https://www.nature.com/articles/s41592-025-02595-5)
-* Tutorial [talk](https://youtu.be/TZZZlGk6AKo) about the algorithm and how to use it
-* API documentation [here](https://cellpose.readthedocs.io/en/latest/restore.html)
-
-<img src="http://www.cellpose.org/static/images/poisson_cp3.gif?raw=True" width="350" title="cellpose denoising" alt="cellpose denoising examples">
-
-<img src="http://www.cellpose.org/static/images/blur_cp3.gif?raw=True" width="350" title="cellpose deblurring" alt="cellpose deblurring examples">
-
-<img src="http://www.cellpose.org/static/images/downsample_cp3.gif?raw=True" width="350" title="cellpose upsampling" alt="cellpose upsampling examples">
-
-### :star2: v2.0 (April 2022) :star2:
-
-Cellpose 2.0 allows human-in-the-loop training of models! To learn more, check out the twitter [thread](https://twitter.com/marius10p/status/1511415409047650307?s=20&t=umTVIG1CFKIWHYMrQqFKyQ), [paper](https://www.nature.com/articles/s41592-022-01663-4), [review](https://www.nature.com/articles/s41592-022-01664-3), [short talk](https://youtu.be/wB7XYh4QRiI), and the [tutorial talk](https://youtu.be/5qANHWoubZU) which goes through running Cellpose 2.0 in the GUI and a jupyter notebook. Check out the full human-in-the-loop [video](https://youtu.be/3Y1VKcxjNy4). See how to use it yourself in the [docs](https://cellpose.readthedocs.io/en/latest/gui.html#training-your-own-cellpose-model) and also check out the help info in the `Models` menu in the GUI.
->>>>>>> 549126d8
 
 Maybe to attach a link to the manual we wrote, if possible
 
@@ -116,145 +70,4 @@
 
 Here to add the DOI or direct link of the paper
 
-<<<<<<< HEAD
-As we work over Cellpose, we ask you to also cite the Cellpose [paper](https://t.co/kBMXmPp3Yn?amp=1).
-=======
-Linux, Windows and Mac OS are supported for running the code. For running the graphical interface you will need a Mac OS later than Yosemite. At least 8GB of RAM is required to run the software. 16GB-32GB may be required for larger images and 3D volumes. The software has been heavily tested on Windows 10 and Ubuntu 18.04 and less well-tested on Mac OS. Please open an issue if you have problems with installation.
-
-### Dependencies
-cellpose relies on the following excellent packages (which are automatically installed with conda/pip if missing):
-- [pytorch](https://pytorch.org/)
-- [pyqtgraph](http://pyqtgraph.org/)
-- [PyQt5](http://pyqt.sourceforge.net/Docs/PyQt5/)
-- [numpy](http://www.numpy.org/) (>=1.16.0)
-- [numba](http://numba.pydata.org/numba-doc/latest/user/5minguide.html)
-- [scipy](https://www.scipy.org/)
-- [natsort](https://natsort.readthedocs.io/en/master/)
-- [tifffile](https://github.com/cgohlke/tifffile)
-- [imagecodecs](https://github.com/cgohlke/imagecodecs)
-- [roifile](https://github.com/cgohlke/roifile)
-- [fastremap](https://github.com/seung-lab/fastremap/)
-
-### Option 1: Installation Instructions with conda 
-
-If you have an older `cellpose` environment you can remove it with `conda env remove -n cellpose` before creating a new one.
-
-If you are using a GPU, make sure its drivers and the cuda libraries are correctly installed.
-
-1. Install a [miniforge](https://github.com/conda-forge/miniforge) distribution of Python. Note you might need to use an anaconda prompt if you did not add anaconda to the path.
-2. Open an anaconda prompt / command prompt which has `conda` for **python 3** in the path
-3. Create a new environment with `conda create --name cellpose python=3.10`. We recommend python 3.10, but python 3.9 and 3.11 will also work.
-4. To activate this new environment, run `conda activate cellpose`
-5. (option 1) To install cellpose with the GUI, run `python -m pip install cellpose[gui]`.  If you're on a zsh server, you may need to use ' ': `python -m pip install 'cellpose[gui]'`.
-6. (option 2) To install cellpose without the GUI, run `python -m pip install cellpose`. 
-
-To upgrade cellpose (package [here](https://pypi.org/project/cellpose/)), run the following in the environment:
-
-~~~sh
-python -m pip install cellpose --upgrade
-~~~
-
-Note you will always have to run `conda activate cellpose` before you run cellpose. If you want to run jupyter notebooks in this environment, then also `python -m pip install notebook` and `python -m pip install matplotlib`.
-
-You can also try to install cellpose and the GUI dependencies from your base environment using the command
-
-~~~~sh
-python -m pip install cellpose[gui]
-~~~~
-
-If you have **issues** with installation, see the [docs](https://cellpose.readthedocs.io/en/latest/installation.html) for more details. You can also use the cellpose environment file included in the repository and create a cellpose environment with `conda env create -f environment.yml` which may solve certain dependency issues.
-
-If these suggestions fail, open an issue.
-
-### Option 2: Installation Instructions with python's venv
-
-Venv ([tutorial](https://docs.python-guide.org/dev/virtualenvs/#lower-level-virtualenv), for those interested) is a built-in tool in python for creating virtual environments. It is a good alternative if you don't want to install conda and already have python3 on your machine. The main difference is that you will need to choose where to install the environment and the packages. Cellpose will then live in this environment and not be accessible from other environments. You will need to navigate to the environment directory and activate it each time before running cellpose. The steps are similar to the conda installation:
-
-If you are using a GPU, make sure its drivers and the cuda libraries are correctly installed.
-
-1. Install python3.8 or later from [python.org](https://www.python.org/downloads/). This will be the version of python that will be used in the environment. You can check your python version with `python --version`.
-2. Navigate to the directory where you want to create the environment and run `python3 -m venv cellpose` to create a new environment called `cellpose`.
-3. Activate the environment with `source cellpose/bin/activate` on Mac/Linux or `cellpose\Scripts\activate` on Windows. A prefix `(cellpose)` should appear in the terminal.
-4. Install cellpose into the `cellpose` venv using pip with `python -m pip install cellpose`.
-5. Install the cellpose GUI, with `python -m pip install cellpose[gui]`. Depending on your terminal software, you may need to use quotes like this: `python -m pip install 'cellpose[gui]'`.
-6. You can now run cellpose from this environment with `python -m cellpose` or `cellpose` if you are in the cellpose directory.
-7. To deactivate the environment, run `deactivate`. 
-
-### GPU version (CUDA) on Windows or Linux
-
-If you plan on running many images, you may want to install a GPU version of *torch*. To use your NVIDIA GPU with python, you will need to make sure the NVIDIA driver for your GPU is installed, check out this [website](https://www.nvidia.com/Download/index.aspx?lang=en-us) to download it. You can also install the CUDA toolkit, or use the pytorch cudatoolkit (installed below with conda). If you have trouble with the below install, we recommend installing the CUDA toolkit yourself, choosing one of the 11.x releases [here](https://developer.nvidia.com/cuda-toolkit-archive).
-
-With the latest versions of pytorch, as long as the NVIDIA drivers are installed, the GPU version is installed by default with pip. You can check if the GPU support is working by opening the GUI. If the GPU is working then the `GPU` box will be checked and the `CUDA` version will be displayed in the command line. 
-
-If it's not working, we will need to remove the CPU version of torch:
-~~~
-pip uninstall torch
-~~~
-
-To install the GPU version of torch, follow the instructions [here](https://pytorch.org/get-started/locally/). The conda install is strongly recommended, and then choose the CUDA version that is supported by your GPU (newer GPUs may need newer CUDA versions > 10.2). For instance this command will install the 11.6 version on Linux and Windows (note the `torchvision` and `torchaudio` commands are removed because cellpose doesn't require them):
-~~~
-conda install pytorch pytorch-cuda=11.6 -c pytorch -c nvidia
-~~~
-
-If the latest CUDA versions don't work, try an older version like cuda 11.3:
-~~~
-conda install pytorch==1.12.0 cudatoolkit=11.3 -c pytorch
-~~~~
-Info on how to install several older versions is available [here](https://pytorch.org/get-started/previous-versions/). After install you can check `conda list` for `pytorch`, and its version info should have `cuXX.X`, not `cpu`.
-
-### Installation of github version
-
-Follow steps from above to install the dependencies. Then run 
-~~~
-pip install git+https://www.github.com/mouseland/cellpose.git
-~~~
-
-If you want edit ability to the code, in the github repository folder, run `pip install -e .`. If you want to go back to the pip version of cellpose, then say `pip install cellpose`.
-
-## Run cellpose 1.0 without local python installation
-
-You can quickly try out Cellpose on the [website](https://www.cellpose.org) first (many features disabled). The colab notebooks are also recommended if you have issues with MKL or run speed on your local computer (and are running 3D volumes). Colab does not allow you to run the GUI, but you can save `*_seg.npy` files in colab that you can download and open in the GUI.
-
-**Executable file**: You can download an executable file for [*Windows 10*](http://www.cellpose.org/windows) or for [*Mac OS*](http://www.cellpose.org/mac) (High Sierra or greater) that were made using PyInstaller on Intel processors (MKL acceleration works, but no GPU support). Note in both cases it will take a few seconds to open.
-
-* The [*Mac OS*](https://www.cellpose.org/mac) file will download as `cellpose_mac` OR `cellpose_mac.dms`. You will need to make it into an executable file and run it through the terminal:
-1. Open a terminal and run `cd ~/Downloads/`.
-2. Run `chmod 777 cellpose_mac` OR `chmod 777 cellpose_mac.dms` to make the file executable.
-3. Run `./cellpose_mac` OR `./cellpose_mac.dms` to open the cellpose GUI. Messages from cellpose will be printed in the terminal.
-4. You can also run using the command line interface, e.g. as `./cellpose_mac --dir ~/Pictures/ --chan 2 --save_png`.
-
-* The [*Windows 10*](https://www.cellpose.org/windows) file is an exe and you can click on it to run the GUI. You can also run using the command line interface, e.g. as `cellpose.exe --dir Pictures/ --chan 2 --save_png`
-
-# Run cellpose locally
-
-The quickest way to start is to open the GUI from a command line terminal. You might need to open an anaconda prompt if you did not add anaconda to the path:
-~~~~
-python -m cellpose
-~~~~
-
-The first time cellpose runs it downloads the latest available trained model weights from the website.
-
-You can now **drag and drop** any images (*.tif, *.png, *.jpg, *.gif) into the GUI and run Cellpose, and/or manually segment them. When the GUI is processing, you will see the progress bar fill up and during this time you cannot click on anything in the GUI. For more information about what the GUI is doing you can look at the terminal/prompt you opened the GUI with. For example data, see [website](https://www.cellpose.org) or this [zip file](https://www.cellpose.org/static/images/demo_images.zip). For best accuracy and runtime performance, resize images so cells are less than 100 pixels across. If you have 3D tiffs, open the GUI with `python -m cellpose --Zstack
-
-## Step-by-step demo
-
-1. Download this [zip file](https://www.cellpose.org/static/images/demo_images.zip) of images and unzip it. These are a subset of the test images from the paper.
-2. Start the GUI with `python -m cellpose`.
-3. Drag an image from the folder into the GUI.
-4. Set the model (in demo all are `cyto`) and the channel you want to segment (in demo all are `green`). Optionally set the second channel if you are segmenting `cyto` and have an available nucleus channel.
-5. Click the `calibrate` button to estimate the size of the objects in the image. Alternatively (RECOMMENDED) you can set the `cell diameter` by hand and press ENTER. You will see the size you set as a red disk at the bottom left of the image.
-6. Click the `run segmentation` button. If MASKS ON is checked, you should see masks drawn on the image.
-7. Now you can click the LEFT/RIGHT arrow keys to move through the folder and segment another image.
-
-To draw ROIs on the image you can right-click then hover to complete the ROI (do not right-click and drag). To remove ROIs left-click while holding down CTRL. See more details [here](https://cellpose.readthedocs.io/en/latest/gui.html).
-
-On the demo images each of these steps should run in less than a few seconds on a standard laptop or desktop (with mkl working).
-
-### 3D segmentation
-
-For multi-channel, multi-Z tiff's, the expected format is Z x channels x Ly x Lx. Open the GUI for 3D stacks with `python -m cellpose --Zstack`.
-
-### Download of pretrained models
-
-The models will be downloaded automatically from the [website](https://www.cellpose.org) when you first run a pretrained model in cellpose. If you are having issues with the downloads, you can download them from this [google drive zip file](https://drive.google.com/file/d/1zHGFYCqRCTwTPwgEUMNZu0EhQy2zaovg/view?usp=sharing), unzip the file and put the models in your home directory under the path .cellpose/models/, e.g. on Windows this would be C:/Users/YOUR_USERNAME/.cellpose/models/ or on Linux this would be /home/YOUR_USERNAME/.cellpose/models/, so /home/YOUR_USERNAME/.cellpose/models/cyto_0 is the full path to one model for example. If you cannot access google drive, the models are also available on baidu: Link：https://pan.baidu.com/s/1CARpRGCBHIYaz7KeyoX-fg ; Fetch code：pose ; thanks to @qixinbo!
->>>>>>> 549126d8
+As we work over Cellpose, we ask you to also cite the Cellpose [paper](https://t.co/kBMXmPp3Yn?amp=1).