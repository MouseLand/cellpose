--- conflicted
+++ resolved
@@ -36,14 +36,9 @@
     chan2 = [0]
     for m,model_type in enumerate(model_types):
         model = models.Cellpose(model_type=model_type)
-<<<<<<< HEAD
-        masks, flows, _, _ = model.eval(img, diameter=0, channels=[chan[m],chan2[m]], net_avg=False)
+        masks, flows, _, _ = model.eval(img, diameter=0, mask_threshold=0, channels=[chan[m],chan2[m]], net_avg=False)
         io.imsave(str(data_dir.joinpath('2D').joinpath('rgb_2D_cp_masks.png')), masks.astype(np.uint16))
-=======
-        masks, flows, _, _ = model.eval(img, diameter=0, mask_threshold=0, channels=[chan[m],chan2[m]], net_avg=False)
-        io.imsave(str(data_dir.joinpath('2D').joinpath('rgb_2D_cp_masks.png')), masks)
 #         io.imsave('/home/kcutler/DataDrive/cellpose_debug/rgb_2D_cp_masks.png', masks)
->>>>>>> 45f1a3c6
         compare_masks(data_dir, [image_name], '2D', model_type)
         clear_output(data_dir, image_names)
         if MATPLOTLIB:
