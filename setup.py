import setuptools
from setuptools import setup

install_deps = [
<<<<<<< HEAD
    'pandas',
    'matplotlib',
    'numpy>=1.20.0,<2.0.0',
=======
    'numpy>=1.20.0,<2.1',
>>>>>>> 549126d8
    'scipy',
    'natsort',
    'tifffile',
    'tqdm',
    'numba>=0.53.0',
    'llvmlite',
    'torch>=1.6',
    'opencv-python-headless',
    'fastremap',
    'Cython',
    'imagecodecs',
    'roifile',
]

image_deps = ['nd2', 'pynrrd']

gui_deps = [
    'pyqtgraph>=0.11.0rc0', 
    "pyqt6", 
    "pyqt6.sip", 
    'qtpy', 
    'superqt',
    'diplib',
    'Pillow',
]

docs_deps = [
    'sphinx>=3.0',
    'sphinxcontrib-apidoc',
    'sphinx_rtd_theme',
    'sphinx-argparse',
]

distributed_deps = [
    'dask',
    'distributed',
    'dask_image',
    'pyyaml',
    'zarr',
    'dask_jobqueue',
    'bokeh',
]

bioimageio_deps = [
    'bioimageio.core',
]

try:
    import torch
    a = torch.ones(2, 3)
    from importlib.metadata import version
    ver = version("torch")
    major_version, minor_version, _ = ver.split(".")
    if major_version == "2" or int(minor_version) >= 6:
        install_deps.remove("torch>=1.6")
except:
    pass

try:
    import PyQt5
    gui_deps.remove("pyqt6")
    gui_deps.remove("pyqt6.sip")
    gui_deps.append("pyqt5")
    gui_deps.append("pyqt5.sip")
except:
    pass

try:
    import PySide2
    gui_deps.remove("pyqt6")
    gui_deps.remove("pyqt6.sip")
except:
    pass

try:
    import PySide6
    gui_deps.remove("pyqt6")
    gui_deps.remove("pyqt6.sip")
except:
    pass

with open("README.md", "r") as fh:
    long_description = fh.read()

setup(
    name="cellpose_plus", license="BSD", author="Israel Huaman",
    author_email="ihuaman@itmo.ru",
    description="cell segmenetation framework based on cellpose", long_description=long_description,
    long_description_content_type="text/markdown",
    url="https://github.com/ITMO-MMRM-lab/cellpose", setup_requires=[
        'pytest-runner',
        'setuptools_scm',
    ], packages=setuptools.find_packages(), version="0.0.10",
    install_requires=install_deps, tests_require=['pytest'], extras_require={
        'docs': docs_deps,
        'gui': gui_deps,
        'distributed': distributed_deps,
        'bioimageio': bioimageio_deps,
        'all': gui_deps + distributed_deps + image_deps + bioimageio_deps,
    }, include_package_data=True, classifiers=(
        "Programming Language :: Python :: 3",
        "License :: OSI Approved :: BSD License",
        "Operating System :: OS Independent",
    ), entry_points={'console_scripts': ['cellpose_plus = cellpose.__main__:main']})<|MERGE_RESOLUTION|>--- conflicted
+++ resolved
@@ -2,13 +2,7 @@
 from setuptools import setup
 
 install_deps = [
-<<<<<<< HEAD
-    'pandas',
-    'matplotlib',
-    'numpy>=1.20.0,<2.0.0',
-=======
     'numpy>=1.20.0,<2.1',
->>>>>>> 549126d8
     'scipy',
     'natsort',
     'tifffile',
