"""
Copyright © 2023 Howard Hughes Medical Institute, Authored by Carsen Stringer and Marius Pachitariu.
"""

import time, os
from scipy.ndimage import maximum_filter1d, find_objects, center_of_mass
import torch
import numpy as np
import tifffile
from tqdm import trange
from numba import njit, prange, float32, int32, vectorize
import cv2
import fastremap

import logging

dynamics_logger = logging.getLogger(__name__)

from . import utils, metrics, transforms

import torch
from torch import optim, nn
import torch.nn.functional as F
from . import resnet_torch

@njit("(float64[:], int32[:], int32[:], int32, int32, int32, int32)", nogil=True)
def _extend_centers(T, y, x, ymed, xmed, Lx, niter):
    """Run diffusion from the center of the mask on the mask pixels.

    Args:
        T (numpy.ndarray): Array of shape (Ly * Lx) where diffusion is run.
        y (numpy.ndarray): Array of y-coordinates of pixels inside the mask.
        x (numpy.ndarray): Array of x-coordinates of pixels inside the mask.
        ymed (int): Center of the mask in the y-coordinate.
        xmed (int): Center of the mask in the x-coordinate.
        Lx (int): Size of the x-dimension of the masks.
        niter (int): Number of iterations to run diffusion.

    Returns:
        numpy.ndarray: Array of shape (Ly * Lx) representing the amount of diffused particles at each pixel.
    """
    for t in range(niter):
            T[ymed * Lx + xmed] += 1
            T[y * Lx +
                x] = 1 / 9. * (T[y * Lx + x] + T[(y - 1) * Lx + x] + T[(y + 1) * Lx + x] +
                                                T[y * Lx + x - 1] + T[y * Lx + x + 1] +
                                                T[(y - 1) * Lx + x - 1] + T[(y - 1) * Lx + x + 1] +
                                                T[(y + 1) * Lx + x - 1] + T[(y + 1) * Lx + x + 1])
    return T


def _extend_centers_gpu(neighbors, meds, isneighbor, shape, n_iter=200, 
                        device=torch.device("cpu")):
    """Runs diffusion on GPU to generate flows for training images or quality control.

    Args:
        neighbors (torch.Tensor): 9 x pixels in masks.
        meds (torch.Tensor): Mask centers.
        isneighbor (torch.Tensor): Valid neighbor boolean 9 x pixels.
        shape (tuple): Shape of the tensor.
        n_iter (int, optional): Number of iterations. Defaults to 200.
        device (torch.device, optional): Device to run the computation on. Defaults to torch.device("cpu").

    Returns:
        torch.Tensor: Generated flows.

    """
    if torch.prod(torch.tensor(shape)) > 4e7 or device.type == "mps":
        T = torch.zeros(shape, dtype=torch.float, device=device)
    else:
        T = torch.zeros(shape, dtype=torch.double, device=device)

<<<<<<< HEAD
    T = torch.zeros(shape, dtype=torch.double, device=device)

=======
>>>>>>> 549126d8
    for i in range(n_iter):
        T[meds[:, 0], meds[:, 1]] += 1
        Tneigh = T[tuple(neighbors)]
        Tneigh *= isneighbor
        T[tuple(neighbors[:, 0])] = Tneigh.mean(axis=0)
    del meds, isneighbor, Tneigh

    if T.ndim == 2:
        grads = T[neighbors[0, [2, 1, 4, 3]], neighbors[1, [2, 1, 4, 3]]]
        del neighbors
        dy = grads[0] - grads[1]
        dx = grads[2] - grads[3]
        del grads
        mu_torch = np.stack((dy.cpu().squeeze(0), dx.cpu().squeeze(0)), axis=-2)
    else:
        grads = T[:, pt[1:, :, 0], pt[1:, :, 1], pt[1:, :, 2]]
        del pt
        dz = grads[:, 0] - grads[:, 1]
        dy = grads[:, 2] - grads[:, 3]
        dx = grads[:, 4] - grads[:, 5]
        del grads
        mu_torch = np.stack(
            (dz.cpu().squeeze(0), dy.cpu().squeeze(0), dx.cpu().squeeze(0)), axis=-2)
    return mu_torch

@njit(nogil=True)
def get_centers(masks, slices):
    """
    Get the centers of the masks and their extents.

    Args:
        masks (ndarray): The labeled masks.
        slices (ndarray): The slices of the masks.

    Returns:
        A tuple containing the centers of the masks and the extents of the masks.
    """
    centers = np.zeros((len(slices), 2), "int32")
    ext = np.zeros((len(slices),), "int32")
    for p in prange(len(slices)):
        si = slices[p]
        i = si[0]
        sr, sc = si[1:3], si[3:5]
        # find center in slice around mask
        yi, xi = np.nonzero(masks[sr[0]:sr[-1], sc[0]:sc[-1]] == (i + 1))
        ymed = yi.mean()
        xmed = xi.mean()
        # center is closest point to (ymed, xmed) within mask
        imin = ((xi - xmed)**2 + (yi - ymed)**2).argmin()
        ymed = yi[imin] + sr[0]
        xmed = xi[imin] + sc[0]
        centers[p] = np.array([ymed, xmed])
        ext[p] = (sr[-1] - sr[0]) + (sc[-1] - sc[0]) + 2
    return centers, ext


def masks_to_flows_gpu(masks, device=torch.device("cpu"), niter=None):
    """Convert masks to flows using diffusion from center pixel.

    Center of masks where diffusion starts is defined by pixel closest to median within the mask.

    Args:
        masks (int, 2D or 3D array): Labelled masks. 0=NO masks; 1,2,...=mask labels.
        device (torch.device, optional): The device to run the computation on. Defaults to torch.device("cpu").
        niter (int, optional): Number of iterations for the diffusion process. Defaults to None.

    Returns:
        np.ndarray: A 4D array representing the flows for each pixel in Z, X, and Y.
       

    Returns:
        A tuple containing (mu, meds_p). mu is float 3D or 4D array of flows in (Z)XY. 
        meds_p are cell centers.
    """
    if device is None:
        device = torch.device('cuda') if torch.cuda.is_available() else torch.device('mps') if torch.backends.mps.is_available() else None

    Ly0, Lx0 = masks.shape
    Ly, Lx = Ly0 + 2, Lx0 + 2
    
    masks_padded = torch.from_numpy(masks.astype("int64")).to(device)
    masks_padded = F.pad(masks_padded, (1, 1, 1, 1))
    shape = masks_padded.shape
    
    ### get mask pixel neighbors
    y, x = torch.nonzero(masks_padded, as_tuple=True)
<<<<<<< HEAD
    neighborsY = torch.stack((y, y - 1, y + 1, y, y, y - 1, y - 1, y + 1, y + 1), dim=0)
    neighborsX = torch.stack((x, x, x, x - 1, x + 1, x - 1, x + 1, x - 1, x + 1), dim=0)
    neighbors = torch.stack((neighborsY, neighborsX), dim=0)
    neighbor_masks = masks_padded[neighbors[0], neighbors[1]]
    isneighbor = neighbor_masks == neighbor_masks[0]

=======
    y = y.int()
    x = x.int()
    neighbors = torch.zeros((2, 9, y.shape[0]), dtype=torch.int, device=device)
    yxi = [[0, -1, 1, 0, 0, -1, -1, 1, 1], [0, 0, 0, -1, 1, -1, 1, -1, 1]]
    for i in range(9):
        neighbors[0, i] = y + yxi[0][i]
        neighbors[1, i] = x + yxi[1][i]
    isneighbor = torch.ones((9, y.shape[0]), dtype=torch.bool, device=device)
    m0 = masks_padded[neighbors[0, 0], neighbors[1, 0]]
    for i in range(1, 9):
        isneighbor[i] = masks_padded[neighbors[0, i], neighbors[1, i]] == m0
    del m0, masks_padded
    
>>>>>>> 549126d8
    ### get center-of-mass within cell
    slices = find_objects(masks)
    # turn slices into array
    slices = np.array([
        np.array([i, si[0].start, si[0].stop, si[1].start, si[1].stop])
        for i, si in enumerate(slices)
        if si is not None
    ])
    centers, ext = get_centers(masks, slices)
    meds_p = torch.from_numpy(centers).to(device).long()
    meds_p += 1  # for padding

    ### run diffusion
    n_iter = 2 * ext.max() if niter is None else niter
    mu = _extend_centers_gpu(neighbors, meds_p, isneighbor, shape, n_iter=n_iter,
                             device=device)
    mu = mu.astype("float64")

    # new normalization
    mu /= (1e-60 + (mu**2).sum(axis=0)**0.5)

    # put into original image
    mu0 = np.zeros((2, Ly0, Lx0))
    mu0[:, y.cpu().numpy() - 1, x.cpu().numpy() - 1] = mu

    return mu0, meds_p.cpu().numpy() - 1


def masks_to_flows_gpu_3d(masks, device=None, niter=None):
    """Convert masks to flows using diffusion from center pixel.

    Args:
        masks (int, 2D or 3D array): Labelled masks. 0=NO masks; 1,2,...=mask labels.
        device (torch.device, optional): The device to run the computation on. Defaults to None.
        niter (int, optional): Number of iterations for the diffusion process. Defaults to None.

    Returns:
        np.ndarray: A 4D array representing the flows for each pixel in Z, X, and Y.
        
    """
    if device is None:
        device = torch.device('cuda') if torch.cuda.is_available() else torch.device('mps') if torch.backends.mps.is_available() else None

    Lz0, Ly0, Lx0 = masks.shape
    Lz, Ly, Lx = Lz0 + 2, Ly0 + 2, Lx0 + 2

    masks_padded = np.zeros((Lz, Ly, Lx), np.int64)
    masks_padded[1:-1, 1:-1, 1:-1] = masks

    # get mask pixel neighbors
    z, y, x = np.nonzero(masks_padded)
    neighborsZ = np.stack((z, z + 1, z - 1, z, z, z, z))
    neighborsY = np.stack((y, y, y, y + 1, y - 1, y, y), axis=0)
    neighborsX = np.stack((x, x, x, x, x, x + 1, x - 1), axis=0)

    neighbors = np.stack((neighborsZ, neighborsY, neighborsX), axis=-1)

    # get mask centers
    slices = find_objects(masks)

    centers = np.zeros((masks.max(), 3), "int")
    for i, si in enumerate(slices):
        if si is not None:
            sz, sy, sx = si
            #lz, ly, lx = sr.stop - sr.start + 1, sc.stop - sc.start + 1
            zi, yi, xi = np.nonzero(masks[sz, sy, sx] == (i + 1))
            zi = zi.astype(np.int32) + 1  # add padding
            yi = yi.astype(np.int32) + 1  # add padding
            xi = xi.astype(np.int32) + 1  # add padding
            zmed = np.mean(zi)
            ymed = np.mean(yi)
            xmed = np.mean(xi)
            imin = np.argmin((zi - zmed)**2 + (xi - xmed)**2 + (yi - ymed)**2)
            zmed = zi[imin]
            ymed = yi[imin]
            xmed = xi[imin]
            centers[i, 0] = zmed + sz.start
            centers[i, 1] = ymed + sy.start
            centers[i, 2] = xmed + sx.start

    # get neighbor validator (not all neighbors are in same mask)
    neighbor_masks = masks_padded[neighbors[:, :, 0], neighbors[:, :, 1],
                                  neighbors[:, :, 2]]
    isneighbor = neighbor_masks == neighbor_masks[0]
    ext = np.array(
        [[sz.stop - sz.start + 1, sy.stop - sy.start + 1, sx.stop - sx.start + 1]
         for sz, sy, sx in slices])
    n_iter = 6 * (ext.sum(axis=1)).max() if niter is None else niter

    # run diffusion
    shape = masks_padded.shape
    mu = _extend_centers_gpu(neighbors, centers, isneighbor, shape, n_iter=n_iter,
                             device=device)
    # normalize
    mu /= (1e-60 + (mu**2).sum(axis=0)**0.5)

    # put into original image
    mu0 = np.zeros((3, Lz0, Ly0, Lx0))
<<<<<<< HEAD
    mu0[:, z - 1, y - 1, x - 1] = mu
    mu_c = np.zeros_like(mu0)
    return mu0, mu_c
=======
    mu0[:, z.cpu().numpy() - 1, y.cpu().numpy() - 1, x.cpu().numpy() - 1] = mu
    return mu0
>>>>>>> 549126d8


def masks_to_flows_cpu(masks, niter=None, device=None):
    """Convert masks to flows using diffusion from center pixel.

    Center of masks where diffusion starts is defined to be the closest pixel to the mean of all pixels that is inside the mask.
    Result of diffusion is converted into flows by computing the gradients of the diffusion density map.

    Args:
        masks (int, 2D or 3D array): Labelled masks 0=NO masks; 1,2,...=mask labels
        niter (int, optional): Number of iterations for computing flows. Defaults to None.
    
    Returns:
        A tuple containing (mu, meds_p). mu is float 3D or 4D array of flows in (Z)XY. 
        meds_p are cell centers.
    """
    Ly, Lx = masks.shape
    mu = np.zeros((2, Ly, Lx), np.float64)

    slices = find_objects(masks)
    meds = []
    for i in prange(len(slices)):
        si = slices[i]
        if si is not None:
            sr, sc = si
            ly, lx = sr.stop - sr.start + 2, sc.stop - sc.start + 2
            ### get center-of-mass within cell
            y, x = np.nonzero(masks[sr, sc] == (i + 1))
            y = y.astype(np.int32) + 1
            x = x.astype(np.int32) + 1
            ymed = y.mean()
            xmed = x.mean()
            imin = ((x - xmed)**2 + (y - ymed)**2).argmin()
            xmed = x[imin]
            ymed = y[imin]

            n_iter = 2 * np.int32(ly + lx) if niter is None else niter
            T = np.zeros((ly) * (lx), np.float64)
            T = _extend_centers(T, y, x, ymed, xmed, np.int32(lx), np.int32(n_iter))
            dy = T[(y + 1) * lx + x] - T[(y - 1) * lx + x]
            dx = T[y * lx + x + 1] - T[y * lx + x - 1]
            mu[:, sr.start + y - 1, sc.start + x - 1] = np.stack((dy, dx))
            meds.append([ymed - 1, xmed - 1])

    # new normalization
    mu /= (1e-60 + (mu**2).sum(axis=0)**0.5)

    return mu, meds


def masks_to_flows(masks, device=torch.device("cpu"), niter=None):
    """Convert masks to flows using diffusion from center pixel.

    Center of masks where diffusion starts is defined to be the closest pixel to the mean of all pixels that is inside the mask.
    Result of diffusion is converted into flows by computing the gradients of the diffusion density map.

    Args:
        masks (int, 2D or 3D array): Labelled masks 0=NO masks; 1,2,...=mask labels

    Returns:
        np.ndarray: mu is float 3D or 4D array of flows in (Z)XY.
    """
    if masks.max() == 0:
        dynamics_logger.warning("empty masks!")
        return np.zeros((2, *masks.shape), "float32")

    if device.type == "cuda" or device.type == "mps":
        masks_to_flows_device = masks_to_flows_gpu
    else:
        masks_to_flows_device = masks_to_flows_cpu
    
    if masks.ndim == 3:
        Lz, Ly, Lx = masks.shape
        mu = np.zeros((3, Lz, Ly, Lx), np.float32)
        for z in range(Lz):
            mu0 = masks_to_flows_device(masks[z], device=device, niter=niter)[0]
            mu[[1, 2], z] += mu0
        for y in range(Ly):
            mu0 = masks_to_flows_device(masks[:, y], device=device, niter=niter)[0]
            mu[[0, 2], :, y] += mu0
        for x in range(Lx):
            mu0 = masks_to_flows_device(masks[:, :, x], device=device, niter=niter)[0]
            mu[[0, 1], :, :, x] += mu0
        return mu
    elif masks.ndim == 2:
        mu, mu_c = masks_to_flows_device(masks, device=device, niter=niter)
        return mu

    else:
        raise ValueError("masks_to_flows only takes 2D or 3D arrays")


def labels_to_flows(labels, files=None, device=None, redo_flows=False, niter=None):
    """Converts labels (list of masks or flows) to flows for training model.

    Args:
        labels (list of ND-arrays): The labels to convert. labels[k] can be 2D or 3D. If [3 x Ly x Lx], 
            it is assumed that flows were precomputed. Otherwise, labels[k][0] or labels[k] (if 2D) 
            is used to create flows and cell probabilities.
        files (list of str, optional): The files to save the flows to. If provided, flows are saved to 
            files to be reused. Defaults to None.
        device (str, optional): The device to use for computation. Defaults to None.
        redo_flows (bool, optional): Whether to recompute the flows. Defaults to False.
        niter (int, optional): The number of iterations for computing flows. Defaults to None.

    Returns:
        list of [4 x Ly x Lx] arrays: The flows for training the model. flows[k][0] is labels[k], 
        flows[k][1] is cell distance transform, flows[k][2] is Y flow, flows[k][3] is X flow, 
        and flows[k][4] is heat distribution.
    """
    nimg = len(labels)
    if labels[0].ndim < 3:
        labels = [labels[n][np.newaxis, :, :] for n in range(nimg)]

    # flows need to be recomputed
    if labels[0].shape[0] == 1 or labels[0].ndim < 3 or redo_flows:  
        dynamics_logger.info("computing flows for labels")

        # compute flows; labels are fixed here to be unique, so they need to be passed back
        # make sure labels are unique!
        labels = [fastremap.renumber(label, in_place=True)[0] for label in labels]
        iterator = trange if nimg > 1 else range
        veci = [
            masks_to_flows(labels[n][0].astype(int), device=device, niter=niter)
            for n in iterator(nimg)
        ]

        # concatenate labels, distance transform, vector flows, heat (boundary and mask are computed in augmentations)
        flows = [
            np.concatenate((labels[n], labels[n] > 0.5, veci[n]),
                           axis=0).astype(np.float32) for n in range(nimg)
        ]
        if files is not None:
            for flow, file in zip(flows, files):
                file_name = os.path.splitext(file)[0]
                tifffile.imwrite(file_name + "_flows.tif", flow)
    else:
        dynamics_logger.info("flows precomputed")
        flows = [labels[n].astype(np.float32) for n in range(nimg)]
    return flows


@njit([
    "(int16[:,:,:], float32[:], float32[:], float32[:,:])",
    "(float32[:,:,:], float32[:], float32[:], float32[:,:])"
], cache=True)
def map_coordinates(I, yc, xc, Y):
    """
    Bilinear interpolation of image "I" in-place with y-coordinates yc and x-coordinates xc to Y.
    
    Args:
        I (numpy.ndarray): Input image of shape (C, Ly, Lx).
        yc (numpy.ndarray): New y-coordinates.
        xc (numpy.ndarray): New x-coordinates.
        Y (numpy.ndarray): Output array of shape (C, ni).
    
    Returns:
        None
    """
    C, Ly, Lx = I.shape
    yc_floor = yc.astype(np.int32)
    xc_floor = xc.astype(np.int32)
    yc = yc - yc_floor
    xc = xc - xc_floor
    for i in range(yc_floor.shape[0]):
        yf = min(Ly - 1, max(0, yc_floor[i]))
        xf = min(Lx - 1, max(0, xc_floor[i]))
        yf1 = min(Ly - 1, yf + 1)
        xf1 = min(Lx - 1, xf + 1)
        y = yc[i]
        x = xc[i]
        for c in range(C):
            Y[c, i] = (np.float32(I[c, yf, xf]) * (1 - y) * (1 - x) +
                       np.float32(I[c, yf, xf1]) * (1 - y) * x +
                       np.float32(I[c, yf1, xf]) * y * (1 - x) +
                       np.float32(I[c, yf1, xf1]) * y * x)


def steps_interp(dP, inds, niter, device=torch.device("cpu")):
    """ Run dynamics of pixels to recover masks in 2D/3D, with interpolation between pixel values.

    Euler integration of dynamics dP for niter steps.

    Args:
        p (numpy.ndarray): Array of shape (n_points, 2 or 3) representing the initial pixel locations.
        dP (numpy.ndarray): Array of shape (2, Ly, Lx) or (3, Lz, Ly, Lx) representing the flow field.
        niter (int): Number of iterations to perform.
        device (torch.device, optional): Device to use for computation. Defaults to None.

    Returns:
        numpy.ndarray: Array of shape (n_points, 2) or (n_points, 3) representing the final pixel locations.

    Raises:
        None

    """
    
    shape = dP.shape[1:]
    ndim = len(shape)
    if (device.type == "cuda" or device.type == "mps") or ndim==3:
        pt = torch.zeros((*[1]*ndim, len(inds[0]), ndim), dtype=torch.float32, device=device)
        im = torch.zeros((1, ndim, *shape), dtype=torch.float32, device=device)
        # Y and X dimensions, flipped X-1, Y-1
        # pt is [1 1 1 3 n_points]
        for n in range(ndim):
            if ndim==3:
                pt[0, 0, 0, :, ndim - n - 1] = torch.from_numpy(inds[n]).to(device, dtype=torch.float32)
            else:
                pt[0, 0, :, ndim - n - 1] = torch.from_numpy(inds[n]).to(device, dtype=torch.float32)
            im[0, ndim - n - 1] = torch.from_numpy(dP[n]).to(device, dtype=torch.float32)
        shape = np.array(shape)[::-1].astype("float") - 1  
        
        # normalize pt between  0 and  1, normalize the flow
        for k in range(ndim):
            im[:, k] *= 2. / shape[k]
            pt[..., k] /= shape[k]

        # normalize to between -1 and 1
        pt *= 2 
        pt -= 1
        
        # dynamics
        for t in range(niter):
            dPt = torch.nn.functional.grid_sample(im, pt, align_corners=False)
            for k in range(ndim):  #clamp the final pixel locations
                pt[..., k] = torch.clamp(pt[..., k] + dPt[:, k], -1., 1.)

        #undo the normalization from before, reverse order of operations
        pt += 1 
        pt *= 0.5
        for k in range(ndim):
            pt[..., k] *= shape[k]

        if ndim==3:
            pt = pt[..., [2, 1, 0]].squeeze()
            pt = pt.unsqueeze(0) if pt.ndim==1 else pt 
            return pt.T
        else:
            pt = pt[..., [1, 0]].squeeze()
            pt = pt.unsqueeze(0) if pt.ndim==1 else pt
            return pt.T

    else:
        p = np.zeros((ndim, len(inds[0])), "float32")
        for n in range(ndim):
            p[n] = inds[n]        
        dPt = np.zeros(p.shape, "float32")
        for t in range(niter):
            map_coordinates(dP, p[0], p[1], dPt)
            for k in range(len(p)):
                p[k] = np.minimum(shape[k] - 1, np.maximum(0, p[k] + dPt[k]))
        return p

@njit("(float32[:,:],float32[:,:,:,:], int32)", nogil=True)
def steps3D(p, dP, niter):
    """ Run dynamics of pixels to recover masks in 3D.

    Euler integration of dynamics dP for niter steps.

    Args:
        p (np.ndarray): Pixels with cellprob > cellprob_threshold [3 x npts].
        dP (np.ndarray): Flows [3 x Lz x Ly x Lx].
        niter (int): Number of iterations of dynamics to run.

    Returns:
        np.ndarray: Final locations of each pixel after dynamics.
    """
    shape = dP.shape[1:]
    for t in range(niter):
        for j in range(p.shape[1]):
            p0, p1, p2 = int(p[0, j]), int(p[1, j]), int(p[2, j])
            step = dP[:, p0, p1, p2]
            for k in range(3):
                p[k, j] = min(shape[k] - 1, max(0, p[k, j] + step[k]))
    return p

@njit("(float32[:,:], float32[:,:,:], int32)", nogil=True)
def steps2D(p, dP, niter):
    """Run dynamics of pixels to recover masks in 2D.

    Euler integration of dynamics dP for niter steps.

    Args:
        p (np.ndarray): Pixels with cellprob > cellprob_threshold [2 x npts].
        dP (np.ndarray): Flows [2 x Ly x Lx].
        niter (int): Number of iterations of dynamics to run.

    Returns:
        np.ndarray: Final locations of each pixel after dynamics.
    """
    shape = dP.shape[1:]
    for t in range(niter):
        for j in range(p.shape[1]):
            # starting coordinates
            p0, p1 = int(p[0, j]), int(p[1, j])
            step = dP[:, p0, p1]
            for k in range(p.shape[0]):
                p[k, j] = min(shape[k] - 1, max(0, p[k, j] + step[k]))
    return p

def follow_flows(dP, inds, niter=200, interp=True, device=torch.device("cpu")):
    """ Run dynamics to recover masks in 2D or 3D.

    Pixels are represented as a meshgrid. Only pixels with non-zero cell-probability
    are used (as defined by inds).

    Args:
        dP (np.ndarray): Flows [axis x Ly x Lx] or [axis x Lz x Ly x Lx].
        mask (np.ndarray, optional): Pixel mask to seed masks. Useful when flows have low magnitudes.
        niter (int, optional): Number of iterations of dynamics to run. Default is 200.
        interp (bool, optional): Interpolate during 2D dynamics (not available in 3D). Default is True.
        device (torch.device, optional): Device to use for computation. Default is None.

    Returns:
        A tuple containing (p, inds): p (np.ndarray): Final locations of each pixel after dynamics; [axis x Ly x Lx] or [axis x Lz x Ly x Lx]; 
        inds (np.ndarray): Indices of pixels used for dynamics; [axis x Ly x Lx] or [axis x Lz x Ly x Lx].
    """
    shape = np.array(dP.shape[1:]).astype(np.int32)
    ndim = len(inds)
    niter = np.uint32(niter)

    if interp:
        p = steps_interp(dP, inds, niter, device=device)
    else:
        p = np.zeros((ndim, len(inds[0])), "float32")
        for n in range(ndim):
            p[n] = inds[n]        
        steps_fcn = steps2D if ndim == 2 else steps3D
        p = steps_fcn(p, dP, niter)
        
    return p


def remove_bad_flow_masks(masks, flows, threshold=0.4, device=torch.device("cpu")):
    """Remove masks which have inconsistent flows.

    Uses metrics.flow_error to compute flows from predicted masks 
    and compare flows to predicted flows from the network. Discards 
    masks with flow errors greater than the threshold.

    Args:
        masks (int, 2D or 3D array): Labelled masks, 0=NO masks; 1,2,...=mask labels,
            size [Ly x Lx] or [Lz x Ly x Lx].
        flows (float, 3D or 4D array): Flows [axis x Ly x Lx] or [axis x Lz x Ly x Lx].
        threshold (float, optional): Masks with flow error greater than threshold are discarded.
            Default is 0.4.

    Returns:
        masks (int, 2D or 3D array): Masks with inconsistent flow masks removed,
            0=NO masks; 1,2,...=mask labels, size [Ly x Lx] or [Lz x Ly x Lx].
    """
    device0 = device
    if masks.size > 10000 * 10000 and (device is not None and device.type == "cuda"):

        major_version, minor_version = torch.__version__.split(".")[:2]
        torch.cuda.empty_cache()
        if major_version == "1" and int(minor_version) < 10:
            # for PyTorch version lower than 1.10
            def mem_info():
                total_mem = torch.cuda.get_device_properties(device0.index).total_memory
                used_mem = torch.cuda.memory_allocated(device0.index)
                free_mem = total_mem - used_mem
                return total_mem, free_mem
        else:
            # for PyTorch version 1.10 and above
            def mem_info():
                free_mem, total_mem = torch.cuda.mem_get_info(device0.index)
                return total_mem, free_mem
        total_mem, free_mem = mem_info()
        if masks.size * 32 > free_mem:
            dynamics_logger.warning(
                "WARNING: image is very large, not using gpu to compute flows from masks for QC step flow_threshold"
            )
            dynamics_logger.info("turn off QC step with flow_threshold=0 if too slow")
            device0 = torch.device("cpu")

    merrors, _ = metrics.flow_error(masks, flows, device0)
    badi = 1 + (merrors > threshold).nonzero()[0]
    masks[np.isin(masks, badi)] = 0
    return masks


def max_pool3d(h, kernel_size=5):
    """ memory efficient max_pool thanks to Mark Kittisopikul 
    
    for stride=1, padding=kernel_size//2, requires odd kernel_size >= 3
    
    """
    _, nd, ny, nx = h.shape
    m = h.clone().detach()
    kruns, k0 = kernel_size // 2, 1
    for k in range(kruns):
        for d in range(-k0, k0+1):
            for y in range(-k0, k0+1):
                for x in range(-k0, k0+1):
                    mv = m[:, max(-d,0):min(nd-d,nd), max(-y,0):min(ny-y,ny), max(-x,0):min(nx-x,nx)]
                    hv = h[:,  max(d,0):min(nd+d,nd),  max(y,0):min(ny+y,ny),  max(x,0):min(nx+x,nx)]
                    torch.maximum(mv, hv, out=mv)
    return m

def max_pool2d(h, kernel_size=5):
    """ memory efficient max_pool thanks to Mark Kittisopikul """
    _, ny, nx = h.shape
    m = h.clone().detach()
    k0 = kernel_size // 2
    for y in range(-k0, k0+1):
        for x in range(-k0, k0+1):
            mv = m[:, max(-y,0):min(ny-y,ny), max(-x,0):min(nx-x,nx)]
            hv = h[:, max(y,0):min(ny+y,ny),  max(x,0):min(nx+x,nx)]
            torch.maximum(mv, hv, out=mv)
    return m

def max_pool1d(h, kernel_size=5, axis=1, out=None):
    """ memory efficient max_pool thanks to Mark Kittisopikul 
    
    for stride=1, padding=kernel_size//2, requires odd kernel_size >= 3

    """
    if out is None:
        out = h.clone()
    else:
        out.copy_(h)

    nd = h.shape[axis]    
    k0 = kernel_size // 2
    for d in range(-k0, k0+1):
        if axis==1:
            mv = out[:, max(-d,0):min(nd-d,nd)]
            hv = h[:, max(d,0):min(nd+d,nd)]
        elif axis==2:
            mv = out[:, :, max(-d,0):min(nd-d,nd)]
            hv = h[:,  :, max(d,0):min(nd+d,nd)]
        elif axis==3:
            mv = out[:, :, :, max(-d,0):min(nd-d,nd)]
            hv = h[:, :,  :, max(d,0):min(nd+d,nd)]
        torch.maximum(mv, hv, out=mv)
    return out

def max_pool_nd(h, kernel_size=5):
    """ memory efficient max_pool in 2d or 3d """
    ndim = h.ndim - 1
    hmax = max_pool1d(h, kernel_size=kernel_size, axis=1)
    hmax2 = max_pool1d(hmax, kernel_size=kernel_size, axis=2)
    if ndim==2:
        del hmax
        return hmax2
    else:
        hmax = max_pool1d(hmax2, kernel_size=kernel_size, axis=3, out=hmax)
        del hmax2 
        return hmax

# from torch.nn.functional import max_pool2d
def get_masks_torch(pt, inds, shape0, rpad=20, max_size_fraction=0.4):
    """Create masks using pixel convergence after running dynamics.

    Makes a histogram of final pixel locations p, initializes masks 
    at peaks of histogram and extends the masks from the peaks so that
    they include all pixels with more than 2 final pixels p. Discards 
    masks with flow errors greater than the threshold. 

    Parameters:
        p (float32, 3D or 4D array): Final locations of each pixel after dynamics,
            size [axis x Ly x Lx] or [axis x Lz x Ly x Lx].
        iscell (bool, 2D or 3D array): If iscell is not None, set pixels that are 
            iscell False to stay in their original location.
        rpad (int, optional): Histogram edge padding. Default is 20.
        max_size_fraction (float, optional): Masks larger than max_size_fraction of
            total image size are removed. Default is 0.4.

    Returns:
        M0 (int, 2D or 3D array): Masks with inconsistent flow masks removed, 
            0=NO masks; 1,2,...=mask labels, size [Ly x Lx] or [Lz x Ly x Lx].
    """
    
    ndim = len(shape0)
    device = pt.device
    
    rpad = 20
    pt += rpad
    pt = torch.clamp(pt, min=0)
    for i in range(len(pt)):
        pt[i] = torch.clamp(pt[i], max=shape0[i]+rpad-1)

    # # add extra padding to make divisible by 5
    # shape = tuple((np.ceil((shape0 + 2*rpad)/5) * 5).astype(int))
    shape = tuple(np.array(shape0) + 2*rpad)

    # sparse coo torch
    coo = torch.sparse_coo_tensor(pt, torch.ones(pt.shape[1], device=pt.device, dtype=torch.int), 
                                shape)
    h1 = coo.to_dense()
    del coo

    hmax1 = max_pool_nd(h1.unsqueeze(0), kernel_size=5)
    hmax1 = hmax1.squeeze()
    seeds1 = torch.nonzero((h1 - hmax1 > -1e-6) * (h1 > 10))
    del hmax1
    if len(seeds1) == 0:
        dynamics_logger.warning("no seeds found in get_masks_torch - no masks found.")
        return np.zeros(shape0, dtype="uint16")
    
    npts = h1[tuple(seeds1.T)]
    isort1 = npts.argsort()
    seeds1 = seeds1[isort1]

    n_seeds = len(seeds1)
    h_slc = torch.zeros((n_seeds, *[11]*ndim), device=seeds1.device)
    for k in range(n_seeds):
        slc = tuple([slice(seeds1[k][j]-5, seeds1[k][j]+6) for j in range(ndim)])
        h_slc[k] = h1[slc]
    del h1
    seed_masks = torch.zeros((n_seeds, *[11]*ndim), device=seeds1.device)
    if ndim==2:
        seed_masks[:,5,5] = 1
    else:
        seed_masks[:,5,5,5] = 1
    
    for iter in range(5):
        # extend
        seed_masks = max_pool_nd(seed_masks, kernel_size=3)
        seed_masks *= h_slc > 2
    del h_slc 
    seeds_new = [tuple((torch.nonzero(seed_masks[k]) + seeds1[k] - 5).T) 
            for k in range(n_seeds)]
    del seed_masks 
    
    dtype = torch.int32 if n_seeds < 2**16 else torch.int64
    M1 = torch.zeros(shape, dtype=dtype, device=device)
    for k in range(n_seeds):
        M1[seeds_new[k]] = 1 + k

    M1 = M1[tuple(pt)]
    M1 = M1.cpu().numpy()

    dtype = "uint16" if n_seeds < 2**16 else "uint32"
    M0 = np.zeros(shape0, dtype=dtype)
    M0[inds] = M1
        
    # remove big masks
    uniq, counts = fastremap.unique(M0, return_counts=True)
    big = np.prod(shape0) * max_size_fraction
    bigc = uniq[counts > big]
    if len(bigc) > 0 and (len(bigc) > 1 or bigc[0] != 0):
        M0 = fastremap.mask(M0, bigc)
    fastremap.renumber(M0, in_place=True)  #convenient to guarantee non-skipped labels
    M0 = M0.reshape(tuple(shape0))
    
    #print(f"mem used: {torch.cuda.memory_allocated()/1e9:.3f} gb, max mem used: {torch.cuda.max_memory_allocated()/1e9:.3f} gb")
    return M0


def resize_and_compute_masks(dP, cellprob, niter=200, cellprob_threshold=0.0,
                             flow_threshold=0.4, interp=True, do_3D=False, min_size=15,
                             max_size_fraction=0.4, resize=None, device=torch.device("cpu")):
    """Compute masks using dynamics from dP and cellprob, and resizes masks if resize is not None.

    Args:
        dP (numpy.ndarray): The dynamics flow field array.
        cellprob (numpy.ndarray): The cell probability array.
        p (numpy.ndarray, optional): The pixels on which to run dynamics. Defaults to None
        niter (int, optional): The number of iterations for mask computation. Defaults to 200.
        cellprob_threshold (float, optional): The threshold for cell probability. Defaults to 0.0.
        flow_threshold (float, optional): The threshold for quality control metrics. Defaults to 0.4.
        interp (bool, optional): Whether to interpolate during dynamics computation. Defaults to True.
        do_3D (bool, optional): Whether to perform mask computation in 3D. Defaults to False.
        min_size (int, optional): The minimum size of the masks. Defaults to 15.
        max_size_fraction (float, optional): Masks larger than max_size_fraction of
            total image size are removed. Default is 0.4.
        resize (tuple, optional): The desired size for resizing the masks. Defaults to None.
        device (torch.device, optional): The device to use for computation. Defaults to torch.device("cpu").

    Returns:
        tuple: A tuple containing the computed masks and the final pixel locations.
    """
    mask = compute_masks(dP, cellprob, niter=niter,
                            cellprob_threshold=cellprob_threshold,
                            flow_threshold=flow_threshold, interp=interp, do_3D=do_3D,
                            max_size_fraction=max_size_fraction, 
                            device=device)

    if resize is not None:
        if len(resize) == 2:
            mask = transforms.resize_image(mask, resize[0], resize[1], no_channels=True,
                                           interpolation=cv2.INTER_NEAREST)
        else:
            Lz, Ly, Lx = resize
            if mask.shape[0] != Lz or mask.shape[1] != Ly:
                dynamics_logger.info("resizing 3D masks to original image size")
                if mask.shape[1] != Ly:
                    mask = transforms.resize_image(mask, Ly=Ly, Lx=Lx,
                                                no_channels=True, 
                                                interpolation=cv2.INTER_NEAREST)
                if mask.shape[0] != Lz:
                    mask = transforms.resize_image(mask.transpose(1,0,2),
                                                    Ly=Lz, Lx=Lx,
                                                    no_channels=True, 
                                                    interpolation=cv2.INTER_NEAREST).transpose(1,0,2)

    mask = utils.fill_holes_and_remove_small_masks(mask, min_size=min_size)

    return mask

def compute_masks(dP, cellprob, p=None, niter=200, cellprob_threshold=0.0,
                  flow_threshold=0.4, interp=True, do_3D=False, min_size=-1,
                  max_size_fraction=0.4, device=torch.device("cpu")):
    """Compute masks using dynamics from dP and cellprob.

    Args:
        dP (numpy.ndarray): The dynamics flow field array.
        cellprob (numpy.ndarray): The cell probability array.
        p (numpy.ndarray, optional): The pixels on which to run dynamics. Defaults to None
        niter (int, optional): The number of iterations for mask computation. Defaults to 200.
        cellprob_threshold (float, optional): The threshold for cell probability. Defaults to 0.0.
        flow_threshold (float, optional): The threshold for quality control metrics. Defaults to 0.4.
        interp (bool, optional): Whether to interpolate during dynamics computation. Defaults to True.
        do_3D (bool, optional): Whether to perform mask computation in 3D. Defaults to False.
        min_size (int, optional): The minimum size of the masks. Defaults to 15.
        max_size_fraction (float, optional): Masks larger than max_size_fraction of
            total image size are removed. Default is 0.4.
        device (torch.device, optional): The device to use for computation. Defaults to torch.device("cpu").

    Returns:
        tuple: A tuple containing the computed masks and the final pixel locations.
    """
    
    if (cellprob > cellprob_threshold).sum():  #mask at this point is a cell cluster binary map, not labels
        inds = np.nonzero(cellprob > cellprob_threshold)
        if len(inds[0]) == 0:
            dynamics_logger.info("No cell pixels found.")
            shape = cellprob.shape
            mask = np.zeros(shape, "uint16")
            return mask

        p_final = follow_flows(dP * (cellprob > cellprob_threshold) / 5., 
                               inds=inds, niter=niter, interp=interp,
                                device=device)
        if not torch.is_tensor(p_final):
            p_final = torch.from_numpy(p_final).to(device, dtype=torch.int)
        else:
            p_final = p_final.int()
        # calculate masks
        if device.type == "mps":
            p_final = p_final.to(torch.device("cpu"))
        mask = get_masks_torch(p_final, inds, dP.shape[1:], 
                               max_size_fraction=max_size_fraction)
        del p_final
        # flow thresholding factored out of get_masks
        if not do_3D:
            if mask.max() > 0 and flow_threshold is not None and flow_threshold > 0:
                # make sure labels are unique at output of get_masks
                mask = remove_bad_flow_masks(mask, dP, threshold=flow_threshold,
                                             device=device)

        if mask.max() < 2**16 and mask.dtype != "uint16":
            mask = mask.astype("uint16")

    else:  # nothing to compute, just make it compatible
        dynamics_logger.info("No cell pixels found.")
        shape = cellprob.shape
        mask = np.zeros(cellprob.shape, "uint16")
        return mask
    
    if min_size > 0:
        mask = utils.fill_holes_and_remove_small_masks(mask, min_size=min_size)

    if mask.dtype == np.uint32:
        dynamics_logger.warning(
            "more than 65535 masks in image, masks returned as np.uint32")

    return mask

def get_masks_orig(p, iscell=None, rpad=20, max_size_fraction=0.4):
    """Create masks using pixel convergence after running dynamics.

    Original implementation on CPU with histogramdd
    (histogramdd uses excessive memory with large images)

    Makes a histogram of final pixel locations p, initializes masks 
    at peaks of histogram and extends the masks from the peaks so that
    they include all pixels with more than 2 final pixels p. Discards 
    masks with flow errors greater than the threshold. 

    Parameters:
        p (float32, 3D or 4D array): Final locations of each pixel after dynamics,
            size [axis x Ly x Lx] or [axis x Lz x Ly x Lx].
        iscell (bool, 2D or 3D array): If iscell is not None, set pixels that are 
            iscell False to stay in their original location.
        rpad (int, optional): Histogram edge padding. Default is 20.
        max_size_fraction (float, optional): Masks larger than max_size_fraction of
            total image size are removed. Default is 0.4.

    Returns:
        M0 (int, 2D or 3D array): Masks with inconsistent flow masks removed, 
            0=NO masks; 1,2,...=mask labels, size [Ly x Lx] or [Lz x Ly x Lx].
    """
    pflows = []
    edges = []
    shape0 = p.shape[1:]
    dims = len(p)
    if iscell is not None:
        if dims == 3:
            inds = np.meshgrid(np.arange(shape0[0]), np.arange(shape0[1]),
                               np.arange(shape0[2]), indexing="ij")
        elif dims == 2:
            inds = np.meshgrid(np.arange(shape0[0]), np.arange(shape0[1]),
                               indexing="ij")
        for i in range(dims):
            p[i, ~iscell] = inds[i][~iscell]

    for i in range(dims):
        pflows.append(p[i].flatten().astype("int32"))
        edges.append(np.arange(-.5 - rpad, shape0[i] + .5 + rpad, 1))

    h, _ = np.histogramdd(tuple(pflows), bins=edges)
    hmax = h.copy()
    for i in range(dims):
        hmax = maximum_filter1d(hmax, 5, axis=i)

    seeds = np.nonzero(np.logical_and(h - hmax > -1e-6, h > 10))
    Nmax = h[seeds]
    isort = np.argsort(Nmax)[::-1]
    for s in seeds:
        s[:] = s[isort]

    pix = list(np.array(seeds).T)

    shape = h.shape
    if dims == 3:
        expand = np.nonzero(np.ones((3, 3, 3)))
    else:
        expand = np.nonzero(np.ones((3, 3)))

    for iter in range(5):
        for k in range(len(pix)):
            if iter == 0:
                pix[k] = list(pix[k])
            newpix = []
            iin = []
            for i, e in enumerate(expand):
                epix = e[:, np.newaxis] + np.expand_dims(pix[k][i], 0) - 1
                epix = epix.flatten()
                iin.append(np.logical_and(epix >= 0, epix < shape[i]))
                newpix.append(epix)
            iin = np.all(tuple(iin), axis=0)
            for p in newpix:
                p = p[iin]
            newpix = tuple(newpix)
            igood = h[newpix] > 2
            for i in range(dims):
                pix[k][i] = newpix[i][igood]
            if iter == 4:
                pix[k] = tuple(pix[k])

    M = np.zeros(h.shape, np.uint32)
    for k in range(len(pix)):
        M[pix[k]] = 1 + k

    for i in range(dims):
        pflows[i] = pflows[i] + rpad
    M0 = M[tuple(pflows)]

    # remove big masks
    uniq, counts = fastremap.unique(M0, return_counts=True)
    big = np.prod(shape0) * max_size_fraction
    bigc = uniq[counts > big]
    if len(bigc) > 0 and (len(bigc) > 1 or bigc[0] != 0):
        M0 = fastremap.mask(M0, bigc)
    fastremap.renumber(M0, in_place=True)  #convenient to guarantee non-skipped labels
    M0 = np.reshape(M0, shape0)
<<<<<<< HEAD
    return M0

def resize_and_compute_masks(dP, cellprob, p=None, niter=200, cellprob_threshold=0.0,
                             flow_threshold=0.4, interp=True, do_3D=False, min_size=15,
                             resize=None, device=None):
    """Compute masks using dynamics from dP and cellprob, and resizes masks if resize is not None.

    Args:
        dP (numpy.ndarray): The dynamics flow field array.
        cellprob (numpy.ndarray): The cell probability array.
        p (numpy.ndarray, optional): The pixels on which to run dynamics. Defaults to None
        niter (int, optional): The number of iterations for mask computation. Defaults to 200.
        cellprob_threshold (float, optional): The threshold for cell probability. Defaults to 0.0.
        flow_threshold (float, optional): The threshold for quality control metrics. Defaults to 0.4.
        interp (bool, optional): Whether to interpolate during dynamics computation. Defaults to True.
        do_3D (bool, optional): Whether to perform mask computation in 3D. Defaults to False.
        min_size (int, optional): The minimum size of the masks. Defaults to 15.
        resize (tuple, optional): The desired size for resizing the masks. Defaults to None.
        device (str, optional): The torch device to use for computation. Defaults to None.

    Returns:
        tuple: A tuple containing the computed masks and the final pixel locations.
    """
    mask, p = compute_masks(dP, cellprob, p=p, niter=niter,
                            cellprob_threshold=cellprob_threshold,
                            flow_threshold=flow_threshold, interp=interp, do_3D=do_3D,
                            min_size=min_size, device=device)

    if resize is not None:
        mask = transforms.resize_image(mask, resize[0], resize[1],
                                       interpolation=cv2.INTER_NEAREST)
        p = np.array([
            transforms.resize_image(pi, resize[0], resize[1],
                                    interpolation=cv2.INTER_NEAREST) for pi in p
        ])

    return mask, p


def compute_masks(dP, cellprob, p=None, niter=200, cellprob_threshold=0.0,
                  flow_threshold=0.4, interp=True, do_3D=False, min_size=15,
                  device=None):
    """Compute masks using dynamics from dP and cellprob.

    Args:
        dP (numpy.ndarray): The dynamics flow field array.
        cellprob (numpy.ndarray): The cell probability array.
        p (numpy.ndarray, optional): The pixels on which to run dynamics. Defaults to None
        niter (int, optional): The number of iterations for mask computation. Defaults to 200.
        cellprob_threshold (float, optional): The threshold for cell probability. Defaults to 0.0.
        flow_threshold (float, optional): The threshold for quality control metrics. Defaults to 0.4.
        interp (bool, optional): Whether to interpolate during dynamics computation. Defaults to True.
        do_3D (bool, optional): Whether to perform mask computation in 3D. Defaults to False.
        min_size (int, optional): The minimum size of the masks. Defaults to 15.
        device (str, optional): The torch device to use for computation. Defaults to None.

    Returns:
        tuple: A tuple containing the computed masks and the final pixel locations.
    """
    cp_mask = cellprob > cellprob_threshold

    if np.any(cp_mask):  #mask at this point is a cell cluster binary map, not labels
        # follow flows
        if p is None:
            p, inds = follow_flows(dP * cp_mask / 5., niter=niter, interp=interp,
                                   device=device)
            if inds is None:
                dynamics_logger.info("No cell pixels found.")
                shape = cellprob.shape
                mask = np.zeros(shape, np.uint16)
                p = np.zeros((len(shape), *shape), np.uint16)
                return mask, p

        #calculate masks
        mask = get_masks(p, iscell=cp_mask)

        # flow thresholding factored out of get_masks
        if not do_3D:
            if mask.max() > 0 and flow_threshold is not None and flow_threshold > 0:
                # make sure labels are unique at output of get_masks
                mask = remove_bad_flow_masks(mask, dP, threshold=flow_threshold,
                                             device=device)

        if mask.max() > 2**16 - 1:
            recast = True
            mask = mask.astype(np.float32)
        else:
            recast = False
            mask = mask.astype(np.uint16)

        if recast:
            mask = mask.astype(np.uint32)

        if mask.max() < 2**16:
            mask = mask.astype(np.uint16)

    else:  # nothing to compute, just make it compatible
        dynamics_logger.info("No cell pixels found.")
        shape = cellprob.shape
        mask = np.zeros(cellprob.shape, np.uint16)
        p = np.zeros((len(shape), *shape), np.uint16)
        return mask, p

    mask = utils.fill_holes_and_remove_small_masks(mask, min_size=min_size)

    if mask.dtype == np.uint32:
        dynamics_logger.warning(
            "more than 65535 masks in image, masks returned as np.uint32")

    return mask, p
=======
    return M0
>>>>>>> 549126d8
<|MERGE_RESOLUTION|>--- conflicted
+++ resolved
@@ -70,11 +70,6 @@
     else:
         T = torch.zeros(shape, dtype=torch.double, device=device)
 
-<<<<<<< HEAD
-    T = torch.zeros(shape, dtype=torch.double, device=device)
-
-=======
->>>>>>> 549126d8
     for i in range(n_iter):
         T[meds[:, 0], meds[:, 1]] += 1
         Tneigh = T[tuple(neighbors)]
@@ -161,14 +156,6 @@
     
     ### get mask pixel neighbors
     y, x = torch.nonzero(masks_padded, as_tuple=True)
-<<<<<<< HEAD
-    neighborsY = torch.stack((y, y - 1, y + 1, y, y, y - 1, y - 1, y + 1, y + 1), dim=0)
-    neighborsX = torch.stack((x, x, x, x - 1, x + 1, x - 1, x + 1, x - 1, x + 1), dim=0)
-    neighbors = torch.stack((neighborsY, neighborsX), dim=0)
-    neighbor_masks = masks_padded[neighbors[0], neighbors[1]]
-    isneighbor = neighbor_masks == neighbor_masks[0]
-
-=======
     y = y.int()
     x = x.int()
     neighbors = torch.zeros((2, 9, y.shape[0]), dtype=torch.int, device=device)
@@ -182,7 +169,6 @@
         isneighbor[i] = masks_padded[neighbors[0, i], neighbors[1, i]] == m0
     del m0, masks_padded
     
->>>>>>> 549126d8
     ### get center-of-mass within cell
     slices = find_objects(masks)
     # turn slices into array
@@ -281,14 +267,8 @@
 
     # put into original image
     mu0 = np.zeros((3, Lz0, Ly0, Lx0))
-<<<<<<< HEAD
-    mu0[:, z - 1, y - 1, x - 1] = mu
-    mu_c = np.zeros_like(mu0)
-    return mu0, mu_c
-=======
     mu0[:, z.cpu().numpy() - 1, y.cpu().numpy() - 1, x.cpu().numpy() - 1] = mu
     return mu0
->>>>>>> 549126d8
 
 
 def masks_to_flows_cpu(masks, niter=None, device=None):
@@ -1058,117 +1038,4 @@
         M0 = fastremap.mask(M0, bigc)
     fastremap.renumber(M0, in_place=True)  #convenient to guarantee non-skipped labels
     M0 = np.reshape(M0, shape0)
-<<<<<<< HEAD
-    return M0
-
-def resize_and_compute_masks(dP, cellprob, p=None, niter=200, cellprob_threshold=0.0,
-                             flow_threshold=0.4, interp=True, do_3D=False, min_size=15,
-                             resize=None, device=None):
-    """Compute masks using dynamics from dP and cellprob, and resizes masks if resize is not None.
-
-    Args:
-        dP (numpy.ndarray): The dynamics flow field array.
-        cellprob (numpy.ndarray): The cell probability array.
-        p (numpy.ndarray, optional): The pixels on which to run dynamics. Defaults to None
-        niter (int, optional): The number of iterations for mask computation. Defaults to 200.
-        cellprob_threshold (float, optional): The threshold for cell probability. Defaults to 0.0.
-        flow_threshold (float, optional): The threshold for quality control metrics. Defaults to 0.4.
-        interp (bool, optional): Whether to interpolate during dynamics computation. Defaults to True.
-        do_3D (bool, optional): Whether to perform mask computation in 3D. Defaults to False.
-        min_size (int, optional): The minimum size of the masks. Defaults to 15.
-        resize (tuple, optional): The desired size for resizing the masks. Defaults to None.
-        device (str, optional): The torch device to use for computation. Defaults to None.
-
-    Returns:
-        tuple: A tuple containing the computed masks and the final pixel locations.
-    """
-    mask, p = compute_masks(dP, cellprob, p=p, niter=niter,
-                            cellprob_threshold=cellprob_threshold,
-                            flow_threshold=flow_threshold, interp=interp, do_3D=do_3D,
-                            min_size=min_size, device=device)
-
-    if resize is not None:
-        mask = transforms.resize_image(mask, resize[0], resize[1],
-                                       interpolation=cv2.INTER_NEAREST)
-        p = np.array([
-            transforms.resize_image(pi, resize[0], resize[1],
-                                    interpolation=cv2.INTER_NEAREST) for pi in p
-        ])
-
-    return mask, p
-
-
-def compute_masks(dP, cellprob, p=None, niter=200, cellprob_threshold=0.0,
-                  flow_threshold=0.4, interp=True, do_3D=False, min_size=15,
-                  device=None):
-    """Compute masks using dynamics from dP and cellprob.
-
-    Args:
-        dP (numpy.ndarray): The dynamics flow field array.
-        cellprob (numpy.ndarray): The cell probability array.
-        p (numpy.ndarray, optional): The pixels on which to run dynamics. Defaults to None
-        niter (int, optional): The number of iterations for mask computation. Defaults to 200.
-        cellprob_threshold (float, optional): The threshold for cell probability. Defaults to 0.0.
-        flow_threshold (float, optional): The threshold for quality control metrics. Defaults to 0.4.
-        interp (bool, optional): Whether to interpolate during dynamics computation. Defaults to True.
-        do_3D (bool, optional): Whether to perform mask computation in 3D. Defaults to False.
-        min_size (int, optional): The minimum size of the masks. Defaults to 15.
-        device (str, optional): The torch device to use for computation. Defaults to None.
-
-    Returns:
-        tuple: A tuple containing the computed masks and the final pixel locations.
-    """
-    cp_mask = cellprob > cellprob_threshold
-
-    if np.any(cp_mask):  #mask at this point is a cell cluster binary map, not labels
-        # follow flows
-        if p is None:
-            p, inds = follow_flows(dP * cp_mask / 5., niter=niter, interp=interp,
-                                   device=device)
-            if inds is None:
-                dynamics_logger.info("No cell pixels found.")
-                shape = cellprob.shape
-                mask = np.zeros(shape, np.uint16)
-                p = np.zeros((len(shape), *shape), np.uint16)
-                return mask, p
-
-        #calculate masks
-        mask = get_masks(p, iscell=cp_mask)
-
-        # flow thresholding factored out of get_masks
-        if not do_3D:
-            if mask.max() > 0 and flow_threshold is not None and flow_threshold > 0:
-                # make sure labels are unique at output of get_masks
-                mask = remove_bad_flow_masks(mask, dP, threshold=flow_threshold,
-                                             device=device)
-
-        if mask.max() > 2**16 - 1:
-            recast = True
-            mask = mask.astype(np.float32)
-        else:
-            recast = False
-            mask = mask.astype(np.uint16)
-
-        if recast:
-            mask = mask.astype(np.uint32)
-
-        if mask.max() < 2**16:
-            mask = mask.astype(np.uint16)
-
-    else:  # nothing to compute, just make it compatible
-        dynamics_logger.info("No cell pixels found.")
-        shape = cellprob.shape
-        mask = np.zeros(cellprob.shape, np.uint16)
-        p = np.zeros((len(shape), *shape), np.uint16)
-        return mask, p
-
-    mask = utils.fill_holes_and_remove_small_masks(mask, min_size=min_size)
-
-    if mask.dtype == np.uint32:
-        dynamics_logger.warning(
-            "more than 65535 masks in image, masks returned as np.uint32")
-
-    return mask, p
-=======
-    return M0
->>>>>>> 549126d8
+    return M0