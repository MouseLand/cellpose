<<<<<<< HEAD
=======
"""
Copyright © 2023 Howard Hughes Medical Institute, Authored by Carsen Stringer and Marius Pachitariu.
"""

>>>>>>> cc4e62c4
import os, sys, time, shutil, tempfile, datetime, pathlib, subprocess
from pathlib import Path
import numpy as np
from tqdm import trange, tqdm
from urllib.parse import urlparse
import torch

import logging

models_logger = logging.getLogger(__name__)

from . import transforms, dynamics, utils, plot
from .resnet_torch import CPnet
from .core import assign_device, check_mkl, run_net, run_3D

_MODEL_URL = "https://www.cellpose.org/models"
_MODEL_DIR_ENV = os.environ.get("CELLPOSE_LOCAL_MODELS_PATH")
_MODEL_DIR_DEFAULT = pathlib.Path.home().joinpath(".cellpose", "models")
MODEL_DIR = pathlib.Path(_MODEL_DIR_ENV) if _MODEL_DIR_ENV else _MODEL_DIR_DEFAULT

MODEL_NAMES = [
    "cyto3", "nuclei", "cyto2_cp3", "tissuenet_cp3", "livecell_cp3", "yeast_PhC_cp3",
    "yeast_BF_cp3", "bact_phase_cp3", "bact_fluor_cp3", "deepbacs_cp3", "cyto2", "cyto"
]

MODEL_LIST_PATH = os.fspath(MODEL_DIR.joinpath("gui_models.txt"))

normalize_default = {
    "lowhigh": None,
    "percentile": None,
    "normalize": True,
    "norm3D": False,
    "sharpen_radius": 0,
    "smooth_radius": 0,
    "tile_norm_blocksize": 0,
    "tile_norm_smooth3D": 1,
    "invert": False
}

def model_path(model_type, model_index=0):
    torch_str = "torch"
    if model_type == "cyto" or model_type == "cyto2" or model_type == "nuclei":
        basename = "%s%s_%d" % (model_type, torch_str, model_index)
    else:
        basename = model_type
    return cache_model_path(basename)


def size_model_path(model_type):
    torch_str = "torch"
    if model_type == "cyto" or model_type == "nuclei" or model_type == "cyto2":
        basename = "size_%s%s_0.npy" % (model_type, torch_str)
    else:
        basename = "size_%s.npy" % model_type
    return cache_model_path(basename)


def cache_model_path(basename):
    MODEL_DIR.mkdir(parents=True, exist_ok=True)
<<<<<<< HEAD
    url = f'{_MODEL_URL}/{basename}'
=======
    url = f"{_MODEL_URL}/{basename}"
>>>>>>> cc4e62c4
    cached_file = os.fspath(MODEL_DIR.joinpath(basename))
    if not os.path.exists(cached_file):
        models_logger.info('Downloading: "{}" to {}\n'.format(url, cached_file))
        utils.download_url_to_file(url, cached_file, progress=True)
    return cached_file


def get_user_models():
    model_strings = []
    if os.path.exists(MODEL_LIST_PATH):
        with open(MODEL_LIST_PATH, "r") as textfile:
            lines = [line.rstrip() for line in textfile]
            if len(lines) > 0:
                model_strings.extend(lines)
    return model_strings
<<<<<<< HEAD


class Cellpose():
    """ main model which combines SizeModel and CellposeModel

    Parameters
    ----------

    gpu: bool (optional, default False)
        whether or not to use GPU, will check if GPU available

    model_type: str (optional, default 'cyto')
        'cyto'=cytoplasm model; 'nuclei'=nucleus model; 'cyto2'=cytoplasm model with additional user images
=======
>>>>>>> cc4e62c4


<<<<<<< HEAD
    device: torch device (optional, default None)
        device used for model running / training
        (torch.device('cuda') or torch.device('cpu')), overrides gpu input,
        recommended if you want to use a specific GPU (e.g. torch.device('cuda:1'))
=======
class Cellpose():
    """Main model which combines SizeModel and CellposeModel.

    Args:
        gpu (bool, optional): Whether or not to use GPU, will check if GPU available. Defaults to False.
        model_type (str, optional): Model type. "cyto"=cytoplasm model; "nuclei"=nucleus model; 
            "cyto2"=cytoplasm model with additional user images; 
            "cyto3"=super-generalist model; Defaults to "cyto3".
        device (torch device, optional): Device used for model running / training. Overrides gpu input. Recommended if you want to use a specific GPU (e.g. torch.device("cuda:1")). Defaults to None.

    Attributes:
        device (torch device): Device used for model running / training.
        gpu (bool): Flag indicating if GPU is used.
        diam_mean (float): Mean diameter for cytoplasm model.
        cp (CellposeModel): CellposeModel instance.
        pretrained_size (str): Pretrained size model path.
        sz (SizeModel): SizeModel instance.
>>>>>>> cc4e62c4

    """

    def __init__(self, gpu=False, model_type="cyto3", device=None):
        super(Cellpose, self).__init__()
<<<<<<< HEAD
        self.torch = True
=======
>>>>>>> cc4e62c4

        # assign device (GPU or CPU)
        sdevice, gpu = assign_device(use_torch=True, gpu=gpu)
        self.device = device if device is not None else sdevice
        self.gpu = gpu

<<<<<<< HEAD
        model_type = 'cyto' if model_type is None else model_type

        self.diam_mean = 30. #default for any cyto model
        nuclear = 'nuclei' in model_type
        if nuclear:
            self.diam_mean = 17.

        self.cp = CellposeModel(device=self.device, gpu=self.gpu,
                                model_type=model_type,
                                diam_mean=self.diam_mean,
                                net_avg=net_avg)
=======
        model_type = "cyto3" if model_type is None else model_type

        self.diam_mean = 30.  #default for any cyto model
        nuclear = "nuclei" in model_type
        if nuclear:
            self.diam_mean = 17.

        self.cp = CellposeModel(device=self.device, gpu=self.gpu, model_type=model_type,
                                diam_mean=self.diam_mean)
>>>>>>> cc4e62c4
        self.cp.model_type = model_type

        # size model not used for bacterial model
        self.pretrained_size = size_model_path(model_type)
        self.sz = SizeModel(device=self.device, pretrained_size=self.pretrained_size,
                            cp_model=self.cp)
        self.sz.model_type = model_type
<<<<<<< HEAD

    def eval(self, x, batch_size=8, channels=None, channel_axis=None, z_axis=None,
             invert=False, normalize=True, diameter=30., do_3D=False, anisotropy=None,
             net_avg=False, augment=False, tile=True, tile_overlap=0.1, resample=True, interp=True,
             flow_threshold=0.4, cellprob_threshold=0.0, min_size=15, stitch_threshold=0.0,
             rescale=None, progress=None, model_loaded=False):
        """ run cellpose and get masks

        Parameters
        ----------
        x: list or array of images
            can be list of 2D/3D images, or array of 2D/3D images, or 4D image array

        batch_size: int (optional, default 8)
            number of 224x224 patches to run simultaneously on the GPU
            (can make smaller or bigger depending on GPU memory usage)

        channels: list (optional, default None)
            list of channels, either of length 2 or of length number of images by 2.
            First element of list is the channel to segment (0=grayscale, 1=red, 2=green, 3=blue).
            Second element of list is the optional nuclear channel (0=none, 1=red, 2=green, 3=blue).
            For instance, to segment grayscale images, input [0,0]. To segment images with cells
            in green and nuclei in blue, input [2,3]. To segment one grayscale image and one
            image with cells in green and nuclei in blue, input [[0,0], [2,3]].

        channel_axis: int (optional, default None)
            if None, channels dimension is attempted to be automatically determined

        z_axis: int (optional, default None)
            if None, z dimension is attempted to be automatically determined

        invert: bool (optional, default False)
            invert image pixel intensity before running network (if True, image is also normalized)

        normalize: bool (optional, default True)
            normalize data so 0.0=1st percentile and 1.0=99th percentile of image intensities in each channel

        diameter: float (optional, default 30.)
            if set to None, then diameter is automatically estimated if size model is loaded

        do_3D: bool (optional, default False)
            set to True to run 3D segmentation on 4D image input

        anisotropy: float (optional, default None)
            for 3D segmentation, optional rescaling factor (e.g. set to 2.0 if Z is sampled half as dense as X or Y)

        net_avg: bool (optional, default False)
            runs the 4 built-in networks and averages them if True, runs one network if False

        augment: bool (optional, default False)
            tiles image with overlapping tiles and flips overlapped regions to augment

        tile: bool (optional, default True)
            tiles image to ensure GPU/CPU memory usage limited (recommended)

        tile_overlap: float (optional, default 0.1)
            fraction of overlap of tiles when computing flows

        resample: bool (optional, default True)
            run dynamics at original image size (will be slower but create more accurate boundaries)

        interp: bool (optional, default True)
                interpolate during 2D dynamics (not available in 3D)
                (in previous versions it was False)

        flow_threshold: float (optional, default 0.4)
            flow error threshold (all cells with errors below threshold are kept) (not used for 3D)

        cellprob_threshold: float (optional, default 0.0)
            all pixels with value above threshold kept for masks, decrease to find more and larger masks

        min_size: int (optional, default 15)
                minimum number of pixels per mask, can turn off with -1

        stitch_threshold: float (optional, default 0.0)
            if stitch_threshold>0.0 and not do_3D and equal image sizes, masks are stitched in 3D to return volume segmentation

        rescale: float (optional, default None)
            if diameter is set to None, and rescale is not None, then rescale is used instead of diameter for resizing image

        progress: pyqt progress bar (optional, default None)
            to return progress bar status to GUI

        model_loaded: bool (optional, default False)
            internal variable for determining if model has been loaded, used in __main__.py

        Returns
        -------
        masks: list of 2D arrays, or single 3D array (if do_3D=True)
                labelled image, where 0=no masks; 1,2,...=mask labels

        flows: list of lists 2D arrays, or list of 3D arrays (if do_3D=True)
            flows[k][0] = XY flow in HSV 0-255
            flows[k][1] = XY flows at each pixel
            flows[k][2] = cell probability (if > cellprob_threshold, pixel used for dynamics)
            flows[k][3] = final pixel locations after Euler integration

        styles: list of 1D arrays of length 256, or single 1D array (if do_3D=True)
            style vector summarizing each image, also used to estimate size of objects in image
=======
>>>>>>> cc4e62c4

    def eval(self, x, batch_size=8, channels=[0,0], channel_axis=None, invert=False,
             normalize=True, diameter=30., do_3D=False, **kwargs):
        """Run cellpose size model and mask model and get masks.

        Args:
            x (list or array): List or array of images. Can be list of 2D/3D images, or array of 2D/3D images, or 4D image array.
            batch_size (int, optional): Number of 224x224 patches to run simultaneously on the GPU. Can make smaller or bigger depending on GPU memory usage. Defaults to 8.
            channels (list, optional): List of channels, either of length 2 or of length number of images by 2. First element of list is the channel to segment (0=grayscale, 1=red, 2=green, 3=blue). Second element of list is the optional nuclear channel (0=none, 1=red, 2=green, 3=blue). For instance, to segment grayscale images, input [0,0]. To segment images with cells in green and nuclei in blue, input [2,3]. To segment one grayscale image and one image with cells in green and nuclei in blue, input [[0,0], [2,3]]. Defaults to [0,0].
            channel_axis (int, optional): If None, channels dimension is attempted to be automatically determined. Defaults to None.
            invert (bool, optional): Invert image pixel intensity before running network (if True, image is also normalized). Defaults to False.
            normalize (bool, optional): If True, normalize data so 0.0=1st percentile and 1.0=99th percentile of image intensities in each channel; can also pass dictionary of parameters (see CellposeModel for details). Defaults to True.
            diameter (float, optional): If set to None, then diameter is automatically estimated if size model is loaded. Defaults to 30..
            do_3D (bool, optional): Set to True to run 3D segmentation on 4D image input. Defaults to False.

        Returns:
            tuple containing
                - masks (list of 2D arrays or single 3D array): Labelled image, where 0=no masks; 1,2,...=mask labels.
                - flows (list of lists 2D arrays or list of 3D arrays): 
                    - flows[k][0] = XY flow in HSV 0-255
                    - flows[k][1] = XY flows at each pixel
                    - flows[k][2] = cell probability (if > cellprob_threshold, pixel used for dynamics)
                    - flows[k][3] = final pixel locations after Euler integration
                - styles (list of 1D arrays of length 256 or single 1D array): Style vector summarizing each image, also used to estimate size of objects in image.
                - diams (list of diameters or float): List of diameters or float (if do_3D=True).

        """

        tic0 = time.time()
        models_logger.info(f"channels set to {channels}")

<<<<<<< HEAD
        estimate_size = True if (diameter is None or diameter==0) else False

        if estimate_size and self.pretrained_size is not None and not do_3D and x[0].ndim < 4:
            tic = time.time()
            models_logger.info('~~~ ESTIMATING CELL DIAMETER(S) ~~~')
            diams, _ = self.sz.eval(x, channels=channels, channel_axis=channel_axis, invert=invert, batch_size=batch_size,
                                    augment=augment, tile=tile, normalize=normalize)
            rescale = self.diam_mean / np.array(diams)
=======
        diam0 = diameter[0] if isinstance(diameter, (np.ndarray, list)) else diameter
        estimate_size = True if (diameter is None or diam0 == 0) else False

        if estimate_size and self.pretrained_size is not None and not do_3D and x[
                0].ndim < 4:
            tic = time.time()
            models_logger.info("~~~ ESTIMATING CELL DIAMETER(S) ~~~")
            diams, _ = self.sz.eval(x, channels=channels, channel_axis=channel_axis,
                                    batch_size=batch_size, normalize=normalize,
                                    invert=invert)
>>>>>>> cc4e62c4
            diameter = None
            models_logger.info("estimated cell diameter(s) in %0.2f sec" %
                               (time.time() - tic))
            models_logger.info(">>> diameter(s) = ")
            if isinstance(diams, list) or isinstance(diams, np.ndarray):
                diam_string = "[" + "".join(["%0.2f, " % d for d in diams]) + "]"
            else:
                diam_string = "[ %0.2f ]" % diams
            models_logger.info(diam_string)
        elif estimate_size:
            if self.pretrained_size is None:
                reason = "no pretrained size model specified in model Cellpose"
            else:
<<<<<<< HEAD
                reason = 'does not work on non-2D images'
            models_logger.warning(f'could not estimate diameter, {reason}')
=======
                reason = "does not work on non-2D images"
            models_logger.warning(f"could not estimate diameter, {reason}")
>>>>>>> cc4e62c4
            diams = self.diam_mean
        else:
            diams = diameter

        tic = time.time()
<<<<<<< HEAD
        models_logger.info('~~~ FINDING MASKS ~~~')
        masks, flows, styles = self.cp.eval(x,
                                            batch_size=batch_size,
                                            invert=invert,
                                            normalize=normalize,
                                            diameter=diameter,
                                            rescale=rescale,
                                            anisotropy=anisotropy,
                                            channels=channels,
                                            channel_axis=channel_axis,
                                            z_axis=z_axis,
                                            augment=augment,
                                            tile=tile,
                                            do_3D=do_3D,
                                            net_avg=net_avg,
                                            progress=progress,
                                            tile_overlap=tile_overlap,
                                            resample=resample,
                                            interp=interp,
                                            flow_threshold=flow_threshold,
                                            cellprob_threshold=cellprob_threshold,
                                            min_size=min_size,
                                            stitch_threshold=stitch_threshold,
                                            model_loaded=model_loaded)
        models_logger.info('>>>> TOTAL TIME %0.2f sec'%(time.time()-tic0))
=======
        models_logger.info("~~~ FINDING MASKS ~~~")
        masks, flows, styles = self.cp.eval(x, channels=channels,
                                            channel_axis=channel_axis,
                                            batch_size=batch_size, normalize=normalize,
                                            invert=invert, diameter=diams, do_3D=do_3D,
                                            **kwargs)

        models_logger.info(">>>> TOTAL TIME %0.2f sec" % (time.time() - tic0))
>>>>>>> cc4e62c4

        return masks, flows, styles, diams


class CellposeModel():
    """
    Class representing a Cellpose model.

    Attributes:
        diam_mean (float): Mean "diameter" value for the model.
        builtin (bool): Whether the model is a built-in model or not.
        device (torch device): Device used for model running / training.
        mkldnn (None or bool): MKLDNN flag for the model.
        nchan (int): Number of channels used as input to the network.
        nclasses (int): Number of classes in the model.
        nbase (list): List of base values for the model.
        net (CPnet): Cellpose network.
        pretrained_model (str or list of strings): Full path to pretrained cellpose model(s).
        diam_labels (numpy array): Diameter labels of the model.
        net_type (str): Type of the network.

    Methods:
        __init__(self, gpu=False, pretrained_model=False, model_type=None, diam_mean=30., device=None, nchan=2):
            Initialize the CellposeModel.
        
        eval(self, x, batch_size=8, resample=True, channels=None, channel_axis=None, z_axis=None, normalize=True, invert=False, rescale=None, diameter=None, flow_threshold=0.4, cellprob_threshold=0.0, do_3D=False, anisotropy=None, stitch_threshold=0.0, min_size=15, niter=None, augment=False, tile=True, tile_overlap=0.1, bsize=224, interp=True, compute_masks=True, progress=None):
            Segment list of images x, or 4D array - Z x nchan x Y x X.

<<<<<<< HEAD
    gpu: bool (optional, default False)
        whether or not to save model to GPU, will check if GPU available

    pretrained_model: str or list of strings (optional, default False)
        full path to pretrained cellpose model(s), if None or False, no model loaded

    model_type: str (optional, default None)
        any model that is available in the GUI, use name in GUI e.g. 'livecell'
        (can be user-trained or model zoo)

    net_avg: bool (optional, default False)
        loads the 4 built-in networks and averages them if True, loads one network if False

    diam_mean: float (optional, default 30.)
        mean 'diameter', 30. is built in value for 'cyto' model; 17. is built in value for 'nuclei' model;
        if saved in custom model file (cellpose>=2.0) then it will be loaded automatically and overwrite this value

    device: torch device (optional, default None)
        device used for model running / training
        (torch.device('cuda') or torch.device('cpu')), overrides gpu input,
        recommended if you want to use a specific GPU (e.g. torch.device('cuda:1'))

    residual_on: bool (optional, default True)
        use 4 conv blocks with skip connections per layer instead of 2 conv blocks
        like conventional u-nets

    style_on: bool (optional, default True)
        use skip connections from style vector to all upsampling layers

    concatenation: bool (optional, default False)
        if True, concatentate downsampling block outputs with upsampling block inputs;
        default is to add

    nchan: int (optional, default 2)
        number of channels to use as input to network, default is 2
        (cyto + nuclei) or (nuclei + zeros)

    """

    def __init__(self, gpu=False, pretrained_model=False,
                    model_type=None, net_avg=False,
                    diam_mean=30., device=None,
                    residual_on=True, style_on=True, concatenation=False,
                    nchan=2):
        self.torch = True
        if isinstance(pretrained_model, np.ndarray):
            pretrained_model = list(pretrained_model)
        elif isinstance(pretrained_model, str):
            pretrained_model = [pretrained_model]

        self.diam_mean = diam_mean
        builtin = True

=======
    """

    def __init__(self, gpu=False, pretrained_model=False, model_type=None,
                 diam_mean=30., device=None, nchan=2):
        """
        Initialize the CellposeModel.

        Parameters:
            gpu (bool, optional): Whether or not to save model to GPU, will check if GPU available.
            pretrained_model (str or list of strings, optional): Full path to pretrained cellpose model(s), if None or False, no model loaded.
            model_type (str, optional): Any model that is available in the GUI, use name in GUI e.g. "livecell" (can be user-trained or model zoo).
            diam_mean (float, optional): Mean "diameter", 30. is built-in value for "cyto" model; 17. is built-in value for "nuclei" model; if saved in custom model file (cellpose>=2.0) then it will be loaded automatically and overwrite this value.
            device (torch device, optional): Device used for model running / training (torch.device("cuda") or torch.device("cpu")), overrides gpu input, recommended if you want to use a specific GPU (e.g. torch.device("cuda:1")).
            nchan (int, optional): Number of channels to use as input to network, default is 2 (cyto + nuclei) or (nuclei + zeros).
        """
        self.diam_mean = diam_mean
        builtin = True
>>>>>>> cc4e62c4

        if model_type is not None or (pretrained_model and
                                      not os.path.exists(pretrained_model)):
            pretrained_model_string = model_type if model_type is not None else "cyto"
            model_strings = get_user_models()
            all_models = MODEL_NAMES.copy()
            all_models.extend(model_strings)
            if ~np.any([pretrained_model_string == s for s in MODEL_NAMES]):
                builtin = False
            elif ~np.any([pretrained_model_string == s for s in all_models]):
<<<<<<< HEAD
                pretrained_model_string = 'cyto'

            if (pretrained_model and not os.path.exists(pretrained_model[0])):
                models_logger.warning('pretrained model has incorrect path')
            models_logger.info(f'>> {pretrained_model_string} << model set to be used')

            if pretrained_model_string=='nuclei':
=======
                pretrained_model_string = "cyto3"

            if (pretrained_model and not os.path.exists(pretrained_model[0])):
                models_logger.warning("pretrained model has incorrect path")
            models_logger.info(f">> {pretrained_model_string} << model set to be used")

            if pretrained_model_string == "nuclei":
>>>>>>> cc4e62c4
                self.diam_mean = 17.
            else:
                self.diam_mean = 30.
            pretrained_model = model_path(pretrained_model_string)

<<<<<<< HEAD
            model_range = range(4) if net_avg else range(1)
            pretrained_model = [model_path(pretrained_model_string, j, self.torch) for j in model_range]
            residual_on, style_on, concatenation = True, True, False

        else:
            builtin = False
            if pretrained_model:
                pretrained_model_string = pretrained_model[0]
                params = parse_model_string(pretrained_model_string)
                if params is not None:
                    _, residual_on, style_on, concatenation = params
                models_logger.info(f'>>>> loading model {pretrained_model_string}')



        # initialize network
        super().__init__(gpu=gpu, pretrained_model=False,
                         diam_mean=self.diam_mean, net_avg=net_avg, device=device,
                         residual_on=residual_on, style_on=style_on, concatenation=concatenation,
                        nchan=nchan)
=======
        else:
            builtin = False
            if pretrained_model:
                pretrained_model_string = pretrained_model
                models_logger.info(f">>>> loading model {pretrained_model_string}")

        # assign network device
        self.mkldnn = None
        if device is None:
            sdevice, gpu = assign_device(use_torch=True, gpu=gpu)
        self.device = device if device is not None else sdevice
        if device is not None:
            device_gpu = self.device.type == "cuda"
        self.gpu = gpu if device is None else device_gpu
        if not self.gpu:
            self.mkldnn = check_mkl(True)

        # create network
        self.nchan = nchan
        self.nclasses = 3
        nbase = [32, 64, 128, 256]
        self.nbase = [nchan, *nbase]
        
        self.net = CPnet(self.nbase, self.nclasses, sz=3, mkldnn=self.mkldnn,
                         max_pool=True, diam_mean=diam_mean).to(self.device)
>>>>>>> cc4e62c4

        self.pretrained_model = pretrained_model
        if self.pretrained_model:
            self.net.load_model(self.pretrained_model, device=self.device)
            if not builtin:
                self.diam_mean = self.net.diam_mean.data.cpu().numpy()[0]
            self.diam_labels = self.net.diam_labels.data.cpu().numpy()[0]
            models_logger.info(
                f">>>> model diam_mean = {self.diam_mean: .3f} (ROIs rescaled to this size during training)"
            )
            if not builtin:
<<<<<<< HEAD
                models_logger.info(f'>>>> model diam_labels = {self.diam_labels: .3f} (mean diameter of training ROIs)')

        ostr = ['off', 'on']
        self.net_type = 'cellpose_residual_{}_style_{}_concatenation_{}'.format(ostr[residual_on],
                                                                                   ostr[style_on],
                                                                                   ostr[concatenation]
                                                                                 )

    def eval(self, x, batch_size=8, channels=None, channel_axis=None,
             z_axis=None, normalize=True, invert=False,
             rescale=None, diameter=None, do_3D=False, anisotropy=None, net_avg=False,
             augment=False, tile=True, tile_overlap=0.1,
             resample=True, interp=True,
             flow_threshold=0.4, cellprob_threshold=0.0,
             compute_masks=True, min_size=15, stitch_threshold=0.0, progress=None,
             loop_run=False, model_loaded=False):
        print("MIRA AQUI EL EVAL!!")
        """
            segment list of images x, or 4D array - Z x nchan x Y x X

            Parameters
            ----------
            x: list or array of images
                can be list of 2D/3D/4D images, or array of 2D/3D/4D images

            batch_size: int (optional, default 8)
                number of 224x224 patches to run simultaneously on the GPU
                (can make smaller or bigger depending on GPU memory usage)

            channels: list (optional, default None)
                list of channels, either of length 2 or of length number of images by 2.
=======
                models_logger.info(
                    f">>>> model diam_labels = {self.diam_labels: .3f} (mean diameter of training ROIs)"
                )

        self.net_type = "cellpose"

    def eval(self, x, batch_size=8, resample=True, channels=None, channel_axis=None,
             z_axis=None, normalize=True, invert=False, rescale=None, diameter=None,
             flow_threshold=0.4, cellprob_threshold=0.0, do_3D=False, anisotropy=None,
             stitch_threshold=0.0, min_size=15, niter=None, augment=False, tile=True,
             tile_overlap=0.1, bsize=224, interp=True, compute_masks=True,
             progress=None):
        """ segment list of images x, or 4D array - Z x nchan x Y x X

        Args:
            x (list, np.ndarry): can be list of 2D/3D/4D images, or array of 2D/3D/4D images
            batch_size (int, optional): number of 224x224 patches to run simultaneously on the GPU
                (can make smaller or bigger depending on GPU memory usage). Defaults to 8.
            resample (bool, optional): run dynamics at original image size (will be slower but create more accurate boundaries). Defaults to True.
            channels (list, optional): list of channels, either of length 2 or of length number of images by 2.
>>>>>>> cc4e62c4
                First element of list is the channel to segment (0=grayscale, 1=red, 2=green, 3=blue).
                Second element of list is the optional nuclear channel (0=none, 1=red, 2=green, 3=blue).
                For instance, to segment grayscale images, input [0,0]. To segment images with cells
                in green and nuclei in blue, input [2,3]. To segment one grayscale image and one
                image with cells in green and nuclei in blue, input [[0,0], [2,3]].
<<<<<<< HEAD

            channel_axis: int (optional, default None)
                if None, channels dimension is attempted to be automatically determined

            z_axis: int (optional, default None)
                if None, z dimension is attempted to be automatically determined

            normalize: bool (default, True)
                normalize data so 0.0=1st percentile and 1.0=99th percentile of image intensities in each channel

            invert: bool (optional, default False)
                invert image pixel intensity before running network

            diameter: float (optional, default None)
                diameter for each image,
                if diameter is None, set to diam_mean or diam_train if available

            rescale: float (optional, default None)
                resize factor for each image, if None, set to 1.0;
                (only used if diameter is None)

            do_3D: bool (optional, default False)
                set to True to run 3D segmentation on 4D image input

            anisotropy: float (optional, default None)
                for 3D segmentation, optional rescaling factor (e.g. set to 2.0 if Z is sampled half as dense as X or Y)

            net_avg: bool (optional, default False)
                runs the 4 built-in networks and averages them if True, runs one network if False

            augment: bool (optional, default False)
                tiles image with overlapping tiles and flips overlapped regions to augment

            tile: bool (optional, default True)
                tiles image to ensure GPU/CPU memory usage limited (recommended)

            tile_overlap: float (optional, default 0.1)
                fraction of overlap of tiles when computing flows

            resample: bool (optional, default True)
                run dynamics at original image size (will be slower but create more accurate boundaries)

            interp: bool (optional, default True)
                interpolate during 2D dynamics (not available in 3D)
                (in previous versions it was False)

            flow_threshold: float (optional, default 0.4)
                flow error threshold (all cells with errors below threshold are kept) (not used for 3D)

            cellprob_threshold: float (optional, default 0.0)
                all pixels with value above threshold kept for masks, decrease to find more and larger masks

            compute_masks: bool (optional, default True)
                Whether or not to compute dynamics and return masks.
                This is set to False when retrieving the styles for the size model.

            min_size: int (optional, default 15)
                minimum number of pixels per mask, can turn off with -1

            stitch_threshold: float (optional, default 0.0)
                if stitch_threshold>0.0 and not do_3D, masks are stitched in 3D to return volume segmentation

            progress: pyqt progress bar (optional, default None)
                to return progress bar status to GUI

            loop_run: bool (optional, default False)
                internal variable for determining if model has been loaded, stops model loading in loop over images

            model_loaded: bool (optional, default False)
                internal variable for determining if model has been loaded, used in __main__.py

            Returns
            -------
            masks: list of 2D arrays, or single 3D array (if do_3D=True)
                labelled image, where 0=no masks; 1,2,...=mask labels

            flows: list of lists 2D arrays, or list of 3D arrays (if do_3D=True)
                flows[k][0] = XY flow in HSV 0-255
                flows[k][1] = XY flows at each pixel
                flows[k][2] = cell probability (if > cellprob_threshold, pixel used for dynamics)
                flows[k][3] = final pixel locations after Euler integration

            styles: list of 1D arrays of length 64, or single 1D array (if do_3D=True)
                style vector summarizing each image, also used to estimate size of objects in image

        """

        if isinstance(x, list) or x.squeeze().ndim==5:
=======
                Defaults to None.
            channel_axis (int, optional): channel axis in element of list x, or of np.ndarray x. 
                if None, channels dimension is attempted to be automatically determined. Defaults to None.
            z_axis  (int, optional): z axis in element of list x, or of np.ndarray x. 
                if None, z dimension is attempted to be automatically determined. Defaults to None.
            normalize (bool, optional): if True, normalize data so 0.0=1st percentile and 1.0=99th percentile of image intensities in each channel; 
                can also pass dictionary of parameters (all keys are optional, default values shown): 
                    - "lowhigh"=None : pass in normalization values for 0.0 and 1.0 as list [low, high] (if not None, all following parameters ignored)
                    - "sharpen"=0 ; sharpen image with high pass filter, recommended to be 1/4-1/8 diameter of cells in pixels
                    - "normalize"=True ; run normalization (if False, all following parameters ignored)
                    - "percentile"=None : pass in percentiles to use as list [perc_low, perc_high]
                    - "tile_norm"=0 ; compute normalization in tiles across image to brighten dark areas, to turn on set to window size in pixels (e.g. 100)
                    - "norm3D"=False ; compute normalization across entire z-stack rather than plane-by-plane in stitching mode.
                Defaults to True.
            invert (bool, optional): invert image pixel intensity before running network. Defaults to False.
            rescale (float, optional): resize factor for each image, if None, set to 1.0;
                (only used if diameter is None). Defaults to None.
            diameter (float, optional):  diameter for each image, 
                if diameter is None, set to diam_mean or diam_train if available. Defaults to None.
            flow_threshold (float, optional): flow error threshold (all cells with errors below threshold are kept) (not used for 3D). Defaults to 0.4.
            cellprob_threshold (float, optional): all pixels with value above threshold kept for masks, decrease to find more and larger masks. Defaults to 0.0.
            do_3D (bool, optional): set to True to run 3D segmentation on 3D/4D image input. Defaults to False.
            anisotropy (float, optional): for 3D segmentation, optional rescaling factor (e.g. set to 2.0 if Z is sampled half as dense as X or Y). Defaults to None.
            stitch_threshold (float, optional): if stitch_threshold>0.0 and not do_3D, masks are stitched in 3D to return volume segmentation. Defaults to 0.0.
            min_size (int, optional): all ROIs below this size, in pixels, will be discarded. Defaults to 15.
            niter (int, optional): number of iterations for dynamics computation. if None, it is set proportional to the diameter. Defaults to None.
            augment (bool, optional): tiles image with overlapping tiles and flips overlapped regions to augment. Defaults to False.
            tile (bool, optional): tiles image to ensure GPU/CPU memory usage limited (recommended). Defaults to True.
            tile_overlap (float, optional): fraction of overlap of tiles when computing flows. Defaults to 0.1.
            bsize (int, optional): block size for tiles, recommended to keep at 224, like in training. Defaults to 224.
            interp (bool, optional): interpolate during 2D dynamics (not available in 3D) . Defaults to True.
            compute_masks (bool, optional): Whether or not to compute dynamics and return masks. This is set to False when retrieving the styles for the size model. Defaults to True.
            progress (QProgressBar, optional): pyqt progress bar. Defaults to None.

        Returns:
            A tuple containing:
                - masks (list, np.ndarray): labelled image(s), where 0=no masks; 1,2,...=mask labels
                - flows (list): list of lists: flows[k][0] = XY flow in HSV 0-255; flows[k][1] = XY(Z) flows at each pixel; flows[k][2] = cell probability (if > cellprob_threshold, pixel used for dynamics); flows[k][3] = final pixel locations after Euler integration 
                - styles (list, np.ndarray): style vector summarizing each image of size 256.
            
        """
        if isinstance(x, list) or x.squeeze().ndim == 5:
>>>>>>> cc4e62c4
            masks, styles, flows = [], [], []
            tqdm_out = utils.TqdmToLogger(models_logger, level=logging.INFO)
            nimg = len(x)
            iterator = trange(nimg, file=tqdm_out,
                              mininterval=30) if nimg > 1 else range(nimg)
            for i in iterator:
<<<<<<< HEAD
                maski, flowi, stylei = self.eval(x[i],
                                                 batch_size=batch_size,
                                                 channels=channels[i] if (len(channels)==len(x) and
                                                                          (isinstance(channels[i], list) or isinstance(channels[i], np.ndarray)) and
                                                                          len(channels[i])==2) else channels,
                                                 channel_axis=channel_axis,
                                                 z_axis=z_axis,
                                                 normalize=normalize,
                                                 invert=invert,
                                                 rescale=rescale[i] if isinstance(rescale, list) or isinstance(rescale, np.ndarray) else rescale,
                                                 diameter=diameter[i] if isinstance(diameter, list) or isinstance(diameter, np.ndarray) else diameter,
                                                 do_3D=do_3D,
                                                 anisotropy=anisotropy,
                                                 net_avg=net_avg,
                                                 augment=augment,
                                                 tile=tile,
                                                 tile_overlap=tile_overlap,
                                                 resample=resample,
                                                 interp=interp,
                                                 flow_threshold=flow_threshold,
                                                 cellprob_threshold=cellprob_threshold,
                                                 compute_masks=compute_masks,
                                                 min_size=min_size,
                                                 stitch_threshold=stitch_threshold,
                                                 progress=progress,
                                                 loop_run=(i>0),
                                                 model_loaded=model_loaded)
=======
                maski, flowi, stylei = self.eval(
                    x[i], batch_size=batch_size,
                    channels=channels[i] if channels is not None and
                    ((len(channels) == len(x) and
                      (isinstance(channels[i], list) or
                       isinstance(channels[i], np.ndarray)) and len(channels[i]) == 2))
                    else channels, channel_axis=channel_axis, z_axis=z_axis,
                    normalize=normalize, invert=invert,
                    rescale=rescale[i] if isinstance(rescale, list) or
                    isinstance(rescale, np.ndarray) else rescale,
                    diameter=diameter[i] if isinstance(diameter, list) or
                    isinstance(diameter, np.ndarray) else diameter, do_3D=do_3D,
                    anisotropy=anisotropy, augment=augment, tile=tile,
                    tile_overlap=tile_overlap, bsize=bsize, resample=resample,
                    interp=interp, flow_threshold=flow_threshold,
                    cellprob_threshold=cellprob_threshold, compute_masks=compute_masks,
                    min_size=min_size, stitch_threshold=stitch_threshold,
                    progress=progress, niter=niter)
>>>>>>> cc4e62c4
                masks.append(maski)
                flows.append(flowi)
                styles.append(stylei)
            return masks, flows, styles

        else:
<<<<<<< HEAD
            if not model_loaded and (isinstance(self.pretrained_model, list) and not net_avg and not loop_run):
                self.net.load_model(self.pretrained_model[0], device=self.device)

            # reshape image (normalization happens in _run_cp)
            x = transforms.convert_image(x, channels, channel_axis=channel_axis, z_axis=z_axis,
                                         do_3D=(do_3D or stitch_threshold>0),
                                         normalize=False, invert=False, nchan=self.nchan)
=======
            # reshape image
            x = transforms.convert_image(x, channels, channel_axis=channel_axis,
                                         z_axis=z_axis, do_3D=(do_3D or
                                                               stitch_threshold > 0),
                                         nchan=self.nchan)
>>>>>>> cc4e62c4
            if x.ndim < 4:
                x = x[np.newaxis, ...]
            self.batch_size = batch_size

            if diameter is not None and diameter > 0:
                rescale = self.diam_mean / diameter
            elif rescale is None:
                diameter = self.diam_labels
                rescale = self.diam_mean / diameter

<<<<<<< HEAD
            masks, styles, dP, cellprob, p = self._run_cp(x,
                                                          compute_masks=compute_masks,
                                                          normalize=normalize,
                                                          invert=invert,
                                                          rescale=rescale,
                                                          net_avg=net_avg,
                                                          resample=resample,
                                                          augment=augment,
                                                          tile=tile,
                                                          tile_overlap=tile_overlap,
                                                          flow_threshold=flow_threshold,
                                                          cellprob_threshold=cellprob_threshold,
                                                          interp=interp,
                                                          min_size=min_size,
                                                          do_3D=do_3D,
                                                          anisotropy=anisotropy,
                                                          stitch_threshold=stitch_threshold,
                                                          )
=======
            masks, styles, dP, cellprob, p = self._run_cp(
                x, compute_masks=compute_masks, normalize=normalize, invert=invert,
                rescale=rescale, resample=resample, augment=augment, tile=tile,
                tile_overlap=tile_overlap, bsize=bsize, flow_threshold=flow_threshold,
                cellprob_threshold=cellprob_threshold, interp=interp, min_size=min_size,
                do_3D=do_3D, anisotropy=anisotropy, niter=niter,
                stitch_threshold=stitch_threshold)
>>>>>>> cc4e62c4

            flows = [plot.dx_to_circ(dP), dP, cellprob, p]
            return masks, flows, styles

<<<<<<< HEAD
    def _run_cp(self, x, compute_masks=True, normalize=True, invert=False,
                rescale=1.0, net_avg=False, resample=True,
                augment=False, tile=True, tile_overlap=0.1,
                cellprob_threshold=0.0,
                flow_threshold=0.4, min_size=15,
                interp=True, anisotropy=1.0, do_3D=False, stitch_threshold=0.0,
                ):
=======
    def _run_cp(self, x, compute_masks=True, normalize=True, invert=False, niter=None,
                rescale=1.0, resample=True, augment=False, tile=True, tile_overlap=0.1,
                cellprob_threshold=0.0, bsize=224, flow_threshold=0.4, min_size=15,
                interp=True, anisotropy=1.0, do_3D=False, stitch_threshold=0.0):

        if isinstance(normalize, dict):
            normalize_params = {**normalize_default, **normalize}
        elif not isinstance(normalize, bool):
            raise ValueError("normalize parameter must be a bool or a dict")
        else:
            normalize_params = normalize_default
            normalize_params["normalize"] = normalize
        normalize_params["invert"] = invert
>>>>>>> cc4e62c4

        tic = time.time()
        shape = x.shape
        nimg = shape[0]

        bd, tr = None, None

        # pre-normalize if 3D stack for stitching or do_3D
        do_normalization = True if normalize_params["normalize"] else False
        if nimg > 1 and do_normalization and (stitch_threshold or do_3D):
            # must normalize in 3D if do_3D is True
            normalize_params["norm3D"] = True if do_3D else normalize_params["norm3D"]
            x = np.asarray(x)
            x = transforms.normalize_img(x, **normalize_params)
            # do not normalize again
            do_normalization = False

        if do_3D:
            img = np.asarray(x)
<<<<<<< HEAD
            if normalize or invert:
                img = transforms.normalize_img(img, invert=invert)
            yf, styles = self._run_3D(img, rsz=rescale, anisotropy=anisotropy,
                                      net_avg=net_avg, augment=augment, tile=tile,
                                      tile_overlap=tile_overlap)
            cellprob = yf[0][-1] + yf[1][-1] + yf[2][-1]
            dP = np.stack((yf[1][0] + yf[2][0], yf[0][0] + yf[2][1], yf[0][1] + yf[1][1]),
                          axis=0) # (dZ, dY, dX)
=======
            yf, styles = run_3D(self.net, img, rsz=rescale, anisotropy=anisotropy,
                                augment=augment, tile=tile, tile_overlap=tile_overlap)
            cellprob = yf[0][-1] + yf[1][-1] + yf[2][-1]
            dP = np.stack(
                (yf[1][0] + yf[2][0], yf[0][0] + yf[2][1], yf[0][1] + yf[1][1]),
                axis=0)  # (dZ, dY, dX)
>>>>>>> cc4e62c4
            del yf
        else:
            tqdm_out = utils.TqdmToLogger(models_logger, level=logging.INFO)
            iterator = trange(nimg, file=tqdm_out,
                              mininterval=30) if nimg > 1 else range(nimg)
            styles = np.zeros((nimg, self.nbase[-1]), np.float32)
            if resample:
                dP = np.zeros((2, nimg, shape[1], shape[2]), np.float32)
                cellprob = np.zeros((nimg, shape[1], shape[2]), np.float32)
<<<<<<< HEAD

            else:
                dP = np.zeros((2, nimg, int(shape[1]*rescale), int(shape[2]*rescale)), np.float32)
                cellprob = np.zeros((nimg, int(shape[1]*rescale), int(shape[2]*rescale)), np.float32)

=======
            else:
                dP = np.zeros(
                    (2, nimg, int(shape[1] * rescale), int(shape[2] * rescale)),
                    np.float32)
                cellprob = np.zeros(
                    (nimg, int(shape[1] * rescale), int(shape[2] * rescale)),
                    np.float32)
>>>>>>> cc4e62c4
            for i in iterator:
                img = np.asarray(x[i])
                if do_normalization:
                    img = transforms.normalize_img(img, **normalize_params)
                if rescale != 1.0:
                    img = transforms.resize_image(img, rsz=rescale)
                yf, style = run_net(self.net, img, bsize=bsize, augment=augment,
                                    tile=tile, tile_overlap=tile_overlap)
                if resample:
                    yf = transforms.resize_image(yf, shape[1], shape[2])

<<<<<<< HEAD
                cellprob[i] = yf[:,:,2]
                dP[:, i] = yf[:,:,:2].transpose((2,0,1))
=======
                cellprob[i] = yf[:, :, 2]
                dP[:, i] = yf[:, :, :2].transpose((2, 0, 1))
>>>>>>> cc4e62c4
                if self.nclasses == 4:
                    if i == 0:
                        bd = np.zeros_like(cellprob)
                    bd[i] = yf[:, :, 3]
                styles[i][:len(style)] = style
            del yf, style
        styles = styles.squeeze()

<<<<<<< HEAD

=======
>>>>>>> cc4e62c4
        net_time = time.time() - tic
        if nimg > 1:
            models_logger.info("network run in %2.2fs" % (net_time))

        if compute_masks:
            tic = time.time()
            niter0 = 200 if (do_3D and not resample) else (1 / rescale * 200)
            niter = niter0 if niter is None or niter==0 else niter
            if do_3D:
<<<<<<< HEAD
                masks, p = dynamics.compute_masks(dP, cellprob, niter=niter,
                                                      cellprob_threshold=cellprob_threshold,
                                                      flow_threshold=flow_threshold,
                                                      interp=interp, do_3D=do_3D, min_size=min_size,
                                                      resize=None,
                                                      use_gpu=self.gpu, device=self.device
                                                    )
=======
                masks, p = dynamics.resize_and_compute_masks(
                    dP, cellprob, niter=niter, cellprob_threshold=cellprob_threshold,
                    flow_threshold=flow_threshold, interp=interp, do_3D=do_3D,
                    min_size=min_size, resize=None,
                    device=self.device if self.gpu else None)
>>>>>>> cc4e62c4
            else:
                masks, p = [], []
                resize = [shape[1], shape[2]] if (not resample and
                                                  rescale != 1) else None
                iterator = trange(nimg, file=tqdm_out,
                                  mininterval=30) if nimg > 1 else range(nimg)
                for i in iterator:
                    outputs = dynamics.resize_and_compute_masks(
                        dP[:, i],
                        cellprob[i],
                        niter=niter,
                        cellprob_threshold=cellprob_threshold,
                        flow_threshold=flow_threshold,
                        interp=interp,
                        resize=resize,
                        min_size=min_size if stitch_threshold == 0 or nimg == 1 else
                        -1,  # turn off for 3D stitching
                        device=self.device if self.gpu else None)
                    masks.append(outputs[0])
                    p.append(outputs[1])

                masks = np.array(masks)
                p = np.array(p)
<<<<<<< HEAD

=======
>>>>>>> cc4e62c4
                if stitch_threshold > 0 and nimg > 1:
                    models_logger.info(
                        f"stitching {nimg} planes using stitch_threshold={stitch_threshold:0.3f} to make 3D masks"
                    )
                    masks = utils.stitch3D(masks, stitch_threshold=stitch_threshold)
<<<<<<< HEAD
                    masks = utils.fill_holes_and_remove_small_masks(masks, min_size=min_size)

            flow_time = time.time() - tic
            if nimg > 1:
                models_logger.info('masks created in %2.2fs'%(flow_time))
            masks, dP, cellprob, p = masks.squeeze(), dP.squeeze(), cellprob.squeeze(), p.squeeze()
=======
                    masks = utils.fill_holes_and_remove_small_masks(
                        masks, min_size=min_size)
                elif nimg > 1:
                    models_logger.warning("3D stack used, but stitch_threshold=0 and do_3D=False, so masks are made per plane only")


            flow_time = time.time() - tic
            if nimg > 1:
                models_logger.info("masks created in %2.2fs" % (flow_time))
            masks, dP, cellprob, p = masks.squeeze(), dP.squeeze(), cellprob.squeeze(
            ), p.squeeze()
>>>>>>> cc4e62c4

        else:
            masks, p = np.zeros(0), np.zeros(0)  #pass back zeros if not compute_masks
        return masks, styles, dP, cellprob, p

<<<<<<< HEAD

    def loss_fn(self, lbl, y):
        """ loss function between true labels lbl and prediction y """
        veci = 5. * self._to_device(lbl[:,1:])
        lbl  = self._to_device(lbl[:,0]>.5)
        loss = self.criterion(y[:,:2] , veci)
        loss /= 2.
        loss2 = self.criterion2(y[:,2] , lbl)
        loss = loss + loss2
        return loss


    def train(self, train_data, train_labels, train_files=None,
              test_data=None, test_labels=None, test_files=None,
              channels=None, normalize=True,
              save_path=None, save_every=100, save_each=False,
              learning_rate=0.2, n_epochs=500, momentum=0.9, SGD=True,
              weight_decay=0.00001, batch_size=8, nimg_per_epoch=None,
              rescale=True, min_train_masks=5,
              model_name=None):

        """ train network with images train_data

            Parameters
            ------------------

            train_data: list of arrays (2D or 3D)
                images for training

            train_labels: list of arrays (2D or 3D)
                labels for train_data, where 0=no masks; 1,2,...=mask labels
                can include flows as additional images

            train_files: list of strings
                file names for images in train_data (to save flows for future runs)

            test_data: list of arrays (2D or 3D)
                images for testing

            test_labels: list of arrays (2D or 3D)
                labels for test_data, where 0=no masks; 1,2,...=mask labels;
                can include flows as additional images

            test_files: list of strings
                file names for images in test_data (to save flows for future runs)

            channels: list of ints (default, None)
                channels to use for training

            normalize: bool (default, True)
                normalize data so 0.0=1st percentile and 1.0=99th percentile of image intensities in each channel

            save_path: string (default, None)
                where to save trained model, if None it is not saved

            save_every: int (default, 100)
                save network every [save_every] epochs

            learning_rate: float or list/np.ndarray (default, 0.2)
                learning rate for training, if list, must be same length as n_epochs

            n_epochs: int (default, 500)
                how many times to go through whole training set during training

            weight_decay: float (default, 0.00001)

            SGD: bool (default, True)
                use SGD as optimization instead of RAdam

            batch_size: int (optional, default 8)
                number of 224x224 patches to run simultaneously on the GPU
                (can make smaller or bigger depending on GPU memory usage)

            nimg_per_epoch: int (optional, default None)
                minimum number of images to train on per epoch,
                with a small training set (< 8 images) it may help to set to 8

            rescale: bool (default, True)
                whether or not to rescale images to diam_mean during training,
                if True it assumes you will fit a size model after training or resize your images accordingly,
                if False it will try to train the model to be scale-invariant (works worse)

            min_train_masks: int (default, 5)
                minimum number of masks an image must have to use in training set

            model_name: str (default, None)
                name of network, otherwise saved with name as params + training start time

        """
        train_data, train_labels, test_data, test_labels, run_test = transforms.reshape_train_test(train_data, train_labels,
                                                                                                   test_data, test_labels,
                                                                                                   channels, normalize)
        # check if train_labels have flows
        # if not, flows computed, returned with labels as train_flows[i][0]
        train_flows = dynamics.labels_to_flows(train_labels, files=train_files, use_gpu=self.gpu, device=self.device)
        if run_test:
            test_flows = dynamics.labels_to_flows(test_labels, files=test_files, use_gpu=self.gpu, device=self.device)
        else:
            test_flows = None

        nmasks = np.array([label[0].max() for label in train_flows])
        nremove = (nmasks < min_train_masks).sum()
        if nremove > 0:
            models_logger.warning(f'{nremove} train images with number of masks less than min_train_masks ({min_train_masks}), removing from train set')
            ikeep = np.nonzero(nmasks >= min_train_masks)[0]
            train_data = [train_data[i] for i in ikeep]
            train_flows = [train_flows[i] for i in ikeep]

        if channels is None:
            models_logger.warning('channels is set to None, input must therefore have nchan channels (default is 2)')
        model_path = self._train_net(train_data, train_flows,
                                     test_data=test_data, test_labels=test_flows,
                                     save_path=save_path, save_every=save_every, save_each=save_each,
                                     learning_rate=learning_rate, n_epochs=n_epochs,
                                     momentum=momentum, weight_decay=weight_decay,
                                     SGD=SGD, batch_size=batch_size, nimg_per_epoch=nimg_per_epoch,
                                     rescale=rescale, model_name=model_name)
        self.pretrained_model = model_path
        return model_path

class SizeModel():
    """ linear regression model for determining the size of objects in image
        used to rescale before input to cp_model
        uses styles from cp_model

        Parameters
        -------------------

        cp_model: UnetModel or CellposeModel
            model from which to get styles

        device: torch device (optional, default None)
            device used for model running / training
            (torch.device('cuda') or torch.device('cpu')), overrides gpu input,
            recommended if you want to use a specific GPU (e.g. torch.device('cuda:1'))

        pretrained_size: str
            path to pretrained size model

=======
class SizeModel():
    """ 
    Linear regression model for determining the size of objects in image
    used to rescale before input to cp_model.
    Uses styles from cp_model.

    Attributes:
        pretrained_size (str): Path to pretrained size model.
        cp (UnetModel or CellposeModel): Model from which to get styles.
        device (torch device): Device used for model running / training 
            (torch.device("cuda") or torch.device("cpu")), overrides gpu input,
            recommended if you want to use a specific GPU (e.g. torch.device("cuda:1")).
        diam_mean (float): Mean diameter of objects.
        
    Methods:
        eval(self, x, channels=None, channel_axis=None, normalize=True, invert=False,
             augment=False, tile=True, batch_size=8, progress=None, interp=True):
            Use images x to produce style or use style input to predict size of objects in image.

    Raises:
        ValueError: If no pretrained cellpose model is specified, cannot compute size.
>>>>>>> cc4e62c4
    """

    def __init__(self, cp_model, device=None, pretrained_size=None, **kwargs):
        super(SizeModel, self).__init__(**kwargs)
        """ 
        Initialize size model.

        Args:
            cp_model (UnetModel or CellposeModel): Model from which to get styles.
            device (torch device, optional): Device used for model running / training 
                (torch.device("cuda") or torch.device("cpu")), overrides gpu input,
                recommended if you want to use a specific GPU (e.g. torch.device("cuda:1")).
            pretrained_size (str): Path to pretrained size model.
        """

        self.pretrained_size = pretrained_size
        self.cp = cp_model
        self.device = self.cp.device
        self.diam_mean = self.cp.diam_mean
        if pretrained_size is not None:
            self.params = np.load(self.pretrained_size, allow_pickle=True).item()
            self.diam_mean = self.params["diam_mean"]
        if not hasattr(self.cp, "pretrained_model"):
            error_message = "no pretrained cellpose model specified, cannot compute size"
            models_logger.critical(error_message)
            raise ValueError(error_message)
<<<<<<< HEAD

    def eval(self, x, channels=None, channel_axis=None,
             normalize=True, invert=False, augment=False, tile=True,
             batch_size=8, progress=None, interp=True):
        """ use images x to produce style or use style input to predict size of objects in image

            Object size estimation is done in two steps:
            1. use a linear regression model to predict size from style in image
            2. resize image to predicted size and run CellposeModel to get output masks.
                Take the median object size of the predicted masks as the final predicted size.
=======
>>>>>>> cc4e62c4

    def eval(self, x, channels=None, channel_axis=None, normalize=True, invert=False,
             augment=False, tile=True, batch_size=8, progress=None):
        """Use images x to produce style or use style input to predict size of objects in image.

        Object size estimation is done in two steps:
        1. Use a linear regression model to predict size from style in image.
        2. Resize image to predicted size and run CellposeModel to get output masks.
           Take the median object size of the predicted masks as the final predicted size.

        Args:
            x (list, np.ndarry): can be list of 2D/3D/4D images, or array of 2D/3D/4D images
            channels (list, optional): list of channels, either of length 2 or of length number of images by 2.
                First element of list is the channel to segment (0=grayscale, 1=red, 2=green, 3=blue).
                Second element of list is the optional nuclear channel (0=none, 1=red, 2=green, 3=blue).
                For instance, to segment grayscale images, input [0,0]. To segment images with cells
                in green and nuclei in blue, input [2,3]. To segment one grayscale image and one
                image with cells in green and nuclei in blue, input [[0,0], [2,3]].
                Defaults to None.
            channel_axis (int, optional): channel axis in element of list x, or of np.ndarray x. 
                if None, channels dimension is attempted to be automatically determined. Defaults to None.
            normalize (bool, optional): if True, normalize data so 0.0=1st percentile and 1.0=99th percentile of image intensities in each channel; 
                can also pass dictionary of parameters (all keys are optional, default values shown): 
                    - "lowhigh"=None : pass in normalization values for 0.0 and 1.0 as list [low, high] (if not None, all following parameters ignored)
                    - "sharpen"=0 ; sharpen image with high pass filter, recommended to be 1/4-1/8 diameter of cells in pixels
                    - "normalize"=True ; run normalization (if False, all following parameters ignored)
                    - "percentile"=None : pass in percentiles to use as list [perc_low, perc_high]
                    - "tile_norm"=0 ; compute normalization in tiles across image to brighten dark areas, to turn on set to window size in pixels (e.g. 100)
                    - "norm3D"=False ; compute normalization across entire z-stack rather than plane-by-plane in stitching mode.
                Defaults to True.
            invert (bool, optional): Invert image pixel intensity before running network (if True, image is also normalized). Defaults to False.
            augment (bool, optional): tiles image with overlapping tiles and flips overlapped regions to augment. Defaults to False.
            tile (bool, optional): tiles image to ensure GPU/CPU memory usage limited (recommended). Defaults to True.
            batch_size (int, optional): number of 224x224 patches to run simultaneously on the GPU
                (can make smaller or bigger depending on GPU memory usage). Defaults to 8.
            progress (QProgressBar, optional): pyqt progress bar. Defaults to None.


        Returns:
            A tuple containing:
                - diam (np.ndarray): Final estimated diameters from images x or styles style after running both steps.
                - diam_style (np.ndarray): Estimated diameters from style alone.
        """

        if isinstance(x, list):
            diams, diams_style = [], []
            nimg = len(x)
            tqdm_out = utils.TqdmToLogger(models_logger, level=logging.INFO)
            iterator = trange(nimg, file=tqdm_out,
                              mininterval=30) if nimg > 1 else range(nimg)
            for i in iterator:
<<<<<<< HEAD
                diam, diam_style = self.eval(x[i],
                                             channels=channels[i] if (channels is not None and len(channels)==len(x) and
                                                                     (isinstance(channels[i], list) or isinstance(channels[i], np.ndarray)) and
                                                                     len(channels[i])==2) else channels,
                                             channel_axis=channel_axis,
                                             normalize=normalize,
                                             invert=invert,
                                             augment=augment,
                                             tile=tile,
                                             batch_size=batch_size,
                                             progress=progress,
                                            )
=======
                diam, diam_style = self.eval(
                    x[i], channels=channels[i] if
                    (channels is not None and len(channels) == len(x) and
                     (isinstance(channels[i], list) or
                      isinstance(channels[i], np.ndarray)) and
                     len(channels[i]) == 2) else channels, channel_axis=channel_axis,
                    normalize=normalize, invert=invert, augment=augment, tile=tile,
                    batch_size=batch_size, progress=progress)
>>>>>>> cc4e62c4
                diams.append(diam)
                diams_style.append(diam_style)

            return diams, diams_style

        if x.squeeze().ndim > 3:
            models_logger.warning("image is not 2D cannot compute diameter")
            return self.diam_mean, self.diam_mean

<<<<<<< HEAD
        styles = self.cp.eval(x,
                              channels=channels,
                              channel_axis=channel_axis,
                              normalize=normalize,
                              invert=invert,
                              augment=augment,
                              tile=tile,
                              batch_size=batch_size,
                              net_avg=False,
                              resample=False,
                              compute_masks=False)[-1]

        diam_style = self._size_estimation(np.array(styles))
        diam_style = self.diam_mean if (diam_style==0 or np.isnan(diam_style)) else diam_style

        masks = self.cp.eval(x,
                             compute_masks=True,
                             channels=channels,
                             channel_axis=channel_axis,
                             normalize=normalize,
                             invert=invert,
                             augment=augment,
                             tile=tile,
                             batch_size=batch_size,
                             net_avg=False,
                             resample=False,
                             rescale =  self.diam_mean / diam_style if self.diam_mean>0 else 1,
                             #flow_threshold=0,
                             diameter=None,
                             interp=False,
                            )[0]
=======
        styles = self.cp.eval(x, channels=channels, channel_axis=channel_axis,
                              normalize=normalize, invert=invert, augment=augment,
                              tile=tile, batch_size=batch_size, resample=False,
                              compute_masks=False)[-1]

        diam_style = self._size_estimation(np.array(styles))
        diam_style = self.diam_mean if (diam_style == 0 or
                                        np.isnan(diam_style)) else diam_style

        masks = self.cp.eval(
            x, compute_masks=True, channels=channels, channel_axis=channel_axis,
            normalize=normalize, invert=invert, augment=augment, tile=tile,
            batch_size=batch_size, resample=False,
            rescale=self.diam_mean / diam_style if self.diam_mean > 0 else 1,
            diameter=None, interp=False)[0]
>>>>>>> cc4e62c4

        diam = utils.diameters(masks)[0]
        diam = self.diam_mean if (diam == 0 or np.isnan(diam)) else diam
        return diam, diam_style

    def _size_estimation(self, style):
        """ linear regression from style to size

            sizes were estimated using "diameters" from square estimates not circles;
            therefore a conversion factor is included (to be removed)

        """
        szest = np.exp(self.params["A"] @ (style - self.params["smean"]).T +
                       np.log(self.diam_mean) + self.params["ymean"])
        szest = np.maximum(5., szest)
<<<<<<< HEAD
        return szest

    def train(self, train_data, train_labels,
              test_data=None, test_labels=None,
              channels=None, normalize=True,
              learning_rate=0.2, n_epochs=10,
              l2_regularization=1.0, batch_size=8,
              ):
        """ train size model with images train_data to estimate linear model from styles to diameters

            Parameters
            ------------------

            train_data: list of arrays (2D or 3D)
                images for training

            train_labels: list of arrays (2D or 3D)
                labels for train_data, where 0=no masks; 1,2,...=mask labels
                can include flows as additional images

            channels: list of ints (default, None)
                channels to use for training

            normalize: bool (default, True)
                normalize data so 0.0=1st percentile and 1.0=99th percentile of image intensities in each channel

            n_epochs: int (default, 10)
                how many times to go through whole training set (taking random patches) for styles for diameter estimation

            l2_regularization: float (default, 1.0)
                regularize linear model from styles to diameters

            batch_size: int (optional, default 8)
                number of 224x224 patches to run simultaneously on the GPU
                (can make smaller or bigger depending on GPU memory usage)
        """
        batch_size /= 2 # reduce batch_size by factor of 2 to use larger tiles
        batch_size = int(max(1, batch_size))
        self.cp.batch_size = batch_size
        train_data, train_labels, test_data, test_labels, run_test = transforms.reshape_train_test(train_data, train_labels,
                                                                                                   test_data, test_labels,
                                                                                                   channels, normalize)
        if isinstance(self.cp.pretrained_model, list):
            cp_model_path = self.cp.pretrained_model[0]
            self.cp.net.load_model(cp_model_path, device=self.cp.device)
        else:
            cp_model_path = self.cp.pretrained_model

        diam_train = np.array([utils.diameters(lbl)[0] for lbl in train_labels])
        if run_test:
            diam_test = np.array([utils.diameters(lbl)[0] for lbl in test_labels])

        # remove images with no masks
        for i in range(len(diam_train)):
            if diam_train[i]==0.0:
                del train_data[i]
                del train_labels[i]
        if run_test:
            for i in range(len(diam_test)):
                if diam_test[i]==0.0:
                    del test_data[i]
                    del test_labels[i]

        nimg = len(train_data)
        styles = np.zeros((n_epochs*nimg, 256), np.float32)
        diams = np.zeros((n_epochs*nimg,), np.float32)
        tic = time.time()
        for iepoch in range(n_epochs):
            iall = np.arange(0,nimg,1,int)
            for ibatch in range(0,nimg,batch_size):
                inds = iall[ibatch:ibatch+batch_size]
                imgi,lbl,scale = transforms.random_rotate_and_resize([train_data[i] for i in inds],
                                                                      Y=[train_labels[i].astype(np.int16) for i in inds],
                                                                      scale_range=1, xy=(512,512))

                feat = self.cp.network(imgi)[1]
                styles[inds+nimg*iepoch] = feat
                diams[inds+nimg*iepoch] = np.log(diam_train[inds]) - np.log(self.diam_mean) + np.log(scale)
            del feat
            if (iepoch+1)%2==0:
                models_logger.info('ran %d epochs in %0.3f sec'%(iepoch+1, time.time()-tic))

        # create model
        smean = styles.mean(axis=0)
        X = ((styles - smean).T).copy()
        ymean = diams.mean()
        y = diams - ymean

        A = np.linalg.solve(X@X.T + l2_regularization*np.eye(X.shape[0]), X @ y)
        ypred = A @ X
        models_logger.info('train correlation: %0.4f'%np.corrcoef(y, ypred)[0,1])

        if run_test:
            nimg_test = len(test_data)
            styles_test = np.zeros((nimg_test, 256), np.float32)
            for i in range(nimg_test):
                styles_test[i] = self.cp._run_net(test_data[i].transpose((1,2,0)))[1]
            diam_test_pred = np.exp(A @ (styles_test - smean).T + np.log(self.diam_mean) + ymean)
            diam_test_pred = np.maximum(5., diam_test_pred)
            models_logger.info('test correlation: %0.4f'%np.corrcoef(diam_test, diam_test_pred)[0,1])

        self.pretrained_size = cp_model_path+'_size.npy'
        self.params = {'A': A, 'smean': smean, 'diam_mean': self.diam_mean, 'ymean': ymean}
        np.save(self.pretrained_size, self.params)
        models_logger.info('model saved to '+self.pretrained_size)
        return self.params
=======
        return szest
>>>>>>> cc4e62c4
<|MERGE_RESOLUTION|>--- conflicted
+++ resolved
@@ -1,10 +1,7 @@
-<<<<<<< HEAD
-=======
 """
 Copyright © 2023 Howard Hughes Medical Institute, Authored by Carsen Stringer and Marius Pachitariu.
 """
 
->>>>>>> cc4e62c4
 import os, sys, time, shutil, tempfile, datetime, pathlib, subprocess
 from pathlib import Path
 import numpy as np
@@ -64,11 +61,7 @@
 
 def cache_model_path(basename):
     MODEL_DIR.mkdir(parents=True, exist_ok=True)
-<<<<<<< HEAD
-    url = f'{_MODEL_URL}/{basename}'
-=======
     url = f"{_MODEL_URL}/{basename}"
->>>>>>> cc4e62c4
     cached_file = os.fspath(MODEL_DIR.joinpath(basename))
     if not os.path.exists(cached_file):
         models_logger.info('Downloading: "{}" to {}\n'.format(url, cached_file))
@@ -84,30 +77,8 @@
             if len(lines) > 0:
                 model_strings.extend(lines)
     return model_strings
-<<<<<<< HEAD
-
-
-class Cellpose():
-    """ main model which combines SizeModel and CellposeModel
-
-    Parameters
-    ----------
-
-    gpu: bool (optional, default False)
-        whether or not to use GPU, will check if GPU available
-
-    model_type: str (optional, default 'cyto')
-        'cyto'=cytoplasm model; 'nuclei'=nucleus model; 'cyto2'=cytoplasm model with additional user images
-=======
->>>>>>> cc4e62c4
-
-
-<<<<<<< HEAD
-    device: torch device (optional, default None)
-        device used for model running / training
-        (torch.device('cuda') or torch.device('cpu')), overrides gpu input,
-        recommended if you want to use a specific GPU (e.g. torch.device('cuda:1'))
-=======
+
+
 class Cellpose():
     """Main model which combines SizeModel and CellposeModel.
 
@@ -125,35 +96,17 @@
         cp (CellposeModel): CellposeModel instance.
         pretrained_size (str): Pretrained size model path.
         sz (SizeModel): SizeModel instance.
->>>>>>> cc4e62c4
 
     """
 
     def __init__(self, gpu=False, model_type="cyto3", device=None):
         super(Cellpose, self).__init__()
-<<<<<<< HEAD
-        self.torch = True
-=======
->>>>>>> cc4e62c4
 
         # assign device (GPU or CPU)
         sdevice, gpu = assign_device(use_torch=True, gpu=gpu)
         self.device = device if device is not None else sdevice
         self.gpu = gpu
 
-<<<<<<< HEAD
-        model_type = 'cyto' if model_type is None else model_type
-
-        self.diam_mean = 30. #default for any cyto model
-        nuclear = 'nuclei' in model_type
-        if nuclear:
-            self.diam_mean = 17.
-
-        self.cp = CellposeModel(device=self.device, gpu=self.gpu,
-                                model_type=model_type,
-                                diam_mean=self.diam_mean,
-                                net_avg=net_avg)
-=======
         model_type = "cyto3" if model_type is None else model_type
 
         self.diam_mean = 30.  #default for any cyto model
@@ -163,7 +116,6 @@
 
         self.cp = CellposeModel(device=self.device, gpu=self.gpu, model_type=model_type,
                                 diam_mean=self.diam_mean)
->>>>>>> cc4e62c4
         self.cp.model_type = model_type
 
         # size model not used for bacterial model
@@ -171,108 +123,6 @@
         self.sz = SizeModel(device=self.device, pretrained_size=self.pretrained_size,
                             cp_model=self.cp)
         self.sz.model_type = model_type
-<<<<<<< HEAD
-
-    def eval(self, x, batch_size=8, channels=None, channel_axis=None, z_axis=None,
-             invert=False, normalize=True, diameter=30., do_3D=False, anisotropy=None,
-             net_avg=False, augment=False, tile=True, tile_overlap=0.1, resample=True, interp=True,
-             flow_threshold=0.4, cellprob_threshold=0.0, min_size=15, stitch_threshold=0.0,
-             rescale=None, progress=None, model_loaded=False):
-        """ run cellpose and get masks
-
-        Parameters
-        ----------
-        x: list or array of images
-            can be list of 2D/3D images, or array of 2D/3D images, or 4D image array
-
-        batch_size: int (optional, default 8)
-            number of 224x224 patches to run simultaneously on the GPU
-            (can make smaller or bigger depending on GPU memory usage)
-
-        channels: list (optional, default None)
-            list of channels, either of length 2 or of length number of images by 2.
-            First element of list is the channel to segment (0=grayscale, 1=red, 2=green, 3=blue).
-            Second element of list is the optional nuclear channel (0=none, 1=red, 2=green, 3=blue).
-            For instance, to segment grayscale images, input [0,0]. To segment images with cells
-            in green and nuclei in blue, input [2,3]. To segment one grayscale image and one
-            image with cells in green and nuclei in blue, input [[0,0], [2,3]].
-
-        channel_axis: int (optional, default None)
-            if None, channels dimension is attempted to be automatically determined
-
-        z_axis: int (optional, default None)
-            if None, z dimension is attempted to be automatically determined
-
-        invert: bool (optional, default False)
-            invert image pixel intensity before running network (if True, image is also normalized)
-
-        normalize: bool (optional, default True)
-            normalize data so 0.0=1st percentile and 1.0=99th percentile of image intensities in each channel
-
-        diameter: float (optional, default 30.)
-            if set to None, then diameter is automatically estimated if size model is loaded
-
-        do_3D: bool (optional, default False)
-            set to True to run 3D segmentation on 4D image input
-
-        anisotropy: float (optional, default None)
-            for 3D segmentation, optional rescaling factor (e.g. set to 2.0 if Z is sampled half as dense as X or Y)
-
-        net_avg: bool (optional, default False)
-            runs the 4 built-in networks and averages them if True, runs one network if False
-
-        augment: bool (optional, default False)
-            tiles image with overlapping tiles and flips overlapped regions to augment
-
-        tile: bool (optional, default True)
-            tiles image to ensure GPU/CPU memory usage limited (recommended)
-
-        tile_overlap: float (optional, default 0.1)
-            fraction of overlap of tiles when computing flows
-
-        resample: bool (optional, default True)
-            run dynamics at original image size (will be slower but create more accurate boundaries)
-
-        interp: bool (optional, default True)
-                interpolate during 2D dynamics (not available in 3D)
-                (in previous versions it was False)
-
-        flow_threshold: float (optional, default 0.4)
-            flow error threshold (all cells with errors below threshold are kept) (not used for 3D)
-
-        cellprob_threshold: float (optional, default 0.0)
-            all pixels with value above threshold kept for masks, decrease to find more and larger masks
-
-        min_size: int (optional, default 15)
-                minimum number of pixels per mask, can turn off with -1
-
-        stitch_threshold: float (optional, default 0.0)
-            if stitch_threshold>0.0 and not do_3D and equal image sizes, masks are stitched in 3D to return volume segmentation
-
-        rescale: float (optional, default None)
-            if diameter is set to None, and rescale is not None, then rescale is used instead of diameter for resizing image
-
-        progress: pyqt progress bar (optional, default None)
-            to return progress bar status to GUI
-
-        model_loaded: bool (optional, default False)
-            internal variable for determining if model has been loaded, used in __main__.py
-
-        Returns
-        -------
-        masks: list of 2D arrays, or single 3D array (if do_3D=True)
-                labelled image, where 0=no masks; 1,2,...=mask labels
-
-        flows: list of lists 2D arrays, or list of 3D arrays (if do_3D=True)
-            flows[k][0] = XY flow in HSV 0-255
-            flows[k][1] = XY flows at each pixel
-            flows[k][2] = cell probability (if > cellprob_threshold, pixel used for dynamics)
-            flows[k][3] = final pixel locations after Euler integration
-
-        styles: list of 1D arrays of length 256, or single 1D array (if do_3D=True)
-            style vector summarizing each image, also used to estimate size of objects in image
-=======
->>>>>>> cc4e62c4
 
     def eval(self, x, batch_size=8, channels=[0,0], channel_axis=None, invert=False,
              normalize=True, diameter=30., do_3D=False, **kwargs):
@@ -304,16 +154,6 @@
         tic0 = time.time()
         models_logger.info(f"channels set to {channels}")
 
-<<<<<<< HEAD
-        estimate_size = True if (diameter is None or diameter==0) else False
-
-        if estimate_size and self.pretrained_size is not None and not do_3D and x[0].ndim < 4:
-            tic = time.time()
-            models_logger.info('~~~ ESTIMATING CELL DIAMETER(S) ~~~')
-            diams, _ = self.sz.eval(x, channels=channels, channel_axis=channel_axis, invert=invert, batch_size=batch_size,
-                                    augment=augment, tile=tile, normalize=normalize)
-            rescale = self.diam_mean / np.array(diams)
-=======
         diam0 = diameter[0] if isinstance(diameter, (np.ndarray, list)) else diameter
         estimate_size = True if (diameter is None or diam0 == 0) else False
 
@@ -324,7 +164,6 @@
             diams, _ = self.sz.eval(x, channels=channels, channel_axis=channel_axis,
                                     batch_size=batch_size, normalize=normalize,
                                     invert=invert)
->>>>>>> cc4e62c4
             diameter = None
             models_logger.info("estimated cell diameter(s) in %0.2f sec" %
                                (time.time() - tic))
@@ -338,45 +177,13 @@
             if self.pretrained_size is None:
                 reason = "no pretrained size model specified in model Cellpose"
             else:
-<<<<<<< HEAD
-                reason = 'does not work on non-2D images'
-            models_logger.warning(f'could not estimate diameter, {reason}')
-=======
                 reason = "does not work on non-2D images"
             models_logger.warning(f"could not estimate diameter, {reason}")
->>>>>>> cc4e62c4
             diams = self.diam_mean
         else:
             diams = diameter
 
         tic = time.time()
-<<<<<<< HEAD
-        models_logger.info('~~~ FINDING MASKS ~~~')
-        masks, flows, styles = self.cp.eval(x,
-                                            batch_size=batch_size,
-                                            invert=invert,
-                                            normalize=normalize,
-                                            diameter=diameter,
-                                            rescale=rescale,
-                                            anisotropy=anisotropy,
-                                            channels=channels,
-                                            channel_axis=channel_axis,
-                                            z_axis=z_axis,
-                                            augment=augment,
-                                            tile=tile,
-                                            do_3D=do_3D,
-                                            net_avg=net_avg,
-                                            progress=progress,
-                                            tile_overlap=tile_overlap,
-                                            resample=resample,
-                                            interp=interp,
-                                            flow_threshold=flow_threshold,
-                                            cellprob_threshold=cellprob_threshold,
-                                            min_size=min_size,
-                                            stitch_threshold=stitch_threshold,
-                                            model_loaded=model_loaded)
-        models_logger.info('>>>> TOTAL TIME %0.2f sec'%(time.time()-tic0))
-=======
         models_logger.info("~~~ FINDING MASKS ~~~")
         masks, flows, styles = self.cp.eval(x, channels=channels,
                                             channel_axis=channel_axis,
@@ -385,7 +192,6 @@
                                             **kwargs)
 
         models_logger.info(">>>> TOTAL TIME %0.2f sec" % (time.time() - tic0))
->>>>>>> cc4e62c4
 
         return masks, flows, styles, diams
 
@@ -414,61 +220,6 @@
         eval(self, x, batch_size=8, resample=True, channels=None, channel_axis=None, z_axis=None, normalize=True, invert=False, rescale=None, diameter=None, flow_threshold=0.4, cellprob_threshold=0.0, do_3D=False, anisotropy=None, stitch_threshold=0.0, min_size=15, niter=None, augment=False, tile=True, tile_overlap=0.1, bsize=224, interp=True, compute_masks=True, progress=None):
             Segment list of images x, or 4D array - Z x nchan x Y x X.
 
-<<<<<<< HEAD
-    gpu: bool (optional, default False)
-        whether or not to save model to GPU, will check if GPU available
-
-    pretrained_model: str or list of strings (optional, default False)
-        full path to pretrained cellpose model(s), if None or False, no model loaded
-
-    model_type: str (optional, default None)
-        any model that is available in the GUI, use name in GUI e.g. 'livecell'
-        (can be user-trained or model zoo)
-
-    net_avg: bool (optional, default False)
-        loads the 4 built-in networks and averages them if True, loads one network if False
-
-    diam_mean: float (optional, default 30.)
-        mean 'diameter', 30. is built in value for 'cyto' model; 17. is built in value for 'nuclei' model;
-        if saved in custom model file (cellpose>=2.0) then it will be loaded automatically and overwrite this value
-
-    device: torch device (optional, default None)
-        device used for model running / training
-        (torch.device('cuda') or torch.device('cpu')), overrides gpu input,
-        recommended if you want to use a specific GPU (e.g. torch.device('cuda:1'))
-
-    residual_on: bool (optional, default True)
-        use 4 conv blocks with skip connections per layer instead of 2 conv blocks
-        like conventional u-nets
-
-    style_on: bool (optional, default True)
-        use skip connections from style vector to all upsampling layers
-
-    concatenation: bool (optional, default False)
-        if True, concatentate downsampling block outputs with upsampling block inputs;
-        default is to add
-
-    nchan: int (optional, default 2)
-        number of channels to use as input to network, default is 2
-        (cyto + nuclei) or (nuclei + zeros)
-
-    """
-
-    def __init__(self, gpu=False, pretrained_model=False,
-                    model_type=None, net_avg=False,
-                    diam_mean=30., device=None,
-                    residual_on=True, style_on=True, concatenation=False,
-                    nchan=2):
-        self.torch = True
-        if isinstance(pretrained_model, np.ndarray):
-            pretrained_model = list(pretrained_model)
-        elif isinstance(pretrained_model, str):
-            pretrained_model = [pretrained_model]
-
-        self.diam_mean = diam_mean
-        builtin = True
-
-=======
     """
 
     def __init__(self, gpu=False, pretrained_model=False, model_type=None,
@@ -486,7 +237,6 @@
         """
         self.diam_mean = diam_mean
         builtin = True
->>>>>>> cc4e62c4
 
         if model_type is not None or (pretrained_model and
                                       not os.path.exists(pretrained_model)):
@@ -497,15 +247,6 @@
             if ~np.any([pretrained_model_string == s for s in MODEL_NAMES]):
                 builtin = False
             elif ~np.any([pretrained_model_string == s for s in all_models]):
-<<<<<<< HEAD
-                pretrained_model_string = 'cyto'
-
-            if (pretrained_model and not os.path.exists(pretrained_model[0])):
-                models_logger.warning('pretrained model has incorrect path')
-            models_logger.info(f'>> {pretrained_model_string} << model set to be used')
-
-            if pretrained_model_string=='nuclei':
-=======
                 pretrained_model_string = "cyto3"
 
             if (pretrained_model and not os.path.exists(pretrained_model[0])):
@@ -513,34 +254,11 @@
             models_logger.info(f">> {pretrained_model_string} << model set to be used")
 
             if pretrained_model_string == "nuclei":
->>>>>>> cc4e62c4
                 self.diam_mean = 17.
             else:
                 self.diam_mean = 30.
             pretrained_model = model_path(pretrained_model_string)
 
-<<<<<<< HEAD
-            model_range = range(4) if net_avg else range(1)
-            pretrained_model = [model_path(pretrained_model_string, j, self.torch) for j in model_range]
-            residual_on, style_on, concatenation = True, True, False
-
-        else:
-            builtin = False
-            if pretrained_model:
-                pretrained_model_string = pretrained_model[0]
-                params = parse_model_string(pretrained_model_string)
-                if params is not None:
-                    _, residual_on, style_on, concatenation = params
-                models_logger.info(f'>>>> loading model {pretrained_model_string}')
-
-
-
-        # initialize network
-        super().__init__(gpu=gpu, pretrained_model=False,
-                         diam_mean=self.diam_mean, net_avg=net_avg, device=device,
-                         residual_on=residual_on, style_on=style_on, concatenation=concatenation,
-                        nchan=nchan)
-=======
         else:
             builtin = False
             if pretrained_model:
@@ -566,7 +284,6 @@
         
         self.net = CPnet(self.nbase, self.nclasses, sz=3, mkldnn=self.mkldnn,
                          max_pool=True, diam_mean=diam_mean).to(self.device)
->>>>>>> cc4e62c4
 
         self.pretrained_model = pretrained_model
         if self.pretrained_model:
@@ -578,39 +295,6 @@
                 f">>>> model diam_mean = {self.diam_mean: .3f} (ROIs rescaled to this size during training)"
             )
             if not builtin:
-<<<<<<< HEAD
-                models_logger.info(f'>>>> model diam_labels = {self.diam_labels: .3f} (mean diameter of training ROIs)')
-
-        ostr = ['off', 'on']
-        self.net_type = 'cellpose_residual_{}_style_{}_concatenation_{}'.format(ostr[residual_on],
-                                                                                   ostr[style_on],
-                                                                                   ostr[concatenation]
-                                                                                 )
-
-    def eval(self, x, batch_size=8, channels=None, channel_axis=None,
-             z_axis=None, normalize=True, invert=False,
-             rescale=None, diameter=None, do_3D=False, anisotropy=None, net_avg=False,
-             augment=False, tile=True, tile_overlap=0.1,
-             resample=True, interp=True,
-             flow_threshold=0.4, cellprob_threshold=0.0,
-             compute_masks=True, min_size=15, stitch_threshold=0.0, progress=None,
-             loop_run=False, model_loaded=False):
-        print("MIRA AQUI EL EVAL!!")
-        """
-            segment list of images x, or 4D array - Z x nchan x Y x X
-
-            Parameters
-            ----------
-            x: list or array of images
-                can be list of 2D/3D/4D images, or array of 2D/3D/4D images
-
-            batch_size: int (optional, default 8)
-                number of 224x224 patches to run simultaneously on the GPU
-                (can make smaller or bigger depending on GPU memory usage)
-
-            channels: list (optional, default None)
-                list of channels, either of length 2 or of length number of images by 2.
-=======
                 models_logger.info(
                     f">>>> model diam_labels = {self.diam_labels: .3f} (mean diameter of training ROIs)"
                 )
@@ -631,102 +315,11 @@
                 (can make smaller or bigger depending on GPU memory usage). Defaults to 8.
             resample (bool, optional): run dynamics at original image size (will be slower but create more accurate boundaries). Defaults to True.
             channels (list, optional): list of channels, either of length 2 or of length number of images by 2.
->>>>>>> cc4e62c4
                 First element of list is the channel to segment (0=grayscale, 1=red, 2=green, 3=blue).
                 Second element of list is the optional nuclear channel (0=none, 1=red, 2=green, 3=blue).
                 For instance, to segment grayscale images, input [0,0]. To segment images with cells
                 in green and nuclei in blue, input [2,3]. To segment one grayscale image and one
                 image with cells in green and nuclei in blue, input [[0,0], [2,3]].
-<<<<<<< HEAD
-
-            channel_axis: int (optional, default None)
-                if None, channels dimension is attempted to be automatically determined
-
-            z_axis: int (optional, default None)
-                if None, z dimension is attempted to be automatically determined
-
-            normalize: bool (default, True)
-                normalize data so 0.0=1st percentile and 1.0=99th percentile of image intensities in each channel
-
-            invert: bool (optional, default False)
-                invert image pixel intensity before running network
-
-            diameter: float (optional, default None)
-                diameter for each image,
-                if diameter is None, set to diam_mean or diam_train if available
-
-            rescale: float (optional, default None)
-                resize factor for each image, if None, set to 1.0;
-                (only used if diameter is None)
-
-            do_3D: bool (optional, default False)
-                set to True to run 3D segmentation on 4D image input
-
-            anisotropy: float (optional, default None)
-                for 3D segmentation, optional rescaling factor (e.g. set to 2.0 if Z is sampled half as dense as X or Y)
-
-            net_avg: bool (optional, default False)
-                runs the 4 built-in networks and averages them if True, runs one network if False
-
-            augment: bool (optional, default False)
-                tiles image with overlapping tiles and flips overlapped regions to augment
-
-            tile: bool (optional, default True)
-                tiles image to ensure GPU/CPU memory usage limited (recommended)
-
-            tile_overlap: float (optional, default 0.1)
-                fraction of overlap of tiles when computing flows
-
-            resample: bool (optional, default True)
-                run dynamics at original image size (will be slower but create more accurate boundaries)
-
-            interp: bool (optional, default True)
-                interpolate during 2D dynamics (not available in 3D)
-                (in previous versions it was False)
-
-            flow_threshold: float (optional, default 0.4)
-                flow error threshold (all cells with errors below threshold are kept) (not used for 3D)
-
-            cellprob_threshold: float (optional, default 0.0)
-                all pixels with value above threshold kept for masks, decrease to find more and larger masks
-
-            compute_masks: bool (optional, default True)
-                Whether or not to compute dynamics and return masks.
-                This is set to False when retrieving the styles for the size model.
-
-            min_size: int (optional, default 15)
-                minimum number of pixels per mask, can turn off with -1
-
-            stitch_threshold: float (optional, default 0.0)
-                if stitch_threshold>0.0 and not do_3D, masks are stitched in 3D to return volume segmentation
-
-            progress: pyqt progress bar (optional, default None)
-                to return progress bar status to GUI
-
-            loop_run: bool (optional, default False)
-                internal variable for determining if model has been loaded, stops model loading in loop over images
-
-            model_loaded: bool (optional, default False)
-                internal variable for determining if model has been loaded, used in __main__.py
-
-            Returns
-            -------
-            masks: list of 2D arrays, or single 3D array (if do_3D=True)
-                labelled image, where 0=no masks; 1,2,...=mask labels
-
-            flows: list of lists 2D arrays, or list of 3D arrays (if do_3D=True)
-                flows[k][0] = XY flow in HSV 0-255
-                flows[k][1] = XY flows at each pixel
-                flows[k][2] = cell probability (if > cellprob_threshold, pixel used for dynamics)
-                flows[k][3] = final pixel locations after Euler integration
-
-            styles: list of 1D arrays of length 64, or single 1D array (if do_3D=True)
-                style vector summarizing each image, also used to estimate size of objects in image
-
-        """
-
-        if isinstance(x, list) or x.squeeze().ndim==5:
-=======
                 Defaults to None.
             channel_axis (int, optional): channel axis in element of list x, or of np.ndarray x. 
                 if None, channels dimension is attempted to be automatically determined. Defaults to None.
@@ -769,42 +362,12 @@
             
         """
         if isinstance(x, list) or x.squeeze().ndim == 5:
->>>>>>> cc4e62c4
             masks, styles, flows = [], [], []
             tqdm_out = utils.TqdmToLogger(models_logger, level=logging.INFO)
             nimg = len(x)
             iterator = trange(nimg, file=tqdm_out,
                               mininterval=30) if nimg > 1 else range(nimg)
             for i in iterator:
-<<<<<<< HEAD
-                maski, flowi, stylei = self.eval(x[i],
-                                                 batch_size=batch_size,
-                                                 channels=channels[i] if (len(channels)==len(x) and
-                                                                          (isinstance(channels[i], list) or isinstance(channels[i], np.ndarray)) and
-                                                                          len(channels[i])==2) else channels,
-                                                 channel_axis=channel_axis,
-                                                 z_axis=z_axis,
-                                                 normalize=normalize,
-                                                 invert=invert,
-                                                 rescale=rescale[i] if isinstance(rescale, list) or isinstance(rescale, np.ndarray) else rescale,
-                                                 diameter=diameter[i] if isinstance(diameter, list) or isinstance(diameter, np.ndarray) else diameter,
-                                                 do_3D=do_3D,
-                                                 anisotropy=anisotropy,
-                                                 net_avg=net_avg,
-                                                 augment=augment,
-                                                 tile=tile,
-                                                 tile_overlap=tile_overlap,
-                                                 resample=resample,
-                                                 interp=interp,
-                                                 flow_threshold=flow_threshold,
-                                                 cellprob_threshold=cellprob_threshold,
-                                                 compute_masks=compute_masks,
-                                                 min_size=min_size,
-                                                 stitch_threshold=stitch_threshold,
-                                                 progress=progress,
-                                                 loop_run=(i>0),
-                                                 model_loaded=model_loaded)
-=======
                 maski, flowi, stylei = self.eval(
                     x[i], batch_size=batch_size,
                     channels=channels[i] if channels is not None and
@@ -823,28 +386,17 @@
                     cellprob_threshold=cellprob_threshold, compute_masks=compute_masks,
                     min_size=min_size, stitch_threshold=stitch_threshold,
                     progress=progress, niter=niter)
->>>>>>> cc4e62c4
                 masks.append(maski)
                 flows.append(flowi)
                 styles.append(stylei)
             return masks, flows, styles
 
         else:
-<<<<<<< HEAD
-            if not model_loaded and (isinstance(self.pretrained_model, list) and not net_avg and not loop_run):
-                self.net.load_model(self.pretrained_model[0], device=self.device)
-
-            # reshape image (normalization happens in _run_cp)
-            x = transforms.convert_image(x, channels, channel_axis=channel_axis, z_axis=z_axis,
-                                         do_3D=(do_3D or stitch_threshold>0),
-                                         normalize=False, invert=False, nchan=self.nchan)
-=======
             # reshape image
             x = transforms.convert_image(x, channels, channel_axis=channel_axis,
                                          z_axis=z_axis, do_3D=(do_3D or
                                                                stitch_threshold > 0),
                                          nchan=self.nchan)
->>>>>>> cc4e62c4
             if x.ndim < 4:
                 x = x[np.newaxis, ...]
             self.batch_size = batch_size
@@ -855,26 +407,6 @@
                 diameter = self.diam_labels
                 rescale = self.diam_mean / diameter
 
-<<<<<<< HEAD
-            masks, styles, dP, cellprob, p = self._run_cp(x,
-                                                          compute_masks=compute_masks,
-                                                          normalize=normalize,
-                                                          invert=invert,
-                                                          rescale=rescale,
-                                                          net_avg=net_avg,
-                                                          resample=resample,
-                                                          augment=augment,
-                                                          tile=tile,
-                                                          tile_overlap=tile_overlap,
-                                                          flow_threshold=flow_threshold,
-                                                          cellprob_threshold=cellprob_threshold,
-                                                          interp=interp,
-                                                          min_size=min_size,
-                                                          do_3D=do_3D,
-                                                          anisotropy=anisotropy,
-                                                          stitch_threshold=stitch_threshold,
-                                                          )
-=======
             masks, styles, dP, cellprob, p = self._run_cp(
                 x, compute_masks=compute_masks, normalize=normalize, invert=invert,
                 rescale=rescale, resample=resample, augment=augment, tile=tile,
@@ -882,20 +414,10 @@
                 cellprob_threshold=cellprob_threshold, interp=interp, min_size=min_size,
                 do_3D=do_3D, anisotropy=anisotropy, niter=niter,
                 stitch_threshold=stitch_threshold)
->>>>>>> cc4e62c4
 
             flows = [plot.dx_to_circ(dP), dP, cellprob, p]
             return masks, flows, styles
 
-<<<<<<< HEAD
-    def _run_cp(self, x, compute_masks=True, normalize=True, invert=False,
-                rescale=1.0, net_avg=False, resample=True,
-                augment=False, tile=True, tile_overlap=0.1,
-                cellprob_threshold=0.0,
-                flow_threshold=0.4, min_size=15,
-                interp=True, anisotropy=1.0, do_3D=False, stitch_threshold=0.0,
-                ):
-=======
     def _run_cp(self, x, compute_masks=True, normalize=True, invert=False, niter=None,
                 rescale=1.0, resample=True, augment=False, tile=True, tile_overlap=0.1,
                 cellprob_threshold=0.0, bsize=224, flow_threshold=0.4, min_size=15,
@@ -909,7 +431,6 @@
             normalize_params = normalize_default
             normalize_params["normalize"] = normalize
         normalize_params["invert"] = invert
->>>>>>> cc4e62c4
 
         tic = time.time()
         shape = x.shape
@@ -929,23 +450,12 @@
 
         if do_3D:
             img = np.asarray(x)
-<<<<<<< HEAD
-            if normalize or invert:
-                img = transforms.normalize_img(img, invert=invert)
-            yf, styles = self._run_3D(img, rsz=rescale, anisotropy=anisotropy,
-                                      net_avg=net_avg, augment=augment, tile=tile,
-                                      tile_overlap=tile_overlap)
-            cellprob = yf[0][-1] + yf[1][-1] + yf[2][-1]
-            dP = np.stack((yf[1][0] + yf[2][0], yf[0][0] + yf[2][1], yf[0][1] + yf[1][1]),
-                          axis=0) # (dZ, dY, dX)
-=======
             yf, styles = run_3D(self.net, img, rsz=rescale, anisotropy=anisotropy,
                                 augment=augment, tile=tile, tile_overlap=tile_overlap)
             cellprob = yf[0][-1] + yf[1][-1] + yf[2][-1]
             dP = np.stack(
                 (yf[1][0] + yf[2][0], yf[0][0] + yf[2][1], yf[0][1] + yf[1][1]),
                 axis=0)  # (dZ, dY, dX)
->>>>>>> cc4e62c4
             del yf
         else:
             tqdm_out = utils.TqdmToLogger(models_logger, level=logging.INFO)
@@ -955,13 +465,6 @@
             if resample:
                 dP = np.zeros((2, nimg, shape[1], shape[2]), np.float32)
                 cellprob = np.zeros((nimg, shape[1], shape[2]), np.float32)
-<<<<<<< HEAD
-
-            else:
-                dP = np.zeros((2, nimg, int(shape[1]*rescale), int(shape[2]*rescale)), np.float32)
-                cellprob = np.zeros((nimg, int(shape[1]*rescale), int(shape[2]*rescale)), np.float32)
-
-=======
             else:
                 dP = np.zeros(
                     (2, nimg, int(shape[1] * rescale), int(shape[2] * rescale)),
@@ -969,7 +472,6 @@
                 cellprob = np.zeros(
                     (nimg, int(shape[1] * rescale), int(shape[2] * rescale)),
                     np.float32)
->>>>>>> cc4e62c4
             for i in iterator:
                 img = np.asarray(x[i])
                 if do_normalization:
@@ -981,13 +483,8 @@
                 if resample:
                     yf = transforms.resize_image(yf, shape[1], shape[2])
 
-<<<<<<< HEAD
-                cellprob[i] = yf[:,:,2]
-                dP[:, i] = yf[:,:,:2].transpose((2,0,1))
-=======
                 cellprob[i] = yf[:, :, 2]
                 dP[:, i] = yf[:, :, :2].transpose((2, 0, 1))
->>>>>>> cc4e62c4
                 if self.nclasses == 4:
                     if i == 0:
                         bd = np.zeros_like(cellprob)
@@ -996,10 +493,6 @@
             del yf, style
         styles = styles.squeeze()
 
-<<<<<<< HEAD
-
-=======
->>>>>>> cc4e62c4
         net_time = time.time() - tic
         if nimg > 1:
             models_logger.info("network run in %2.2fs" % (net_time))
@@ -1009,21 +502,11 @@
             niter0 = 200 if (do_3D and not resample) else (1 / rescale * 200)
             niter = niter0 if niter is None or niter==0 else niter
             if do_3D:
-<<<<<<< HEAD
-                masks, p = dynamics.compute_masks(dP, cellprob, niter=niter,
-                                                      cellprob_threshold=cellprob_threshold,
-                                                      flow_threshold=flow_threshold,
-                                                      interp=interp, do_3D=do_3D, min_size=min_size,
-                                                      resize=None,
-                                                      use_gpu=self.gpu, device=self.device
-                                                    )
-=======
                 masks, p = dynamics.resize_and_compute_masks(
                     dP, cellprob, niter=niter, cellprob_threshold=cellprob_threshold,
                     flow_threshold=flow_threshold, interp=interp, do_3D=do_3D,
                     min_size=min_size, resize=None,
                     device=self.device if self.gpu else None)
->>>>>>> cc4e62c4
             else:
                 masks, p = [], []
                 resize = [shape[1], shape[2]] if (not resample and
@@ -1047,23 +530,11 @@
 
                 masks = np.array(masks)
                 p = np.array(p)
-<<<<<<< HEAD
-
-=======
->>>>>>> cc4e62c4
                 if stitch_threshold > 0 and nimg > 1:
                     models_logger.info(
                         f"stitching {nimg} planes using stitch_threshold={stitch_threshold:0.3f} to make 3D masks"
                     )
                     masks = utils.stitch3D(masks, stitch_threshold=stitch_threshold)
-<<<<<<< HEAD
-                    masks = utils.fill_holes_and_remove_small_masks(masks, min_size=min_size)
-
-            flow_time = time.time() - tic
-            if nimg > 1:
-                models_logger.info('masks created in %2.2fs'%(flow_time))
-            masks, dP, cellprob, p = masks.squeeze(), dP.squeeze(), cellprob.squeeze(), p.squeeze()
-=======
                     masks = utils.fill_holes_and_remove_small_masks(
                         masks, min_size=min_size)
                 elif nimg > 1:
@@ -1075,153 +546,11 @@
                 models_logger.info("masks created in %2.2fs" % (flow_time))
             masks, dP, cellprob, p = masks.squeeze(), dP.squeeze(), cellprob.squeeze(
             ), p.squeeze()
->>>>>>> cc4e62c4
 
         else:
             masks, p = np.zeros(0), np.zeros(0)  #pass back zeros if not compute_masks
         return masks, styles, dP, cellprob, p
 
-<<<<<<< HEAD
-
-    def loss_fn(self, lbl, y):
-        """ loss function between true labels lbl and prediction y """
-        veci = 5. * self._to_device(lbl[:,1:])
-        lbl  = self._to_device(lbl[:,0]>.5)
-        loss = self.criterion(y[:,:2] , veci)
-        loss /= 2.
-        loss2 = self.criterion2(y[:,2] , lbl)
-        loss = loss + loss2
-        return loss
-
-
-    def train(self, train_data, train_labels, train_files=None,
-              test_data=None, test_labels=None, test_files=None,
-              channels=None, normalize=True,
-              save_path=None, save_every=100, save_each=False,
-              learning_rate=0.2, n_epochs=500, momentum=0.9, SGD=True,
-              weight_decay=0.00001, batch_size=8, nimg_per_epoch=None,
-              rescale=True, min_train_masks=5,
-              model_name=None):
-
-        """ train network with images train_data
-
-            Parameters
-            ------------------
-
-            train_data: list of arrays (2D or 3D)
-                images for training
-
-            train_labels: list of arrays (2D or 3D)
-                labels for train_data, where 0=no masks; 1,2,...=mask labels
-                can include flows as additional images
-
-            train_files: list of strings
-                file names for images in train_data (to save flows for future runs)
-
-            test_data: list of arrays (2D or 3D)
-                images for testing
-
-            test_labels: list of arrays (2D or 3D)
-                labels for test_data, where 0=no masks; 1,2,...=mask labels;
-                can include flows as additional images
-
-            test_files: list of strings
-                file names for images in test_data (to save flows for future runs)
-
-            channels: list of ints (default, None)
-                channels to use for training
-
-            normalize: bool (default, True)
-                normalize data so 0.0=1st percentile and 1.0=99th percentile of image intensities in each channel
-
-            save_path: string (default, None)
-                where to save trained model, if None it is not saved
-
-            save_every: int (default, 100)
-                save network every [save_every] epochs
-
-            learning_rate: float or list/np.ndarray (default, 0.2)
-                learning rate for training, if list, must be same length as n_epochs
-
-            n_epochs: int (default, 500)
-                how many times to go through whole training set during training
-
-            weight_decay: float (default, 0.00001)
-
-            SGD: bool (default, True)
-                use SGD as optimization instead of RAdam
-
-            batch_size: int (optional, default 8)
-                number of 224x224 patches to run simultaneously on the GPU
-                (can make smaller or bigger depending on GPU memory usage)
-
-            nimg_per_epoch: int (optional, default None)
-                minimum number of images to train on per epoch,
-                with a small training set (< 8 images) it may help to set to 8
-
-            rescale: bool (default, True)
-                whether or not to rescale images to diam_mean during training,
-                if True it assumes you will fit a size model after training or resize your images accordingly,
-                if False it will try to train the model to be scale-invariant (works worse)
-
-            min_train_masks: int (default, 5)
-                minimum number of masks an image must have to use in training set
-
-            model_name: str (default, None)
-                name of network, otherwise saved with name as params + training start time
-
-        """
-        train_data, train_labels, test_data, test_labels, run_test = transforms.reshape_train_test(train_data, train_labels,
-                                                                                                   test_data, test_labels,
-                                                                                                   channels, normalize)
-        # check if train_labels have flows
-        # if not, flows computed, returned with labels as train_flows[i][0]
-        train_flows = dynamics.labels_to_flows(train_labels, files=train_files, use_gpu=self.gpu, device=self.device)
-        if run_test:
-            test_flows = dynamics.labels_to_flows(test_labels, files=test_files, use_gpu=self.gpu, device=self.device)
-        else:
-            test_flows = None
-
-        nmasks = np.array([label[0].max() for label in train_flows])
-        nremove = (nmasks < min_train_masks).sum()
-        if nremove > 0:
-            models_logger.warning(f'{nremove} train images with number of masks less than min_train_masks ({min_train_masks}), removing from train set')
-            ikeep = np.nonzero(nmasks >= min_train_masks)[0]
-            train_data = [train_data[i] for i in ikeep]
-            train_flows = [train_flows[i] for i in ikeep]
-
-        if channels is None:
-            models_logger.warning('channels is set to None, input must therefore have nchan channels (default is 2)')
-        model_path = self._train_net(train_data, train_flows,
-                                     test_data=test_data, test_labels=test_flows,
-                                     save_path=save_path, save_every=save_every, save_each=save_each,
-                                     learning_rate=learning_rate, n_epochs=n_epochs,
-                                     momentum=momentum, weight_decay=weight_decay,
-                                     SGD=SGD, batch_size=batch_size, nimg_per_epoch=nimg_per_epoch,
-                                     rescale=rescale, model_name=model_name)
-        self.pretrained_model = model_path
-        return model_path
-
-class SizeModel():
-    """ linear regression model for determining the size of objects in image
-        used to rescale before input to cp_model
-        uses styles from cp_model
-
-        Parameters
-        -------------------
-
-        cp_model: UnetModel or CellposeModel
-            model from which to get styles
-
-        device: torch device (optional, default None)
-            device used for model running / training
-            (torch.device('cuda') or torch.device('cpu')), overrides gpu input,
-            recommended if you want to use a specific GPU (e.g. torch.device('cuda:1'))
-
-        pretrained_size: str
-            path to pretrained size model
-
-=======
 class SizeModel():
     """ 
     Linear regression model for determining the size of objects in image
@@ -1243,7 +572,6 @@
 
     Raises:
         ValueError: If no pretrained cellpose model is specified, cannot compute size.
->>>>>>> cc4e62c4
     """
 
     def __init__(self, cp_model, device=None, pretrained_size=None, **kwargs):
@@ -1270,19 +598,6 @@
             error_message = "no pretrained cellpose model specified, cannot compute size"
             models_logger.critical(error_message)
             raise ValueError(error_message)
-<<<<<<< HEAD
-
-    def eval(self, x, channels=None, channel_axis=None,
-             normalize=True, invert=False, augment=False, tile=True,
-             batch_size=8, progress=None, interp=True):
-        """ use images x to produce style or use style input to predict size of objects in image
-
-            Object size estimation is done in two steps:
-            1. use a linear regression model to predict size from style in image
-            2. resize image to predicted size and run CellposeModel to get output masks.
-                Take the median object size of the predicted masks as the final predicted size.
-=======
->>>>>>> cc4e62c4
 
     def eval(self, x, channels=None, channel_axis=None, normalize=True, invert=False,
              augment=False, tile=True, batch_size=8, progress=None):
@@ -1334,20 +649,6 @@
             iterator = trange(nimg, file=tqdm_out,
                               mininterval=30) if nimg > 1 else range(nimg)
             for i in iterator:
-<<<<<<< HEAD
-                diam, diam_style = self.eval(x[i],
-                                             channels=channels[i] if (channels is not None and len(channels)==len(x) and
-                                                                     (isinstance(channels[i], list) or isinstance(channels[i], np.ndarray)) and
-                                                                     len(channels[i])==2) else channels,
-                                             channel_axis=channel_axis,
-                                             normalize=normalize,
-                                             invert=invert,
-                                             augment=augment,
-                                             tile=tile,
-                                             batch_size=batch_size,
-                                             progress=progress,
-                                            )
-=======
                 diam, diam_style = self.eval(
                     x[i], channels=channels[i] if
                     (channels is not None and len(channels) == len(x) and
@@ -1356,7 +657,6 @@
                      len(channels[i]) == 2) else channels, channel_axis=channel_axis,
                     normalize=normalize, invert=invert, augment=augment, tile=tile,
                     batch_size=batch_size, progress=progress)
->>>>>>> cc4e62c4
                 diams.append(diam)
                 diams_style.append(diam_style)
 
@@ -1366,39 +666,6 @@
             models_logger.warning("image is not 2D cannot compute diameter")
             return self.diam_mean, self.diam_mean
 
-<<<<<<< HEAD
-        styles = self.cp.eval(x,
-                              channels=channels,
-                              channel_axis=channel_axis,
-                              normalize=normalize,
-                              invert=invert,
-                              augment=augment,
-                              tile=tile,
-                              batch_size=batch_size,
-                              net_avg=False,
-                              resample=False,
-                              compute_masks=False)[-1]
-
-        diam_style = self._size_estimation(np.array(styles))
-        diam_style = self.diam_mean if (diam_style==0 or np.isnan(diam_style)) else diam_style
-
-        masks = self.cp.eval(x,
-                             compute_masks=True,
-                             channels=channels,
-                             channel_axis=channel_axis,
-                             normalize=normalize,
-                             invert=invert,
-                             augment=augment,
-                             tile=tile,
-                             batch_size=batch_size,
-                             net_avg=False,
-                             resample=False,
-                             rescale =  self.diam_mean / diam_style if self.diam_mean>0 else 1,
-                             #flow_threshold=0,
-                             diameter=None,
-                             interp=False,
-                            )[0]
-=======
         styles = self.cp.eval(x, channels=channels, channel_axis=channel_axis,
                               normalize=normalize, invert=invert, augment=augment,
                               tile=tile, batch_size=batch_size, resample=False,
@@ -1414,7 +681,6 @@
             batch_size=batch_size, resample=False,
             rescale=self.diam_mean / diam_style if self.diam_mean > 0 else 1,
             diameter=None, interp=False)[0]
->>>>>>> cc4e62c4
 
         diam = utils.diameters(masks)[0]
         diam = self.diam_mean if (diam == 0 or np.isnan(diam)) else diam
@@ -1430,113 +696,4 @@
         szest = np.exp(self.params["A"] @ (style - self.params["smean"]).T +
                        np.log(self.diam_mean) + self.params["ymean"])
         szest = np.maximum(5., szest)
-<<<<<<< HEAD
-        return szest
-
-    def train(self, train_data, train_labels,
-              test_data=None, test_labels=None,
-              channels=None, normalize=True,
-              learning_rate=0.2, n_epochs=10,
-              l2_regularization=1.0, batch_size=8,
-              ):
-        """ train size model with images train_data to estimate linear model from styles to diameters
-
-            Parameters
-            ------------------
-
-            train_data: list of arrays (2D or 3D)
-                images for training
-
-            train_labels: list of arrays (2D or 3D)
-                labels for train_data, where 0=no masks; 1,2,...=mask labels
-                can include flows as additional images
-
-            channels: list of ints (default, None)
-                channels to use for training
-
-            normalize: bool (default, True)
-                normalize data so 0.0=1st percentile and 1.0=99th percentile of image intensities in each channel
-
-            n_epochs: int (default, 10)
-                how many times to go through whole training set (taking random patches) for styles for diameter estimation
-
-            l2_regularization: float (default, 1.0)
-                regularize linear model from styles to diameters
-
-            batch_size: int (optional, default 8)
-                number of 224x224 patches to run simultaneously on the GPU
-                (can make smaller or bigger depending on GPU memory usage)
-        """
-        batch_size /= 2 # reduce batch_size by factor of 2 to use larger tiles
-        batch_size = int(max(1, batch_size))
-        self.cp.batch_size = batch_size
-        train_data, train_labels, test_data, test_labels, run_test = transforms.reshape_train_test(train_data, train_labels,
-                                                                                                   test_data, test_labels,
-                                                                                                   channels, normalize)
-        if isinstance(self.cp.pretrained_model, list):
-            cp_model_path = self.cp.pretrained_model[0]
-            self.cp.net.load_model(cp_model_path, device=self.cp.device)
-        else:
-            cp_model_path = self.cp.pretrained_model
-
-        diam_train = np.array([utils.diameters(lbl)[0] for lbl in train_labels])
-        if run_test:
-            diam_test = np.array([utils.diameters(lbl)[0] for lbl in test_labels])
-
-        # remove images with no masks
-        for i in range(len(diam_train)):
-            if diam_train[i]==0.0:
-                del train_data[i]
-                del train_labels[i]
-        if run_test:
-            for i in range(len(diam_test)):
-                if diam_test[i]==0.0:
-                    del test_data[i]
-                    del test_labels[i]
-
-        nimg = len(train_data)
-        styles = np.zeros((n_epochs*nimg, 256), np.float32)
-        diams = np.zeros((n_epochs*nimg,), np.float32)
-        tic = time.time()
-        for iepoch in range(n_epochs):
-            iall = np.arange(0,nimg,1,int)
-            for ibatch in range(0,nimg,batch_size):
-                inds = iall[ibatch:ibatch+batch_size]
-                imgi,lbl,scale = transforms.random_rotate_and_resize([train_data[i] for i in inds],
-                                                                      Y=[train_labels[i].astype(np.int16) for i in inds],
-                                                                      scale_range=1, xy=(512,512))
-
-                feat = self.cp.network(imgi)[1]
-                styles[inds+nimg*iepoch] = feat
-                diams[inds+nimg*iepoch] = np.log(diam_train[inds]) - np.log(self.diam_mean) + np.log(scale)
-            del feat
-            if (iepoch+1)%2==0:
-                models_logger.info('ran %d epochs in %0.3f sec'%(iepoch+1, time.time()-tic))
-
-        # create model
-        smean = styles.mean(axis=0)
-        X = ((styles - smean).T).copy()
-        ymean = diams.mean()
-        y = diams - ymean
-
-        A = np.linalg.solve(X@X.T + l2_regularization*np.eye(X.shape[0]), X @ y)
-        ypred = A @ X
-        models_logger.info('train correlation: %0.4f'%np.corrcoef(y, ypred)[0,1])
-
-        if run_test:
-            nimg_test = len(test_data)
-            styles_test = np.zeros((nimg_test, 256), np.float32)
-            for i in range(nimg_test):
-                styles_test[i] = self.cp._run_net(test_data[i].transpose((1,2,0)))[1]
-            diam_test_pred = np.exp(A @ (styles_test - smean).T + np.log(self.diam_mean) + ymean)
-            diam_test_pred = np.maximum(5., diam_test_pred)
-            models_logger.info('test correlation: %0.4f'%np.corrcoef(diam_test, diam_test_pred)[0,1])
-
-        self.pretrained_size = cp_model_path+'_size.npy'
-        self.params = {'A': A, 'smean': smean, 'diam_mean': self.diam_mean, 'ymean': ymean}
-        np.save(self.pretrained_size, self.params)
-        models_logger.info('model saved to '+self.pretrained_size)
-        return self.params
-=======
-        return szest
->>>>>>> cc4e62c4
+        return szest