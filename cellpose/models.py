"""
Copyright © 2023 Howard Hughes Medical Institute, Authored by Carsen Stringer and Marius Pachitariu.
"""

import os, sys, time, shutil, tempfile, datetime, pathlib, subprocess
from pathlib import Path
import numpy as np
from tqdm import trange, tqdm
from urllib.parse import urlparse
import torch

import logging
models_logger = logging.getLogger(__name__)

from . import transforms, dynamics, utils, plot
from .resnet_torch import CPnet
from .core import assign_device, check_mkl, run_net, run_3D

_MODEL_URL = 'https://www.cellpose.org/models'
_MODEL_DIR_ENV = os.environ.get("CELLPOSE_LOCAL_MODELS_PATH")
_MODEL_DIR_DEFAULT = pathlib.Path.home().joinpath('.cellpose', 'models')
MODEL_DIR = pathlib.Path(_MODEL_DIR_ENV) if _MODEL_DIR_ENV else _MODEL_DIR_DEFAULT

MODEL_NAMES = ['cyto','nuclei','cyto3','tissuenet','livecell', 'cyto2', 'general',
                'CP', 'CPx', 'TN1', 'TN2', 'TN3', 'LC1', 'LC2', 'LC3', 'LC4']

MODEL_LIST_PATH = os.fspath(MODEL_DIR.joinpath('gui_models.txt'))

normalize_default = {'lowhigh': None, 'percentile': None, 
                     'normalize': True, 'norm3D': False,
                     'sharpen_radius': 0, 'smooth_radius': 0,
                     'tile_norm_blocksize': 0, 'tile_norm_smooth3D': 1,
                     'invert': False}

def model_path(model_type, model_index=0):
    torch_str = 'torch'
    if model_type=='cyto' or model_type=='cyto2' or model_type=='nuclei':
        basename = '%s%s_%d' % (model_type, torch_str, model_index)
    else:
        basename = model_type
    return cache_model_path(basename)

def size_model_path(model_type):
    torch_str = 'torch'
    if model_type=="cyto" or model_type=="nuclei" or model_type=="cyto2":
        basename = 'size_%s%s_0.npy' % (model_type, torch_str)
    else:
        basename = "size_%s.npy" % model_type
    return cache_model_path(basename)

def cache_model_path(basename):
    MODEL_DIR.mkdir(parents=True, exist_ok=True)
    url = f'{_MODEL_URL}/{basename}'
    cached_file = os.fspath(MODEL_DIR.joinpath(basename)) 
    if not os.path.exists(cached_file):
        models_logger.info('Downloading: "{}" to {}\n'.format(url, cached_file))
        utils.download_url_to_file(url, cached_file, progress=True)
    return cached_file

def get_user_models():
    model_strings = []
    if os.path.exists(MODEL_LIST_PATH):
        with open(MODEL_LIST_PATH, 'r') as textfile:
            lines = [line.rstrip() for line in textfile]
            if len(lines) > 0:
                model_strings.extend(lines)
    return model_strings

class Cellpose():
    """ main model which combines SizeModel and CellposeModel

    Parameters
    ----------

    gpu: bool (optional, default False)
        whether or not to use GPU, will check if GPU available

    model_type: str (optional, default 'cyto')
        'cyto'=cytoplasm model; 'nuclei'=nucleus model; 'cyto2'=cytoplasm model with additional user images

    device: torch device (optional, default None)
        device used for model running / training 
        (torch.device('cuda') or torch.device('cpu')), overrides gpu input,
        recommended if you want to use a specific GPU (e.g. torch.device('cuda:1'))

    """
    def __init__(self, gpu=False, model_type='cyto', device=None):
        super(Cellpose, self).__init__()
        self.torch = True
        
        # assign device (GPU or CPU)
        sdevice, gpu = assign_device(self.torch, gpu)
        self.device = device if device is not None else sdevice
        self.gpu = gpu
        
        model_type = 'cyto' if model_type is None else model_type
        
        self.diam_mean = 30. #default for any cyto model 
        nuclear = 'nuclei' in model_type
        if nuclear:
            self.diam_mean = 17. 
        
        self.cp = CellposeModel(device=self.device, gpu=self.gpu,
                                model_type=model_type,
                                diam_mean=self.diam_mean)
        self.cp.model_type = model_type
        
        # size model not used for bacterial model
        self.pretrained_size = size_model_path(model_type, self.torch)
        self.sz = SizeModel(device=self.device, pretrained_size=self.pretrained_size,
                            cp_model=self.cp)
        self.sz.model_type = model_type
        
    def eval(self, x, batch_size=8, channels=None, channel_axis=None,
             invert=False, normalize=True, diameter=30., do_3D=False,
             **kwargs):
        """ run cellpose size model and mask model and get masks

        see all parameters in CellposeModel eval function

        Parameters
        ----------
        x: list or array of images
            can be list of 2D/3D images, or array of 2D/3D images, or 4D image array

        batch_size: int (optional, default 8)
            number of 224x224 patches to run simultaneously on the GPU
            (can make smaller or bigger depending on GPU memory usage)

        channels: list (optional, default None)
            list of channels, either of length 2 or of length number of images by 2.
            First element of list is the channel to segment (0=grayscale, 1=red, 2=green, 3=blue).
            Second element of list is the optional nuclear channel (0=none, 1=red, 2=green, 3=blue).
            For instance, to segment grayscale images, input [0,0]. To segment images with cells
            in green and nuclei in blue, input [2,3]. To segment one grayscale image and one
            image with cells in green and nuclei in blue, input [[0,0], [2,3]].
        
        channel_axis: int (optional, default None)
            if None, channels dimension is attempted to be automatically determined

        invert: bool (optional, default False)
            invert image pixel intensity before running network (if True, image is also normalized)

        normalize: bool (optional, default True)
            if True, normalize data so 0.0=1st percentile and 1.0=99th percentile of image intensities in each channel;
            can also pass dictionary of parameters (see CellposeModel for details)

        diameter: float (optional, default 30.)
            if set to None, then diameter is automatically estimated if size model is loaded

        do_3D: bool (optional, default False)
            set to True to run 3D segmentation on 4D image input

        Returns
        -------
        masks: list of 2D arrays, or single 3D array (if do_3D=True)
                labelled image, where 0=no masks; 1,2,...=mask labels

        flows: list of lists 2D arrays, or list of 3D arrays (if do_3D=True)
            flows[k][0] = XY flow in HSV 0-255
            flows[k][1] = XY flows at each pixel
            flows[k][2] = cell probability (if > cellprob_threshold, pixel used for dynamics)
            flows[k][3] = final pixel locations after Euler integration 

        styles: list of 1D arrays of length 256, or single 1D array (if do_3D=True)
            style vector summarizing each image, also used to estimate size of objects in image

        diams: list of diameters, or float (if do_3D=True)

        """        

        tic0 = time.time()
        channels = [0,0] if channels is None else channels # why not just make this a default in the function header?

        diam0 = diameter[0] if isinstance(diameter, (np.ndarray, list)) else diameter
        estimate_size = True if (diameter is None or diam0==0) else False
        
        if estimate_size and self.pretrained_size is not None and not do_3D and x[0].ndim < 4:
            tic = time.time()
            models_logger.info('~~~ ESTIMATING CELL DIAMETER(S) ~~~')
            diams, _ = self.sz.eval(x, 
                                    channels=channels, 
                                    channel_axis=channel_axis, 
                                    batch_size=batch_size, 
                                    normalize=normalize,
                                    invert=invert
                                    )
            diameter = None
            models_logger.info('estimated cell diameter(s) in %0.2f sec'%(time.time()-tic))
            models_logger.info('>>> diameter(s) = ')
            if isinstance(diams, list) or isinstance(diams, np.ndarray):
                diam_string = '[' + ''.join(['%0.2f, '%d for d in diams]) + ']'
            else:
                diam_string = '[ %0.2f ]'%diams
            models_logger.info(diam_string)
        elif estimate_size:
            if self.pretrained_size is None:
                reason = 'no pretrained size model specified in model Cellpose'
            else:
                reason = 'does not work on non-2D images'
            models_logger.warning(f'could not estimate diameter, {reason}')
            diams = self.diam_mean 
        else:
            diams = diameter

        tic = time.time()
        models_logger.info('~~~ FINDING MASKS ~~~')
        masks, flows, styles = self.cp.eval(x, 
                                            channels=channels, 
                                            channel_axis=channel_axis, 
                                            batch_size=batch_size, 
                                            normalize=normalize,
                                            invert=invert,
                                            diameter=diams,
                                            do_3D=do_3D,
                                            **kwargs
                                            )

        models_logger.info('>>>> TOTAL TIME %0.2f sec'%(time.time()-tic0))
    
        return masks, flows, styles, diams

class CellposeModel():
    """

    Parameters
    -------------------

    gpu: bool (optional, default False)
        whether or not to save model to GPU, will check if GPU available
        
    pretrained_model: str or list of strings (optional, default False)
        full path to pretrained cellpose model(s), if None or False, no model loaded
        
    model_type: str (optional, default None)
        any model that is available in the GUI, use name in GUI e.g. 'livecell' 
        (can be user-trained or model zoo)
        
    diam_mean: float (optional, default 30.)
        mean 'diameter', 30. is built in value for 'cyto' model; 17. is built in value for 'nuclei' model; 
        if saved in custom model file (cellpose>=2.0) then it will be loaded automatically and overwrite this value
        
    device: torch device (optional, default None)
        device used for model running / training 
        (torch.device('cuda') or torch.device('cpu')), overrides gpu input,
        recommended if you want to use a specific GPU (e.g. torch.device('cuda:1'))

    residual_on: bool (optional, default True)
        use 4 conv blocks with skip connections per layer instead of 2 conv blocks
        like conventional u-nets

    style_on: bool (optional, default True)
        use skip connections from style vector to all upsampling layers

    concatenation: bool (optional, default False)
        if True, concatentate downsampling block outputs with upsampling block inputs; 
        default is to add 
    
    nchan: int (optional, default 2)
        number of channels to use as input to network, default is 2 
        (cyto + nuclei) or (nuclei + zeros)
    
    """
    
    def __init__(self, gpu=False, pretrained_model=False, 
                    model_type=None,
                    diam_mean=30., device=None,
                    nchan=2):
        self.torch = True
        self.diam_mean = diam_mean
        builtin = True
        
        if model_type is not None or (pretrained_model and not os.path.exists(pretrained_model)):
            pretrained_model_string = model_type if model_type is not None else "cyto"
            model_strings = get_user_models()
            all_models = MODEL_NAMES.copy() 
            all_models.extend(model_strings)
            if ~np.any([pretrained_model_string == s for s in MODEL_NAMES]): 
                builtin = False
            elif ~np.any([pretrained_model_string == s for s in all_models]):
                pretrained_model_string = "cyto"
                
            if (pretrained_model and not os.path.exists(pretrained_model[0])):
                models_logger.warning('pretrained model has incorrect path')
            models_logger.info(f'>> {pretrained_model_string} << model set to be used')
            
            if pretrained_model_string=="nuclei":
                self.diam_mean = 17. 
            else:
                self.diam_mean = 30.
            pretrained_model = model_path(pretrained_model_string)
            
        else:
            builtin = False
            if pretrained_model:
                pretrained_model_string = pretrained_model
                models_logger.info(f'>>>> loading model {pretrained_model_string}')
                
        # assign network device
        self.mkldnn = None
        if device is None:
            sdevice, gpu = assign_device(self.torch, gpu)
        self.device = device if device is not None else sdevice
        if device is not None:
            device_gpu = self.device.type=='cuda'
        self.gpu = gpu if device is None else device_gpu
        if not self.gpu:
            self.mkldnn = check_mkl(True)
        
        # create network
        self.nchan = nchan
        self.nclasses = 3
        nbase = [32,64,128,256]
        self.nchan = nchan
        self.nbase = [nchan, *nbase]
        
        self.net = CPnet(self.nbase, self.nclasses, sz=3, mkldnn=self.mkldnn,
                         max_pool=True, diam_mean=diam_mean).to(self.device)
            
        self.pretrained_model = pretrained_model
        if self.pretrained_model:
            self.net.load_model(self.pretrained_model, device=self.device)
            if not builtin:
                self.diam_mean = self.net.diam_mean.data.cpu().numpy()[0]
            self.diam_labels = self.net.diam_labels.data.cpu().numpy()[0]
            models_logger.info(f'>>>> model diam_mean = {self.diam_mean: .3f} (ROIs rescaled to this size during training)')
            if not builtin:
                models_logger.info(f'>>>> model diam_labels = {self.diam_labels: .3f} (mean diameter of training ROIs)')
        
        self.net_type = "cellpose"
    
    def eval(self, x, batch_size=8, resample=True, 
             channels=None, channel_axis=None, z_axis=None, 
             normalize=True, invert=False, 
             rescale=None, diameter=None, 
             flow_threshold=0.4, cellprob_threshold=0.0,
             do_3D=False, anisotropy=None, stitch_threshold=0.0, 
             min_size=15, niter=None,
             augment=False, tile=True, tile_overlap=0.1, bsize=224,
             interp=True,
             compute_masks=True, progress=None):
        """
            segment list of images x, or 4D array - Z x nchan x Y x X

            Parameters
            ----------
            x: list or array of images
                can be list of 2D/3D/4D images, or array of 2D/3D/4D images

            batch_size: int (optional, default 8)
                number of 224x224 patches to run simultaneously on the GPU
                (can make smaller or bigger depending on GPU memory usage)

            resample: bool (optional, default True)
                run dynamics at original image size (will be slower but create more accurate boundaries)

            channels: list (optional, default None)
                list of channels, either of length 2 or of length number of images by 2.
                First element of list is the channel to segment (0=grayscale, 1=red, 2=green, 3=blue).
                Second element of list is the optional nuclear channel (0=none, 1=red, 2=green, 3=blue).
                For instance, to segment grayscale images, input [0,0]. To segment images with cells
                in green and nuclei in blue, input [2,3]. To segment one grayscale image and one
                image with cells in green and nuclei in blue, input [[0,0], [2,3]].

            channel_axis: int (optional, default None)
                if None, channels dimension is attempted to be automatically determined

            z_axis: int (optional, default None)
                if None, z dimension is attempted to be automatically determined

            
            normalize: bool (default, True)
                if True, normalize data so 0.0=1st percentile and 1.0=99th percentile of image intensities in each channel; 
                can also pass dictionary of parameters (all keys are optional, default values shown): 
                    - 'lowhigh'=None : pass in normalization values for 0.0 and 1.0 as list [low, high] (if not None, all following parameters ignored)
                    - 'sharpen'=0 ; sharpen image with high pass filter, recommended to be 1/4-1/8 diameter of cells in pixels
                    - 'normalize'=True ; run normalization (if False, all following parameters ignored)
                    - 'percentile'=None : pass in percentiles to use as list [perc_low, perc_high]
                    - 'tile_norm'=0 ; compute normalization in tiles across image to brighten dark areas, to turn on set to window size in pixels (e.g. 100)
                    - 'norm3D'=False ; compute normalization across entire z-stack rather than plane-by-plane in stitching mode
                    
            invert: bool (optional, default False)
                invert image pixel intensity before running network

            diameter: float (optional, default None)
                diameter for each image, 
                if diameter is None, set to diam_mean or diam_train if available

            rescale: float (optional, default None)
                resize factor for each image, if None, set to 1.0;
                (only used if diameter is None)

            do_3D: bool (optional, default False)
                set to True to run 3D segmentation on 4D image input

            anisotropy: float (optional, default None)
                for 3D segmentation, optional rescaling factor (e.g. set to 2.0 if Z is sampled half as dense as X or Y)

            augment: bool (optional, default False)
                tiles image with overlapping tiles and flips overlapped regions to augment

            tile: bool (optional, default True)
                tiles image to ensure GPU/CPU memory usage limited (recommended)

            tile_overlap: float (optional, default 0.1)
                fraction of overlap of tiles when computing flows

            interp: bool (optional, default True)
                interpolate during 2D dynamics (not available in 3D) 
                (in previous versions it was False)

            flow_threshold: float (optional, default 0.4)
                flow error threshold (all cells with errors below threshold are kept) (not used for 3D)

            cellprob_threshold: float (optional, default 0.0) 
                all pixels with value above threshold kept for masks, decrease to find more and larger masks

            compute_masks: bool (optional, default True)
                Whether or not to compute dynamics and return masks.
                This is set to False when retrieving the styles for the size model.

            min_size: int (optional, default 15)
                minimum number of pixels per mask, can turn off with -1

            stitch_threshold: float (optional, default 0.0)
                if stitch_threshold>0.0 and not do_3D, masks are stitched in 3D to return volume segmentation

            progress: pyqt progress bar (optional, default None)
                to return progress bar status to GUI

            Returns
            -------
            masks: list of 2D arrays, or single 3D array (if do_3D=True)
                labelled image, where 0=no masks; 1,2,...=mask labels

            flows: list of lists 2D arrays, or list of 3D arrays (if do_3D=True)
                flows[k][0] = XY flow in HSV 0-255
                flows[k][1] = XY flows at each pixel
                flows[k][2] = cell probability (if > cellprob_threshold, pixel used for dynamics)
                flows[k][3] = final pixel locations after Euler integration 

            styles: list of 1D arrays of length 64, or single 1D array (if do_3D=True)
                style vector summarizing each image, also used to estimate size of objects in image

        """
        if isinstance(x, list) or x.squeeze().ndim==5:
            masks, styles, flows = [], [], []
            tqdm_out = utils.TqdmToLogger(models_logger, level=logging.INFO)
            nimg = len(x)
            iterator = trange(nimg, file=tqdm_out, mininterval=30) if nimg>1 else range(nimg)
            for i in iterator:
                maski, flowi, stylei = self.eval(x[i], 
                                                 batch_size=batch_size, 
                                                 channels=channels[i] if channels is not None and ((len(channels)==len(x) and 
                                                                          (isinstance(channels[i], list) or isinstance(channels[i], np.ndarray)) and
                                                                          len(channels[i])==2)) else channels, 
                                                 channel_axis=channel_axis, 
                                                 z_axis=z_axis, 
                                                 normalize=normalize, 
                                                 invert=invert, 
                                                 rescale=rescale[i] if isinstance(rescale, list) or isinstance(rescale, np.ndarray) else rescale,
                                                 diameter=diameter[i] if isinstance(diameter, list) or isinstance(diameter, np.ndarray) else diameter, 
                                                 do_3D=do_3D, 
                                                 anisotropy=anisotropy, 
                                                 augment=augment, 
                                                 tile=tile, 
                                                 tile_overlap=tile_overlap,
                                                 bsize=bsize,
                                                 resample=resample, 
                                                 interp=interp,
                                                 flow_threshold=flow_threshold,
                                                 cellprob_threshold=cellprob_threshold, 
                                                 compute_masks=compute_masks, 
                                                 min_size=min_size, 
                                                 stitch_threshold=stitch_threshold, 
                                                 progress=progress,
                                                 niter=niter)
                masks.append(maski)
                flows.append(flowi)
                styles.append(stylei)
            return masks, flows, styles
        
        else:    
            # reshape image
            x = transforms.convert_image(x, channels, channel_axis=channel_axis, z_axis=z_axis,
                                         do_3D=(do_3D or stitch_threshold>0), 
                                         nchan=self.nchan)
            if x.ndim < 4:
                x = x[np.newaxis,...]
            self.batch_size = batch_size

            if diameter is not None and diameter > 0:
                rescale = self.diam_mean / diameter
            elif rescale is None:
                diameter = self.diam_labels
                rescale = self.diam_mean / diameter


            masks, styles, dP, cellprob, p = self._run_cp(x, 
                                                          compute_masks=compute_masks,
                                                          normalize=normalize,
                                                          invert=invert,
                                                          rescale=rescale, 
                                                          resample=resample,
                                                          augment=augment, 
                                                          tile=tile, 
                                                          tile_overlap=tile_overlap,
                                                          bsize=bsize,
                                                          flow_threshold=flow_threshold,
                                                          cellprob_threshold=cellprob_threshold, 
                                                          interp=interp,
                                                          min_size=min_size, 
                                                          do_3D=do_3D, 
                                                          anisotropy=anisotropy,
                                                          niter=niter,
                                                          stitch_threshold=stitch_threshold,
                                                          )
            
            flows = [plot.dx_to_circ(dP), dP, cellprob, p]
            return masks, flows, styles

    def _run_cp(self, x, compute_masks=True, normalize=True,
                invert=False, niter=None,
                rescale=1.0, resample=True,
                augment=False, tile=True, tile_overlap=0.1,
                cellprob_threshold=0.0, bsize=224,
                flow_threshold=0.4, min_size=15,
                interp=True, anisotropy=1.0, do_3D=False, stitch_threshold=0.0,
                ):

        if isinstance(normalize, dict):
            normalize_params = {**normalize_default, **normalize}
        elif not isinstance(normalize, bool):
            raise ValueError('normalize parameter must be a bool or a dict')
        else:
            normalize_params = normalize_default
            normalize_params['normalize'] = normalize
        normalize_params['invert'] = invert

        tic = time.time()
        shape = x.shape
        nimg = shape[0]        
        
        bd, tr = None, None

        # pre-normalize if 3D stack for stitching or do_3D
        do_normalization = True if normalize_params['normalize'] else False
        if nimg > 1 and do_normalization and (stitch_threshold or do_3D):
            # must normalize in 3D if do_3D is True
            normalize_params['norm3D'] = True if do_3D else normalize_params['norm3D']
            x = np.asarray(x)
            x = transforms.normalize_img(x, **normalize_params)
            # do not normalize again
            do_normalization = False

        if do_3D:
            img = np.asarray(x)
            yf, styles = run_3D(self.net, img, rsz=rescale, anisotropy=anisotropy, 
                                      augment=augment, tile=tile,
                                      tile_overlap=tile_overlap)
            cellprob = yf[0][-1] + yf[1][-1] + yf[2][-1] 
            dP = np.stack((yf[1][0] + yf[2][0], yf[0][0] + yf[2][1], yf[0][1] + yf[1][1]),
                          axis=0) # (dZ, dY, dX)
            del yf
        else:
            tqdm_out = utils.TqdmToLogger(models_logger, level=logging.INFO)
            iterator = trange(nimg, file=tqdm_out, mininterval=30) if nimg>1 else range(nimg)
            styles = np.zeros((nimg, self.nbase[-1]), np.float32)
            #if resample:
            #    dP = np.zeros((2, nimg, shape[1], shape[2]), np.float32)
            #    cellprob = np.zeros((nimg, shape[1], shape[2]), np.float32)
                
            #else:
            dP = np.zeros((2, nimg, int(shape[1]*rescale), int(shape[2]*rescale)), np.float32)
            cellprob = np.zeros((nimg, int(shape[1]*rescale), int(shape[2]*rescale)), np.float32)
                
            for i in iterator:
                img = np.asarray(x[i])
                if do_normalization:
                    img = transforms.normalize_img(img, **normalize_params)
                if rescale != 1.0:
                    img = transforms.resize_image(img, rsz=rescale)
                yf, style = run_net(self.net, img, bsize=bsize,
                                           augment=augment, tile=tile,
                                           tile_overlap=tile_overlap)
                ## moving resizing later to reduce memory usage
                #if resample:
                #    yf = transforms.resize_image(yf, shape[1], shape[2])

                cellprob[i] = yf[:,:,2]
                dP[:, i] = yf[:,:,:2].transpose((2,0,1)) 
                if self.nclasses == 4:
                    if i==0:
                        bd = np.zeros_like(cellprob)
                    bd[i] = yf[:,:,3]
                styles[i][:len(style)] = style
            del yf, style
        styles = styles.squeeze()
        
        
        net_time = time.time() - tic
        if nimg > 1:
            models_logger.info('network run in %2.2fs'%(net_time))

        if compute_masks:
            tic=time.time()
            niter0 = 200 if (do_3D and not resample) else (1 / rescale * 200)
            niter = niter0 if niter is None else niter
            if do_3D:
                masks, p = dynamics.resize_and_compute_masks(dP, cellprob, niter=niter,
                                                      cellprob_threshold=cellprob_threshold,
                                                      flow_threshold=flow_threshold,
                                                      interp=interp, do_3D=do_3D, min_size=min_size,
                                                      resize=None,
                                                      device=self.device if self.gpu else None
                                                    )
            else:
                masks, p = [], []
                resize = [shape[1], shape[2]] if (not resample and rescale!=1) else None
                iterator = trange(nimg, file=tqdm_out, mininterval=30) if nimg>1 else range(nimg)
                for i in iterator:
<<<<<<< HEAD
                    dPi = dP[:,i] 
                    cellprobi = cellprob[i]
                    if resample and rescale!=1:
                        dPi = transforms.resize_image(dPi, shape[1], shape[2], no_channels=True)
                        cellprobi = transforms.resize_image(cellprobi, shape[1], shape[2], no_channels=True)    

                    outputs = dynamics.compute_masks(dPi, cellprobi, niter=niter, cellprob_threshold=cellprob_threshold,
                                                         flow_threshold=flow_threshold, interp=interp, resize=resize,
                                                         min_size=min_size if nimg==1 else -1, 
                                                         device=self.device if self.gpu else None)
=======
                    outputs = dynamics.resize_and_compute_masks(dP[:,i], cellprob[i], niter=niter, cellprob_threshold=cellprob_threshold,
                                                         flow_threshold=flow_threshold, interp=interp, resize=resize, 
                                                         min_size=min_size if stitch_threshold==0 or nimg==1 else -1, # turn off for 3D stitching
                                                         use_gpu=self.gpu, device=self.device)
>>>>>>> 4f566198
                    masks.append(outputs[0])
                    if nimg == 1:
                        p.append(outputs[1])
                        dP = dPi 
                        cellprob = cellprobi
                    
                masks = np.array(masks)
                p = np.array(p)
                
                if stitch_threshold > 0 and nimg > 1:
                    models_logger.info(f'stitching {nimg} planes using stitch_threshold={stitch_threshold:0.3f} to make 3D masks')
                    masks = utils.stitch3D(masks, stitch_threshold=stitch_threshold)
                    masks = utils.fill_holes_and_remove_small_masks(masks, min_size=min_size)
            
            flow_time = time.time() - tic
            if nimg > 1:
                models_logger.info('masks created in %2.2fs'%(flow_time))
            masks, dP, cellprob, p = masks.squeeze(), dP.squeeze(), cellprob.squeeze(), p.squeeze()
            
        else:
            masks, p = np.zeros(0), np.zeros(0)  #pass back zeros if not compute_masks
        return masks, styles, dP, cellprob, p

        
    def loss_fn(self, lbl, y):
        """ loss function between true labels lbl and prediction y """
        veci = 5. * self._to_device(lbl[:,1:])
        lbl  = self._to_device(lbl[:,0]>.5).float()
        loss = self.criterion(y[:,:2] , veci) 
        loss /= 2.
        loss2 = self.criterion2(y[:,2] , lbl)
        loss = loss + loss2
        return loss        


class SizeModel():
    """ linear regression model for determining the size of objects in image
        used to rescale before input to cp_model
        uses styles from cp_model

        Parameters
        -------------------

        cp_model: UnetModel or CellposeModel
            model from which to get styles

        device: torch device (optional, default None)
            device used for model running / training 
            (torch.device('cuda') or torch.device('cpu')), overrides gpu input,
            recommended if you want to use a specific GPU (e.g. torch.device('cuda:1'))

        pretrained_size: str
            path to pretrained size model
            
    """
    def __init__(self, cp_model, device=None, pretrained_size=None, **kwargs):
        super(SizeModel, self).__init__(**kwargs)

        self.pretrained_size = pretrained_size
        self.cp = cp_model
        self.device = self.cp.device
        self.diam_mean = self.cp.diam_mean
        self.torch = True
        if pretrained_size is not None:
            self.params = np.load(self.pretrained_size, allow_pickle=True).item()
            self.diam_mean = self.params['diam_mean']
        if not hasattr(self.cp, 'pretrained_model'):
            error_message = 'no pretrained cellpose model specified, cannot compute size'
            models_logger.critical(error_message)
            raise ValueError(error_message)
        
    def eval(self, x, channels=None, channel_axis=None, 
             normalize=True, invert=False, augment=False, tile=True,
             batch_size=8, progress=None, interp=True):
        """ use images x to produce style or use style input to predict size of objects in image

            Object size estimation is done in two steps:
            1. use a linear regression model to predict size from style in image
            2. resize image to predicted size and run CellposeModel to get output masks.
                Take the median object size of the predicted masks as the final predicted size.

            Parameters
            -------------------

            x: list or array of images
                can be list of 2D/3D images, or array of 2D/3D images

            channels: list (optional, default None)
                list of channels, either of length 2 or of length number of images by 2.
                First element of list is the channel to segment (0=grayscale, 1=red, 2=green, 3=blue).
                Second element of list is the optional nuclear channel (0=none, 1=red, 2=green, 3=blue).
                For instance, to segment grayscale images, input [0,0]. To segment images with cells
                in green and nuclei in blue, input [2,3]. To segment one grayscale image and one
                image with cells in green and nuclei in blue, input [[0,0], [2,3]].

            channel_axis: int (optional, default None)
                if None, channels dimension is attempted to be automatically determined

            normalize: bool (default, True)
                normalize data so 0.0=1st percentile and 1.0=99th percentile of image intensities in each channel

            invert: bool (optional, default False)
                invert image pixel intensity before running network

            augment: bool (optional, default False)
                tiles image with overlapping tiles and flips overlapped regions to augment

            tile: bool (optional, default True)
                tiles image to ensure GPU/CPU memory usage limited (recommended)

            progress: pyqt progress bar (optional, default None)
                to return progress bar status to GUI

            Returns
            -------
            diam: array, float
                final estimated diameters from images x or styles style after running both steps

            diam_style: array, float
                estimated diameters from style alone

        """
        
        if isinstance(x, list):
            diams, diams_style = [], []
            nimg = len(x)
            tqdm_out = utils.TqdmToLogger(models_logger, level=logging.INFO)
            iterator = trange(nimg, file=tqdm_out, mininterval=30) if nimg>1 else range(nimg)
            for i in iterator:
                diam, diam_style = self.eval(x[i], 
                                             channels=channels[i] if (channels is not None and len(channels)==len(x) and 
                                                                     (isinstance(channels[i], list) or isinstance(channels[i], np.ndarray)) and
                                                                     len(channels[i])==2) else channels,
                                             channel_axis=channel_axis, 
                                             normalize=normalize, 
                                             invert=invert,
                                             augment=augment,
                                             tile=tile,
                                             batch_size=batch_size,
                                             progress=progress,
                                            )
                diams.append(diam)
                diams_style.append(diam_style)

            return diams, diams_style

        if x.squeeze().ndim > 3:
            models_logger.warning('image is not 2D cannot compute diameter')
            return self.diam_mean, self.diam_mean

        styles = self.cp.eval(x, 
                              channels=channels, 
                              channel_axis=channel_axis, 
                              normalize=normalize, 
                              invert=invert, 
                              augment=augment, 
                              tile=tile,
                              batch_size=batch_size, 
                              resample=False,
                              compute_masks=False)[-1]

        diam_style = self._size_estimation(np.array(styles))
        diam_style = self.diam_mean if (diam_style==0 or np.isnan(diam_style)) else diam_style
        
        masks = self.cp.eval(x, 
                             compute_masks=True,
                             channels=channels, 
                             channel_axis=channel_axis, 
                             normalize=normalize, 
                             invert=invert, 
                             augment=augment, 
                             tile=tile,
                             batch_size=batch_size, 
                             resample=False,
                             rescale =  self.diam_mean / diam_style if self.diam_mean>0 else 1, 
                             #flow_threshold=0,
                             diameter=None,
                             interp=False,
                            )[0]
        
        diam = utils.diameters(masks)[0]
        diam = self.diam_mean if (diam==0 or np.isnan(diam)) else diam
        return diam, diam_style

    def _size_estimation(self, style):
        """ linear regression from style to size 
        
            sizes were estimated using "diameters" from square estimates not circles; 
            therefore a conversion factor is included (to be removed)
        
        """
        szest = np.exp(self.params['A'] @ (style - self.params['smean']).T +
                        np.log(self.diam_mean) + self.params['ymean'])
        szest = np.maximum(5., szest)
        return szest<|MERGE_RESOLUTION|>--- conflicted
+++ resolved
@@ -106,7 +106,7 @@
         self.cp.model_type = model_type
         
         # size model not used for bacterial model
-        self.pretrained_size = size_model_path(model_type, self.torch)
+        self.pretrained_size = size_model_path(model_type)
         self.sz = SizeModel(device=self.device, pretrained_size=self.pretrained_size,
                             cp_model=self.cp)
         self.sz.model_type = model_type
@@ -619,28 +619,12 @@
                 resize = [shape[1], shape[2]] if (not resample and rescale!=1) else None
                 iterator = trange(nimg, file=tqdm_out, mininterval=30) if nimg>1 else range(nimg)
                 for i in iterator:
-<<<<<<< HEAD
-                    dPi = dP[:,i] 
-                    cellprobi = cellprob[i]
-                    if resample and rescale!=1:
-                        dPi = transforms.resize_image(dPi, shape[1], shape[2], no_channels=True)
-                        cellprobi = transforms.resize_image(cellprobi, shape[1], shape[2], no_channels=True)    
-
-                    outputs = dynamics.compute_masks(dPi, cellprobi, niter=niter, cellprob_threshold=cellprob_threshold,
-                                                         flow_threshold=flow_threshold, interp=interp, resize=resize,
-                                                         min_size=min_size if nimg==1 else -1, 
-                                                         device=self.device if self.gpu else None)
-=======
                     outputs = dynamics.resize_and_compute_masks(dP[:,i], cellprob[i], niter=niter, cellprob_threshold=cellprob_threshold,
                                                          flow_threshold=flow_threshold, interp=interp, resize=resize, 
                                                          min_size=min_size if stitch_threshold==0 or nimg==1 else -1, # turn off for 3D stitching
-                                                         use_gpu=self.gpu, device=self.device)
->>>>>>> 4f566198
+                                                         device=self.device if self.gpu else None)
                     masks.append(outputs[0])
-                    if nimg == 1:
-                        p.append(outputs[1])
-                        dP = dPi 
-                        cellprob = cellprobi
+                    p.append(outputs[1])
                     
                 masks = np.array(masks)
                 p = np.array(p)
