--- conflicted
+++ resolved
@@ -15,17 +15,6 @@
 _MODEL_DIR_ENV = os.environ.get("CELLPOSE_LOCAL_MODELS_PATH")
 _MODEL_DIR_DEFAULT = pathlib.Path.home().joinpath('.cellpose', 'models')
 MODEL_DIR = pathlib.Path(_MODEL_DIR_ENV) if _MODEL_DIR_ENV else _MODEL_DIR_DEFAULT
-<<<<<<< HEAD
-if OMNI_INSTALLED:
-    import omnipose
-    MODEL_NAMES = ['cyto','nuclei','cyto2','bact','bact_omni','cyto2_omni']
-else:
-    MODEL_NAMES = ['cyto','nuclei','cyto2']
-
-def model_path(model_type, model_index, use_torch):
-    torch_str = 'torch' if use_torch else ''
-    basename = '%s%s_%d' % (model_type, torch_str, model_index)
-=======
 
 MODEL_NAMES = ['cyto','nuclei','tissuenet','livecell','cyto2',
                 'TN1', 'TN2', 'TN3', 'LC1', 'LC2', 'LC3', 'LC4']
@@ -36,7 +25,6 @@
         basename = '%s%s_%d' % (model_type, torch_str, model_index)
     else:
         basename = model_type
->>>>>>> 249325e4
     return cache_model_path(basename)
 
 def size_model_path(model_type, use_torch=True):
@@ -320,6 +308,9 @@
     
         self.diam_mean = diam_mean
         builtin = False
+        if model_type is not None:
+            assert model_type in MODEL_NAMES
+
         if model_type is not None or (pretrained_model and not os.path.exists(pretrained_model[0])):
             pretrained_model_string = model_type 
             if ~np.any([pretrained_model_string == s for s in MODEL_NAMES]): #also covers None case
@@ -486,18 +477,6 @@
 
         """
         
-<<<<<<< HEAD
-        if cellprob_threshold is not None or dist_threshold is not None:
-            mask_threshold = deprecation_warning_cellprob_dist_threshold(cellprob_threshold, dist_threshold)
-        
-        if verbose:
-            models_logger.info('Evaluating with flow_threshold %0.2f, mask_threshold %0.2f'%(flow_threshold, mask_threshold))
-            if omni:
-                models_logger.info(f'using omni model, cluster {cluster}')
-        
-        
-=======
->>>>>>> 249325e4
         if isinstance(x, list) or x.squeeze().ndim==5:
             masks, styles, flows = [], [], []
             tqdm_out = utils.TqdmToLogger(models_logger, level=logging.INFO)
