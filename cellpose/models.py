import os, sys, time, shutil, tempfile, datetime, pathlib, subprocess
import numpy as np
from tqdm import trange, tqdm
from urllib.parse import urlparse
from scipy.ndimage import median_filter
import cv2

import logging
models_logger = logging.getLogger(__name__)
models_logger.setLevel(logging.DEBUG)


<<<<<<< HEAD
from . import transforms, dynamics, utils, plot, metrics, core
from .core import UnetModel, assign_device, check_mkl, use_gpu, MXNET_ENABLED, parse_model_string

urls = ['https://www.cellpose.org/models/cyto_0',
        'https://www.cellpose.org/models/cyto_1',
        'https://www.cellpose.org/models/cyto_2',
        'https://www.cellpose.org/models/cyto_3',
        'https://www.cellpose.org/models/size_cyto_0.npy',
        'https://www.cellpose.org/models/cytotorch_0',
        'https://www.cellpose.org/models/cytotorch_1',
        'https://www.cellpose.org/models/cytotorch_2',
        'https://www.cellpose.org/models/cytotorch_3',
        'https://www.cellpose.org/models/size_cytotorch_0.npy',
        'https://www.cellpose.org/models/cyto2torch_0',
        'https://www.cellpose.org/models/cyto2torch_1',
        'https://www.cellpose.org/models/cyto2torch_2',
        'https://www.cellpose.org/models/cyto2torch_3',
        'https://www.cellpose.org/models/size_cyto2torch_0.npy',
        'https://www.cellpose.org/models/nuclei_0',
        'https://www.cellpose.org/models/nuclei_1',
        'https://www.cellpose.org/models/nuclei_2',
        'https://www.cellpose.org/models/nuclei_3',
        'https://www.cellpose.org/models/size_nuclei_0.npy',
        'https://www.cellpose.org/models/nucleitorch_0',
        'https://www.cellpose.org/models/nucleitorch_1',
        'https://www.cellpose.org/models/nucleitorch_2',
        'https://www.cellpose.org/models/nucleitorch_3',
        'https://www.cellpose.org/models/size_nucleitorch_0.npy']


def download_model_weights(urls=urls):
    # cellpose directory
    cp_dir = pathlib.Path.home().joinpath('.cellpose')
    cp_dir.mkdir(exist_ok=True)
    model_dir = cp_dir.joinpath('models')
    model_dir.mkdir(exist_ok=True)

    for url in urls:
        parts = urlparse(url)
        filename = os.path.basename(parts.path)
        cached_file = os.path.join(model_dir, filename)
        if not os.path.exists(cached_file):
            models_logger.info('Downloading: "{}" to {}\n'.format(url, cached_file))
            utils.download_url_to_file(url, cached_file, progress=True)

download_model_weights()
model_dir_builtin = pathlib.Path.home().joinpath('.cellpose', 'models')
=======
from . import transforms, dynamics, utils
from .core import UnetModel, assign_device, MXNET_ENABLED, parse_model_string

_MODEL_URL = 'https://www.cellpose.org/models'
_MODEL_DIR_ENV = os.environ.get("CELLPOSE_LOCAL_MODELS_PATH")
_MODEL_DIR_DEFAULT = pathlib.Path.home().joinpath('.cellpose', 'models')
MODEL_DIR = pathlib.Path(_MODEL_DIR_ENV) if _MODEL_DIR_ENV else _MODEL_DIR_DEFAULT


def model_path(model_type, model_index, use_torch):
    torch_str = 'torch' if use_torch else ''
    basename = '%s%s_%d' % (model_type, torch_str, model_index)
    return cache_model_path(basename)


def size_model_path(model_type, use_torch):
    torch_str = 'torch' if use_torch else ''
    basename = 'size_%s%s_0.npy' % (model_type, torch_str)
    return cache_model_path(basename)


def cache_model_path(basename):
    MODEL_DIR.mkdir(parents=True, exist_ok=True)
    url = f'{_MODEL_URL}/{basename}'
    cached_file = os.fspath(MODEL_DIR.joinpath(basename)) 
    if not os.path.exists(cached_file):
        models_logger.info('Downloading: "{}" to {}\n'.format(url, cached_file))
        utils.download_url_to_file(url, cached_file, progress=True)
    return cached_file

>>>>>>> bddabe86

def dx_to_circ(dP):
    """ dP is 2 x Y x X => 'optic' flow representation """
    if dP.ndim > 3:
        return np.array([dx_to_circ(dP[-2:, i]) for i in range(dP.shape[1])])
    sc = max(np.percentile(dP[0], 99), np.percentile(dP[0], 1))
    Y = np.clip(dP[0] / sc, -1, 1)
    sc = max(np.percentile(dP[1], 99), np.percentile(dP[1], 1))
    X = np.clip(dP[1] / sc, -1, 1)
    H = (np.arctan2(Y, X) + np.pi) / (2*np.pi) * 179
    S = np.clip(utils.normalize99(dP[0]**2 + dP[1]**2), 0.0, 1.0) * 255
    V = np.ones_like(S) * 255
    HSV = np.stack((H,S,S), axis=-1)
    flow = cv2.cvtColor(HSV.astype(np.uint8), cv2.COLOR_HSV2RGB)
    return flow

class Cellpose():
    """ main model which combines SizeModel and CellposeModel

    Parameters
    ----------

    gpu: bool (optional, default False)
        whether or not to use GPU, will check if GPU available

    model_type: str (optional, default 'cyto')
        'cyto'=cytoplasm model; 'nuclei'=nucleus model

    net_avg: bool (optional, default True)
        loads the 4 built-in networks and averages them if True, loads one network if False

    device: gpu device (optional, default None)
        where model is saved (e.g. mx.gpu() or mx.cpu()), overrides gpu input,
        recommended if you want to use a specific GPU (e.g. mx.gpu(4) or torch.cuda.device(4))

    torch: bool (optional, default False)
        run model using torch if available

    model_dir: str (optional, default None)
        overwrite the built in model directory where cellpose looks for models

    """
    def __init__(self, gpu=False, model_type='cyto', net_avg=True, device=None, torch=True,
                    model_dir=None):
        super(Cellpose, self).__init__()
        if not torch:
            if not MXNET_ENABLED:
                torch = True
        self.torch = torch
        
        # assign device (GPU or CPU)
        sdevice, gpu = assign_device(self.torch, gpu)
        self.device = device if device is not None else sdevice
        self.gpu = gpu
        model_type = 'cyto' if model_type is None else model_type
        if model_type=='cyto2' and not self.torch:
            model_type='cyto'
<<<<<<< HEAD
        self.model_dir = model_dir if model_dir is not None else model_dir_builtin
        if isinstance(self.model_dir, str):
            self.model_dir = pathlib.Path(self.model_dir)
        self.pretrained_model = [os.fspath(self.model_dir.joinpath('%s%s_%d'%(model_type,torch_str,j))) for j in range(4)]
        self.pretrained_size = os.fspath(self.model_dir.joinpath('size_%s%s_0.npy'%(model_type,torch_str)))
=======
        self.pretrained_model = [model_path(model_type, j, torch) for j in range(4)]
        self.pretrained_size = size_model_path(model_type, torch)
>>>>>>> bddabe86
        self.diam_mean = 30. if model_type!='nuclei' else 17.
        
        if not net_avg:
            self.pretrained_model = self.pretrained_model[0]

        self.cp = CellposeModel(device=self.device, gpu=self.gpu,
                                pretrained_model=self.pretrained_model,
                                diam_mean=self.diam_mean, torch=self.torch)
        self.cp.model_type = model_type

        self.sz = SizeModel(device=self.device, pretrained_size=self.pretrained_size,
                            cp_model=self.cp)
        self.sz.model_type = model_type

    def eval(self, x, batch_size=8, channels=None, channel_axis=None, z_axis=None,
             invert=False, normalize=True, diameter=30., do_3D=False, anisotropy=None,
             net_avg=True, augment=False, tile=True, tile_overlap=0.1, resample=False, interp=True,
             flow_threshold=0.4, cellprob_threshold=0.0, min_size=15, 
              stitch_threshold=0.0, rescale=None, progress=None):
        """ run cellpose and get masks

        Parameters
        ----------
        x: list or array of images
            can be list of 2D/3D images, or array of 2D/3D images, or 4D image array

        batch_size: int (optional, default 8)
            number of 224x224 patches to run simultaneously on the GPU
            (can make smaller or bigger depending on GPU memory usage)

        channels: list (optional, default None)
            list of channels, either of length 2 or of length number of images by 2.
            First element of list is the channel to segment (0=grayscale, 1=red, 2=green, 3=blue).
            Second element of list is the optional nuclear channel (0=none, 1=red, 2=green, 3=blue).
            For instance, to segment grayscale images, input [0,0]. To segment images with cells
            in green and nuclei in blue, input [2,3]. To segment one grayscale image and one
            image with cells in green and nuclei in blue, input [[0,0], [2,3]].
        
        channel_axis: int (optional, default None)
            if None, channels dimension is attempted to be automatically determined

        z_axis: int (optional, default None)
            if None, z dimension is attempted to be automatically determined

        invert: bool (optional, default False)
            invert image pixel intensity before running network (if True, image is also normalized)

        normalize: bool (optional, default True)
                normalize data so 0.0=1st percentile and 1.0=99th percentile of image intensities in each channel

        diameter: float (optional, default 30.)
            if set to None, then diameter is automatically estimated if size model is loaded

        do_3D: bool (optional, default False)
            set to True to run 3D segmentation on 4D image input

        anisotropy: float (optional, default None)
            for 3D segmentation, optional rescaling factor (e.g. set to 2.0 if Z is sampled half as dense as X or Y)

        net_avg: bool (optional, default True)
            runs the 4 built-in networks and averages them if True, runs one network if False

        augment: bool (optional, default False)
            tiles image with overlapping tiles and flips overlapped regions to augment

        tile: bool (optional, default True)
            tiles image to ensure GPU/CPU memory usage limited (recommended)

        tile_overlap: float (optional, default 0.1)
            fraction of overlap of tiles when computing flows

        resample: bool (optional, default False)
            run dynamics at original image size (will be slower but create more accurate boundaries)

        interp: bool (optional, default True)
                interpolate during 2D dynamics (not available in 3D) 
                (in previous versions it was False)

        flow_threshold: float (optional, default 0.4)
            flow error threshold (all cells with errors below threshold are kept) (not used for 3D)

        cellprob_threshold: float (optional, default 0.0)
            cell probability threshold (all pixels with prob above threshold kept for masks)

        min_size: int (optional, default 15)
                minimum number of pixels per mask, can turn off with -1

        stitch_threshold: float (optional, default 0.0)
            if stitch_threshold>0.0 and not do_3D and equal image sizes, masks are stitched in 3D to return volume segmentation

        rescale: float (optional, default None)
            if diameter is set to None, and rescale is not None, then rescale is used instead of diameter for resizing image

        progress: pyqt progress bar (optional, default None)
            to return progress bar status to GUI

        Returns
        -------
        masks: list of 2D arrays, or single 3D array (if do_3D=True)
                labelled image, where 0=no masks; 1,2,...=mask labels

        flows: list of lists 2D arrays, or list of 3D arrays (if do_3D=True)
            flows[k][0] = XY flow in HSV 0-255
            flows[k][1] = flows at each pixel
            flows[k][2] = the cell probability centered at 0.0

        styles: list of 1D arrays of length 256, or single 1D array (if do_3D=True)
            style vector summarizing each image, also used to estimate size of objects in image

        diams: list of diameters, or float (if do_3D=True)

        """
        tic0 = time.time()
        channels = [0,0] if channels is None else channels

        estimate_size = True if (diameter is None or diameter==0) else False
        if estimate_size and self.pretrained_size is not None and not do_3D and x[0].ndim < 4:
            tic = time.time()
            models_logger.info('~~~ ESTIMATING CELL DIAMETER(S) ~~~')
            diams, _ = self.sz.eval(x, channels=channels, channel_axis=channel_axis, invert=invert, batch_size=batch_size, 
                                    augment=augment, tile=tile)
            rescale = self.diam_mean / np.array(diams)
            diameter = None
            models_logger.info('estimated cell diameter(s) in %0.2f sec'%(time.time()-tic))
            models_logger.info('>>> diameter(s) = ')
            if isinstance(diams, list) or isinstance(diams, np.ndarray):
                diam_string = '[' + ''.join(['%0.2f, '%d for d in diams]) + ']'
            else:
                diam_string = '[ %0.2f ]'%diams
            models_logger.info(diam_string)
        elif estimate_size:
            if self.pretrained_size is None:
                reason = 'no pretrained size model specified in model Cellpose'
            else:
                reason = 'does not work on non-2D images'
            models_logger.warning(f'could not estimate diameter, {reason}')
            diams = self.diam_mean 
        else:
            diams = diameter

        tic = time.time()
        models_logger.info('~~~ FINDING MASKS ~~~')
        masks, flows, styles = self.cp.eval(x, 
                                            batch_size=batch_size, 
                                            invert=invert, 
                                            diameter=diameter,
                                            rescale=rescale, 
                                            anisotropy=anisotropy, 
                                            channels=channels,
                                            channel_axis=channel_axis, 
                                            z_axis=z_axis,
                                            augment=augment, 
                                            tile=tile, 
                                            do_3D=do_3D, 
                                            net_avg=net_avg, 
                                            progress=progress,
                                            tile_overlap=tile_overlap,
                                            resample=resample,
                                            interp=interp,
                                            flow_threshold=flow_threshold, 
                                            cellprob_threshold=cellprob_threshold,
                                            min_size=min_size, 
                                            stitch_threshold=stitch_threshold)
        models_logger.info('>>>> TOTAL TIME %0.2f sec'%(time.time()-tic0))
    
        return masks, flows, styles, diams

class CellposeModel(UnetModel):
    """

    Parameters
    -------------------

    gpu: bool (optional, default False)
        whether or not to save model to GPU, will check if GPU available

    pretrained_model: str or list of strings (optional, default False)
        path to pretrained cellpose model(s), if None or False, no model loaded

    model_type: str (optional, default None)
        'cyto'=cytoplasm model; 'nuclei'=nucleus model; if None, pretrained_model used
        
    net_avg: bool (optional, default True)
        loads the 4 built-in networks and averages them if True, loads one network if False

    torch: bool (optional, default True)
        use torch nn rather than mxnet

    diam_mean: float (optional, default 27.)
        mean 'diameter', 27. is built in value for 'cyto' model

    device: mxnet device (optional, default None)
        where model is saved (mx.gpu() or mx.cpu()), overrides gpu input,
        recommended if you want to use a specific GPU (e.g. mx.gpu(4))

    model_dir: str (optional, default None)
        overwrite the built in model directory where cellpose looks for models

    """

    def __init__(self, gpu=False, pretrained_model=False, 
                    model_type=None, net_avg=True, torch=True,
                    diam_mean=30., device=None, model_dir=None,
                    residual_on=True, style_on=True, concatenation=False,
                    nchan=2):
        if not torch:
            if not MXNET_ENABLED:
                torch = True
        self.torch = torch
        self.model_dir = model_dir if model_dir is not None else model_dir_builtin
        if isinstance(self.model_dir, str):
            self.model_dir = pathlib.Path(self.model_dir)
        if isinstance(pretrained_model, np.ndarray):
            pretrained_model = list(pretrained_model)
        elif isinstance(pretrained_model, str):
            pretrained_model = [pretrained_model]
        nclasses = 3 # 3 prediction maps (dY, dX and cellprob)
        self.nclasses = nclasses 
        
        if model_type is not None or (pretrained_model and not os.path.exists(pretrained_model[0])):
            pretrained_model_string = model_type 
            if (pretrained_model_string !='cyto' and pretrained_model_string !='nuclei' and pretrained_model_string != 'cyto2') or pretrained_model_string is None:
                pretrained_model_string = 'cyto'
            pretrained_model = None 
            if (pretrained_model and not os.path.exists(pretrained_model[0])):
                models_logger.warning('pretrained model has incorrect path')
            models_logger.info(f'>>{pretrained_model_string}<< model set to be used')
            diam_mean = 30. if pretrained_model_string=='cyto' else 17.
<<<<<<< HEAD
            torch_str = ['','torch'][self.torch]
            pretrained_model = [os.fspath(self.model_dir.joinpath(
                                            '%s%s_%d'%(pretrained_model_string, torch_str,j))) 
                                            for j in range(4)] 
=======
            pretrained_model = [model_path(pretrained_model_string, j, torch) for j in range(4)]
>>>>>>> bddabe86
            pretrained_model = pretrained_model[0] if not net_avg else pretrained_model 
            residual_on, style_on, concatenation = True, True, False
        else:
            if pretrained_model:
                params = parse_model_string(pretrained_model[0])
                if params is not None:
                    nclasses, residual_on, style_on, concatenation = params
                
        # initialize network
        super().__init__(gpu=gpu, pretrained_model=False,
                         diam_mean=diam_mean, net_avg=net_avg, device=device,
                         residual_on=residual_on, style_on=style_on, concatenation=concatenation,
                         nclasses=nclasses, torch=torch, nchan=nchan)
        self.unet = False
        self.pretrained_model = pretrained_model
        if self.pretrained_model and len(self.pretrained_model)==1:
            self.net.load_model(self.pretrained_model[0], cpu=(not self.gpu))
        ostr = ['off', 'on']
        self.net_type = 'cellpose_residual_{}_style_{}_concatenation_{}'.format(ostr[residual_on],
                                                                                ostr[style_on],
                                                                                ostr[concatenation])
                                                                                
    def eval(self, x, batch_size=8, channels=None, channel_axis=None, 
             z_axis=None, normalize=True, invert=False, 
             rescale=None, diameter=None, do_3D=False, anisotropy=None, net_avg=True, 
             augment=False, tile=True, tile_overlap=0.1,
             resample=False, interp=True, flow_threshold=0.4, cellprob_threshold=0.0, compute_masks=True, 
             min_size=15, stitch_threshold=0.0, progress=None):
        """
            segment list of images x, or 4D array - Z x nchan x Y x X

            Parameters
            ----------
            x: list or array of images
                can be list of 2D/3D/4D images, or array of 2D/3D/4D images

            batch_size: int (optional, default 8)
                number of 224x224 patches to run simultaneously on the GPU
                (can make smaller or bigger depending on GPU memory usage)

            channels: list (optional, default None)
                list of channels, either of length 2 or of length number of images by 2.
                First element of list is the channel to segment (0=grayscale, 1=red, 2=green, 3=blue).
                Second element of list is the optional nuclear channel (0=none, 1=red, 2=green, 3=blue).
                For instance, to segment grayscale images, input [0,0]. To segment images with cells
                in green and nuclei in blue, input [2,3]. To segment one grayscale image and one
                image with cells in green and nuclei in blue, input [[0,0], [2,3]].

            channel_axis: int (optional, default None)
                if None, channels dimension is attempted to be automatically determined

            z_axis: int (optional, default None)
                if None, z dimension is attempted to be automatically determined

            normalize: bool (default, True)
                normalize data so 0.0=1st percentile and 1.0=99th percentile of image intensities in each channel

            invert: bool (optional, default False)
                invert image pixel intensity before running network

            rescale: float (optional, default None)
                resize factor for each image, if None, set to 1.0

            diameter: float (optional, default None)
                diameter for each image (only used if rescale is None), 
                if diameter is None, set to diam_mean

            do_3D: bool (optional, default False)
                set to True to run 3D segmentation on 4D image input

            anisotropy: float (optional, default None)
                for 3D segmentation, optional rescaling factor (e.g. set to 2.0 if Z is sampled half as dense as X or Y)

            net_avg: bool (optional, default True)
                runs the 4 built-in networks and averages them if True, runs one network if False

            augment: bool (optional, default False)
                tiles image with overlapping tiles and flips overlapped regions to augment

            tile: bool (optional, default True)
                tiles image to ensure GPU/CPU memory usage limited (recommended)

            tile_overlap: float (optional, default 0.1)
                fraction of overlap of tiles when computing flows

            resample: bool (optional, default False)
                run dynamics at original image size (will be slower but create more accurate boundaries)

            interp: bool (optional, default True)
                interpolate during 2D dynamics (not available in 3D) 
                (in previous versions it was False)

            flow_threshold: float (optional, default 0.4)
                flow error threshold (all cells with errors below threshold are kept) (not used for 3D)

            cellprob_threshold: float (optional, default 0.0)
                cell probability threshold (all pixels with prob above threshold kept for masks)

            compute_masks: bool (optional, default True)
                Whether or not to compute dynamics and return masks.
                This is set to False when retrieving the styles for the size model.

            min_size: int (optional, default 15)
                minimum number of pixels per mask, can turn off with -1

            stitch_threshold: float (optional, default 0.0)
                if stitch_threshold>0.0 and not do_3D, masks are stitched in 3D to return volume segmentation

            progress: pyqt progress bar (optional, default None)
                to return progress bar status to GUI

            Returns
            -------
            masks: list of 2D arrays, or single 3D array (if do_3D=True)
                labelled image, where 0=no masks; 1,2,...=mask labels

            flows: list of lists 2D arrays, or list of 3D arrays (if do_3D=True)
                flows[k][0] = XY flow in HSV 0-255
                flows[k][1] = flows at each pixel
                flows[k][2] = the cell probability centered at 0.0

            styles: list of 1D arrays of length 64, or single 1D array (if do_3D=True)
                style vector summarizing each image, also used to estimate size of objects in image

        """
        
        if isinstance(x, list) or x.squeeze().ndim==5:
            masks, styles, flows = [], [], []
            tqdm_out = utils.TqdmToLogger(models_logger, level=logging.INFO)
            nimg = len(x)
            iterator = trange(nimg, file=tqdm_out) if nimg>1 else range(nimg)
            for i in iterator:
                maski, stylei, flowi = self.eval(x[i], 
                                                 batch_size=batch_size, 
                                                 channels=channels[i] if (len(channels)==len(x) and 
                                                                          (isinstance(channels[i], list) and isinstance(channels[i], np.ndarray)) and 
                                                                          len(channels[i])==2) else channels, 
                                                 channel_axis=channel_axis, 
                                                 z_axis=z_axis, 
                                                 normalize=normalize, 
                                                 invert=invert, 
                                                 rescale=rescale[i] if isinstance(rescale, list) or isinstance(rescale, np.ndarray) else rescale,
                                                 diameter=diameter[i] if isinstance(diameter, list) or isinstance(diameter, np.ndarray) else diameter, 
                                                 do_3D=do_3D, 
                                                 anisotropy=anisotropy, 
                                                 net_avg=net_avg, 
                                                 augment=augment, 
                                                 tile=tile, 
                                                 tile_overlap=tile_overlap,
                                                 resample=resample, 
                                                 interp=interp, 
                                                 flow_threshold=flow_threshold, 
                                                 cellprob_threshold=cellprob_threshold, 
                                                 compute_masks=compute_masks, 
                                                 min_size=min_size, 
                                                 stitch_threshold=stitch_threshold, 
                                                 progress=progress)
                masks.append(maski)
                flows.append(flowi)
                styles.append(stylei)
            return masks, styles, flows 
        
        else:
            x = transforms.convert_image(x, channels, channel_axis=channel_axis, z_axis=z_axis,
                                         do_3D=(do_3D or stitch_threshold>0), normalize=False, invert=False, nchan=self.nchan)
            if x.ndim < 4:
                x = x[np.newaxis,...]
            self.batch_size = batch_size
            rescale = self.diam_mean / diameter if (rescale is None and (diameter is not None and diameter>0)) else rescale
            rescale = 1.0 if rescale is None else rescale
            
            if isinstance(self.pretrained_model, list) and not net_avg:
                self.net.load_model(self.pretrained_model[0], cpu=(not self.gpu))
                if not self.torch:
                    self.net.collect_params().grad_req = 'null'

            masks, styles, dP, cellprob, p = self._run_cp(x, 
                                                          compute_masks=compute_masks,
                                                          normalize=normalize,
                                                          invert=invert,
                                                          rescale=rescale, 
                                                          net_avg=net_avg, 
                                                          resample=resample,
                                                          augment=augment, 
                                                          tile=tile, 
                                                          tile_overlap=tile_overlap,
                                                          cellprob_threshold=cellprob_threshold, 
                                                          flow_threshold=flow_threshold,
                                                          interp=interp, 
                                                          min_size=min_size, 
                                                          do_3D=do_3D, 
                                                          anisotropy=anisotropy,
                                                          stitch_threshold=stitch_threshold
                                                         )
            flows = [dx_to_circ(dP), dP, cellprob, p]
            return masks, flows, styles

    def _run_cp(self, x, compute_masks=True, normalize=True, invert=False,
                rescale=1.0, net_avg=True, resample=False,
                augment=False, tile=True, tile_overlap=0.1,
                cellprob_threshold=0.0, flow_threshold=0.4, min_size=15,
                interp=False, anisotropy=1.0, do_3D=False, stitch_threshold=0.0):
        tic = time.time()
        shape = x.shape
        nimg = shape[0]
        # rescale image for flow computation
        if do_3D:
            img = np.asarray(x)
            if normalize or invert:
                img = transforms.normalize_img(img, invert=invert)
            yf, styles = self._run_3D(img, rsz=rescale, anisotropy=anisotropy, 
                                        net_avg=net_avg, augment=augment, tile=tile, 
                                        tile_overlap=tile_overlap)
            cellprob = yf[0][-1] + yf[1][-1] + yf[2][-1]
            dP = np.stack((yf[1][0] + yf[2][0], yf[0][0] + yf[2][1], yf[0][1] + yf[1][1]), 
                                axis=0) # (dZ, dY, dX)
        else:
            tqdm_out = utils.TqdmToLogger(models_logger, level=logging.INFO)
            iterator = trange(nimg, file=tqdm_out) if nimg>1 else range(nimg)
            styles = np.zeros((nimg, self.nbase[-1]), np.float32)
            if resample:
                dP = np.zeros((2, nimg, shape[1], shape[2]), np.float32)
                cellprob = np.zeros((nimg, shape[1], shape[2]), np.float32)
            else:
                dP = np.zeros((2, nimg, int(shape[1]*rescale), int(shape[2]*rescale)), np.float32)
                cellprob = np.zeros((nimg, int(shape[1]*rescale), int(shape[2]*rescale)), np.float32)
            for i in iterator:
                img = np.asarray(x[i])
                if normalize or invert:
                    img = transforms.normalize_img(img, invert=invert)
                if rescale != 1.0:
                    img = transforms.resize_image(img, rsz=rescale)

                yf, style = self._run_nets(img, net_avg=net_avg, 
                                        augment=augment, tile=tile,
                                        tile_overlap=tile_overlap)
                if resample:
                    yf = transforms.resize_image(yf, shape[1], shape[2])
                cellprob[i] = yf[:,:,-1]
                dP[:, i] = yf[:,:,:2].transpose((2,0,1))
                styles[i] = style
        
        net_time = time.time() - tic
        if nimg > 1:
            models_logger.info('network run in %2.2fs'%(net_time))

        if compute_masks:
            tic=time.time()
            niter = 200 if do_3D else (1 / rescale * 200)
            if do_3D:
                masks, p = self._compute_masks(dP, cellprob, niter=niter, cellprob_threshold=cellprob_threshold, 
                                            flow_threshold=flow_threshold, interp=interp, 
                                            do_3D=do_3D, min_size=min_size, resize=None)
            else:
                masks = np.zeros((nimg, shape[1], shape[2]), np.uint16)
                p = np.zeros(dP.shape, np.uint16)
                resize = [shape[1], shape[2]] if not resample else None
                for i in iterator:
                    masks[i], p[:,i] = self._compute_masks(dP[:,i], cellprob[i], niter=niter, cellprob_threshold=cellprob_threshold, 
                                                   flow_threshold=flow_threshold, interp=interp, 
                                                   do_3D=do_3D, min_size=min_size, resize=resize)
            
                if stitch_threshold > 0 and nimg > 1:
                    models_logger.info(f'stitching {nimg} planes using stitch_threshold={stitch_threshold:0.3f} to make 3D masks')
                    masks = utils.stitch3D(masks, stitch_threshold=stitch_threshold)
            
            flow_time = time.time() - tic
            if nimg > 1:
                models_logger.info('masks created in %2.2fs'%(flow_time))
        else:
            masks, p = np.zeros(0), np.zeros(0)

        return masks.squeeze(), styles.squeeze(), dP.squeeze(), cellprob.squeeze(), p.squeeze()

    def _compute_masks(self, dP, cellprob, p=None, niter=200, cellprob_threshold=0.0, 
                        flow_threshold=0.4, interp=True, do_3D=False, 
                        min_size=15, resize=None):
        """ compute masks using dynamics from dP and cellprob """
        if p is None:
            p = dynamics.follow_flows(-1 * dP * (cellprob > cellprob_threshold) / 5., 
                                        niter=niter, interp=interp, use_gpu=self.gpu)
        maski = dynamics.get_masks(p, iscell=(cellprob>cellprob_threshold),
                                    flows=dP, threshold=flow_threshold if not do_3D else None)
        maski = utils.fill_holes_and_remove_small_masks(maski, min_size=min_size)
        if resize is not None:
            maski = transforms.resize_image(maski, resize[0], resize[1], 
                                            interpolation=cv2.INTER_NEAREST)
        return maski, p
        
    def loss_fn(self, lbl, y):
        """ loss function between true labels lbl and prediction y """
        
        veci = 5. * self._to_device(lbl[:,1:])
        lbl  = self._to_device(lbl[:,0]>.5)
        loss = self.criterion(y[:,:2] , veci) 
        if self.torch:
            loss /= 2.
        loss2 = self.criterion2(y[:,2] , lbl)
        loss = loss + loss2
        return loss


    def train(self, train_data, train_labels, train_files=None, 
              test_data=None, test_labels=None, test_files=None,
              channels=None, normalize=True, pretrained_model=None, 
              save_path=None, save_every=100,
              learning_rate=0.2, n_epochs=500, momentum=0.9, weight_decay=0.00001, batch_size=8, rescale=True):

        """ train network with images train_data 
        
            Parameters
            ------------------

            train_data: list of arrays (2D or 3D)
                images for training

            train_labels: list of arrays (2D or 3D)
                labels for train_data, where 0=no masks; 1,2,...=mask labels
                can include flows as additional images

            train_files: list of strings
                file names for images in train_data (to save flows for future runs)

            test_data: list of arrays (2D or 3D)
                images for testing

            test_labels: list of arrays (2D or 3D)
                labels for test_data, where 0=no masks; 1,2,...=mask labels; 
                can include flows as additional images
        
            test_files: list of strings
                file names for images in test_data (to save flows for future runs)

            channels: list of ints (default, None)
                channels to use for training

            normalize: bool (default, True)
                normalize data so 0.0=1st percentile and 1.0=99th percentile of image intensities in each channel

            pretrained_model: string (default, None)
                path to pretrained_model to start from, if None it is trained from scratch

            save_path: string (default, None)
                where to save trained model, if None it is not saved

            save_every: int (default, 100)
                save network every [save_every] epochs

            learning_rate: float (default, 0.2)
                learning rate for training

            n_epochs: int (default, 500)
                how many times to go through whole training set during training

            weight_decay: float (default, 0.00001)

            batch_size: int (optional, default 8)
                number of 224x224 patches to run simultaneously on the GPU
                (can make smaller or bigger depending on GPU memory usage)

            rescale: bool (default, True)
                whether or not to rescale images to diam_mean during training, 
                if True it assumes you will fit a size model after training or resize your images accordingly,
                if False it will try to train the model to be scale-invariant (works worse)

        """

        train_data, train_labels, test_data, test_labels, run_test = transforms.reshape_train_test(train_data, train_labels,
                                                                                                   test_data, test_labels,
                                                                                                   channels, normalize)

        # check if train_labels have flows
        train_flows = dynamics.labels_to_flows(train_labels, files=train_files)
        if run_test:
            test_flows = dynamics.labels_to_flows(test_labels, files=test_files)
        else:
            test_flows = None
        
        model_path = self._train_net(train_data, train_flows, 
                                     test_data, test_flows,
                                     pretrained_model, save_path, save_every,
                                     learning_rate, n_epochs, momentum, weight_decay, batch_size, rescale)
        self.pretrained_model = model_path
        return model_path

class SizeModel():
    """ linear regression model for determining the size of objects in image
        used to rescale before input to cp_model
        uses styles from cp_model

        Parameters
        -------------------

        cp_model: UnetModel or CellposeModel
            model from which to get styles

        device: mxnet device (optional, default mx.cpu())
            where cellpose model is saved (mx.gpu() or mx.cpu())

        pretrained_size: str
            path to pretrained size model

    """
    def __init__(self, cp_model, device=None, pretrained_size=None, **kwargs):
        super(SizeModel, self).__init__(**kwargs)

        self.pretrained_size = pretrained_size
        self.cp = cp_model
        self.device = self.cp.device
        self.diam_mean = self.cp.diam_mean
        self.torch = self.cp.torch
        if pretrained_size is not None:
            self.params = np.load(self.pretrained_size, allow_pickle=True).item()
            self.diam_mean = self.params['diam_mean']
        if not hasattr(self.cp, 'pretrained_model'):
            error_message = 'no pretrained cellpose model specified, cannot compute size'
            models_logger.critical(error_message)
            raise ValueError(error_message)
        
    def eval(self, x, channels=None, channel_axis=None, 
            normalize=True, invert=False, augment=False, tile=True,
                batch_size=8, progress=None):
        """ use images x to produce style or use style input to predict size of objects in image

            Object size estimation is done in two steps:
            1. use a linear regression model to predict size from style in image
            2. resize image to predicted size and run CellposeModel to get output masks.
                Take the median object size of the predicted masks as the final predicted size.

            Parameters
            -------------------

            x: list or array of images
                can be list of 2D/3D images, or array of 2D/3D images

            channels: list (optional, default None)
                list of channels, either of length 2 or of length number of images by 2.
                First element of list is the channel to segment (0=grayscale, 1=red, 2=green, 3=blue).
                Second element of list is the optional nuclear channel (0=none, 1=red, 2=green, 3=blue).
                For instance, to segment grayscale images, input [0,0]. To segment images with cells
                in green and nuclei in blue, input [2,3]. To segment one grayscale image and one
                image with cells in green and nuclei in blue, input [[0,0], [2,3]].

            channel_axis: int (optional, default None)
                if None, channels dimension is attempted to be automatically determined

            normalize: bool (default, True)
                normalize data so 0.0=1st percentile and 1.0=99th percentile of image intensities in each channel

            invert: bool (optional, default False)
                invert image pixel intensity before running network

            augment: bool (optional, default False)
                tiles image with overlapping tiles and flips overlapped regions to augment

            tile: bool (optional, default True)
                tiles image to ensure GPU/CPU memory usage limited (recommended)

            progress: pyqt progress bar (optional, default None)
                to return progress bar status to GUI

            Returns
            -------
            diam: array, float
                final estimated diameters from images x or styles style after running both steps

            diam_style: array, float
                estimated diameters from style alone

        """
        
        if isinstance(x, list):
            diams, diams_style = [], []
            nimg = len(x)
            tqdm_out = utils.TqdmToLogger(models_logger, level=logging.INFO)
            iterator = trange(nimg, file=tqdm_out) if nimg>1 else range(nimg)
            for i in iterator:
                diam, diam_style = self.eval(x[i], 
                                            channels=channels[i] if (len(channels)==len(x) and 
                                                                     (isinstance(channels[i], list) and isinstance(channels[i], np.ndarray)) and 
                                                                     len(channels[i])==2) else channels, 
                                            channel_axis=channel_axis, 
                                            normalize=normalize, 
                                            invert=invert, 
                                            augment=augment, 
                                            tile=tile,
                                            batch_size=batch_size, 
                                            progress=progress)
                diams.append(diam)
                diams_style.append(diam_style)

            return diams, diams_style

        if x.squeeze().ndim > 3:
            models_logger.warning('image is not 2D cannot compute diameter')
            return self.diam_mean, self.diam_mean

        styles = self.cp.eval(x, 
                              channels=channels, 
                              channel_axis=channel_axis, 
                              normalize=normalize, 
                              invert=invert, 
                              augment=augment, 
                              tile=tile,
                              batch_size=batch_size, 
                              net_avg=False,
                              compute_masks=False)[-1]
                
        diam_style = self._size_estimation(np.array(styles))
        diam_style = self.diam_mean if (diam_style==0 or np.isnan(diam_style)) else diam_style
        masks = self.cp.eval(x, 
                             channels=channels, 
                             channel_axis=channel_axis, 
                             normalize=normalize, 
                             invert=invert, 
                             augment=augment, 
                             tile=tile,
                             batch_size=batch_size, 
                             net_avg=False,
                             rescale=self.diam_mean / diam_style, 
                             diameter=None,
                             interp=False)[0]
        
        diam = utils.diameters(masks)[0]

        if hasattr(self, 'model_type') and (self.model_type=='nuclei' or self.model_type=='cyto') and not self.torch:
            diam_style /= (np.pi**0.5)/2
            diam = self.diam_mean / ((np.pi**0.5)/2) if (diam==0 or np.isnan(diam)) else diam
        else:
            diam = self.diam_mean if (diam==0 or np.isnan(diam)) else diam
            
        return diam, diam_style

    def _size_estimation(self, style):
        """ linear regression from style to size 
        
            sizes were estimated using "diameters" from square estimates not circles; 
            therefore a conversion factor is included (to be removed)
        
        """
        szest = np.exp(self.params['A'] @ (style - self.params['smean']).T +
                        np.log(self.diam_mean) + self.params['ymean'])
        szest = np.maximum(5., szest)
        return szest

    def train(self, train_data, train_labels,
              test_data=None, test_labels=None,
              channels=None, normalize=True, 
              learning_rate=0.2, n_epochs=10, 
              l2_regularization=1.0, batch_size=8):
        """ train size model with images train_data to estimate linear model from styles to diameters
        
            Parameters
            ------------------

            train_data: list of arrays (2D or 3D)
                images for training

            train_labels: list of arrays (2D or 3D)
                labels for train_data, where 0=no masks; 1,2,...=mask labels
                can include flows as additional images

            channels: list of ints (default, None)
                channels to use for training

            normalize: bool (default, True)
                normalize data so 0.0=1st percentile and 1.0=99th percentile of image intensities in each channel

            n_epochs: int (default, 10)
                how many times to go through whole training set (taking random patches) for styles for diameter estimation

            l2_regularization: float (default, 1.0)
                regularize linear model from styles to diameters

            batch_size: int (optional, default 8)
                number of 224x224 patches to run simultaneously on the GPU
                (can make smaller or bigger depending on GPU memory usage)
        """
        batch_size /= 2 # reduce batch_size by factor of 2 to use larger tiles
        batch_size = int(max(1, batch_size))
        self.cp.batch_size = batch_size
        train_data, train_labels, test_data, test_labels, run_test = transforms.reshape_train_test(train_data, train_labels,
                                                                                                   test_data, test_labels,
                                                                                                   channels, normalize)
        if isinstance(self.cp.pretrained_model, list):
            cp_model_path = self.cp.pretrained_model[0]
            self.cp.net.load_model(cp_model_path, cpu=(not self.cp.gpu))
            if not self.torch:
                self.cp.net.collect_params().grad_req = 'null'
        else:
            cp_model_path = self.cp.pretrained_model

        diam_train = np.array([utils.diameters(lbl)[0] for lbl in train_labels])
        if run_test: 
            diam_test = np.array([utils.diameters(lbl)[0] for lbl in test_labels])

        # remove images with no masks
        for i in range(len(diam_train)):
            if diam_train[i]==0.0:
                del train_data[i]
                del train_labels[i]
        if run_test:
            for i in range(len(diam_test)):
                if diam_test[i]==0.0:
                    del test_data[i]
                    del test_labels[i]

        nimg = len(train_data)
        styles = np.zeros((n_epochs*nimg, 256), np.float32)
        diams = np.zeros((n_epochs*nimg,), np.float32)
        tic = time.time()
        for iepoch in range(n_epochs):
            iall = np.arange(0,nimg,1,int)
            for ibatch in range(0,nimg,batch_size):
                inds = iall[ibatch:ibatch+batch_size]
                imgi,lbl,scale = transforms.random_rotate_and_resize(
                            [train_data[i] for i in inds],
                            Y=[train_labels[i].astype(np.int16) for i in inds], scale_range=1, xy=(512,512))
                feat = self.cp.network(imgi)[1]
                styles[inds+nimg*iepoch] = feat
                diams[inds+nimg*iepoch] = np.log(diam_train[inds]) - np.log(self.diam_mean) + np.log(scale)
            del feat
            if (iepoch+1)%2==0:
                models_logger.info('ran %d epochs in %0.3f sec'%(iepoch+1, time.time()-tic))

        # create model
        smean = styles.mean(axis=0)
        X = ((styles - smean).T).copy()
        ymean = diams.mean()
        y = diams - ymean

        A = np.linalg.solve(X@X.T + l2_regularization*np.eye(X.shape[0]), X @ y)
        ypred = A @ X
        models_logger.info('train correlation: %0.4f'%np.corrcoef(y, ypred)[0,1])
            
        if run_test:
            nimg_test = len(test_data)
            styles_test = np.zeros((nimg_test, 256), np.float32)
            for i in range(nimg_test):
                styles_test[i] = self.cp._run_net(test_data[i].transpose((1,2,0)))[1]
            diam_test_pred = np.exp(A @ (styles_test - smean).T + np.log(self.diam_mean) + ymean)
            diam_test_pred = np.maximum(5., diam_test_pred)
            models_logger.info('test correlation: %0.4f'%np.corrcoef(diam_test, diam_test_pred)[0,1])

        self.pretrained_size = cp_model_path+'_size.npy'
        self.params = {'A': A, 'smean': smean, 'diam_mean': self.diam_mean, 'ymean': ymean}
        np.save(self.pretrained_size, self.params)
        return self.params<|MERGE_RESOLUTION|>--- conflicted
+++ resolved
@@ -9,56 +9,6 @@
 models_logger = logging.getLogger(__name__)
 models_logger.setLevel(logging.DEBUG)
 
-
-<<<<<<< HEAD
-from . import transforms, dynamics, utils, plot, metrics, core
-from .core import UnetModel, assign_device, check_mkl, use_gpu, MXNET_ENABLED, parse_model_string
-
-urls = ['https://www.cellpose.org/models/cyto_0',
-        'https://www.cellpose.org/models/cyto_1',
-        'https://www.cellpose.org/models/cyto_2',
-        'https://www.cellpose.org/models/cyto_3',
-        'https://www.cellpose.org/models/size_cyto_0.npy',
-        'https://www.cellpose.org/models/cytotorch_0',
-        'https://www.cellpose.org/models/cytotorch_1',
-        'https://www.cellpose.org/models/cytotorch_2',
-        'https://www.cellpose.org/models/cytotorch_3',
-        'https://www.cellpose.org/models/size_cytotorch_0.npy',
-        'https://www.cellpose.org/models/cyto2torch_0',
-        'https://www.cellpose.org/models/cyto2torch_1',
-        'https://www.cellpose.org/models/cyto2torch_2',
-        'https://www.cellpose.org/models/cyto2torch_3',
-        'https://www.cellpose.org/models/size_cyto2torch_0.npy',
-        'https://www.cellpose.org/models/nuclei_0',
-        'https://www.cellpose.org/models/nuclei_1',
-        'https://www.cellpose.org/models/nuclei_2',
-        'https://www.cellpose.org/models/nuclei_3',
-        'https://www.cellpose.org/models/size_nuclei_0.npy',
-        'https://www.cellpose.org/models/nucleitorch_0',
-        'https://www.cellpose.org/models/nucleitorch_1',
-        'https://www.cellpose.org/models/nucleitorch_2',
-        'https://www.cellpose.org/models/nucleitorch_3',
-        'https://www.cellpose.org/models/size_nucleitorch_0.npy']
-
-
-def download_model_weights(urls=urls):
-    # cellpose directory
-    cp_dir = pathlib.Path.home().joinpath('.cellpose')
-    cp_dir.mkdir(exist_ok=True)
-    model_dir = cp_dir.joinpath('models')
-    model_dir.mkdir(exist_ok=True)
-
-    for url in urls:
-        parts = urlparse(url)
-        filename = os.path.basename(parts.path)
-        cached_file = os.path.join(model_dir, filename)
-        if not os.path.exists(cached_file):
-            models_logger.info('Downloading: "{}" to {}\n'.format(url, cached_file))
-            utils.download_url_to_file(url, cached_file, progress=True)
-
-download_model_weights()
-model_dir_builtin = pathlib.Path.home().joinpath('.cellpose', 'models')
-=======
 from . import transforms, dynamics, utils
 from .core import UnetModel, assign_device, MXNET_ENABLED, parse_model_string
 
@@ -89,7 +39,6 @@
         utils.download_url_to_file(url, cached_file, progress=True)
     return cached_file
 
->>>>>>> bddabe86
 
 def dx_to_circ(dP):
     """ dP is 2 x Y x X => 'optic' flow representation """
@@ -128,12 +77,8 @@
     torch: bool (optional, default False)
         run model using torch if available
 
-    model_dir: str (optional, default None)
-        overwrite the built in model directory where cellpose looks for models
-
     """
-    def __init__(self, gpu=False, model_type='cyto', net_avg=True, device=None, torch=True,
-                    model_dir=None):
+    def __init__(self, gpu=False, model_type='cyto', net_avg=True, device=None, torch=True):
         super(Cellpose, self).__init__()
         if not torch:
             if not MXNET_ENABLED:
@@ -147,16 +92,9 @@
         model_type = 'cyto' if model_type is None else model_type
         if model_type=='cyto2' and not self.torch:
             model_type='cyto'
-<<<<<<< HEAD
-        self.model_dir = model_dir if model_dir is not None else model_dir_builtin
-        if isinstance(self.model_dir, str):
-            self.model_dir = pathlib.Path(self.model_dir)
-        self.pretrained_model = [os.fspath(self.model_dir.joinpath('%s%s_%d'%(model_type,torch_str,j))) for j in range(4)]
-        self.pretrained_size = os.fspath(self.model_dir.joinpath('size_%s%s_0.npy'%(model_type,torch_str)))
-=======
+        
         self.pretrained_model = [model_path(model_type, j, torch) for j in range(4)]
         self.pretrained_size = size_model_path(model_type, torch)
->>>>>>> bddabe86
         self.diam_mean = 30. if model_type!='nuclei' else 17.
         
         if not net_avg:
@@ -352,23 +290,18 @@
         where model is saved (mx.gpu() or mx.cpu()), overrides gpu input,
         recommended if you want to use a specific GPU (e.g. mx.gpu(4))
 
-    model_dir: str (optional, default None)
-        overwrite the built in model directory where cellpose looks for models
-
     """
 
     def __init__(self, gpu=False, pretrained_model=False, 
                     model_type=None, net_avg=True, torch=True,
-                    diam_mean=30., device=None, model_dir=None,
+                    diam_mean=30., device=None,
                     residual_on=True, style_on=True, concatenation=False,
                     nchan=2):
         if not torch:
             if not MXNET_ENABLED:
                 torch = True
         self.torch = torch
-        self.model_dir = model_dir if model_dir is not None else model_dir_builtin
-        if isinstance(self.model_dir, str):
-            self.model_dir = pathlib.Path(self.model_dir)
+        
         if isinstance(pretrained_model, np.ndarray):
             pretrained_model = list(pretrained_model)
         elif isinstance(pretrained_model, str):
@@ -385,14 +318,8 @@
                 models_logger.warning('pretrained model has incorrect path')
             models_logger.info(f'>>{pretrained_model_string}<< model set to be used')
             diam_mean = 30. if pretrained_model_string=='cyto' else 17.
-<<<<<<< HEAD
-            torch_str = ['','torch'][self.torch]
-            pretrained_model = [os.fspath(self.model_dir.joinpath(
-                                            '%s%s_%d'%(pretrained_model_string, torch_str,j))) 
-                                            for j in range(4)] 
-=======
+            
             pretrained_model = [model_path(pretrained_model_string, j, torch) for j in range(4)]
->>>>>>> bddabe86
             pretrained_model = pretrained_model[0] if not net_avg else pretrained_model 
             residual_on, style_on, concatenation = True, True, False
         else:
