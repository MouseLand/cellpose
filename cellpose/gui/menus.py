--- conflicted
+++ resolved
@@ -68,8 +68,7 @@
     parent.saveFlows.triggered.connect(lambda: io._save_flows(parent))
     file_menu.addAction(parent.saveFlows)
     parent.saveFlows.setEnabled(False)
-
-<<<<<<< HEAD
+    
     """
     This creates a new menu item for the minimap that the user can activate.
     It is deactivated by default and has to be checked.
@@ -80,14 +79,14 @@
     parent.minimapWindow.triggered.connect(parent.minimap_window)
     file_menu.addAction(parent.minimapWindow)
     
-=======
+# Save settings action from main
+
     parent.saveSettings = QAction("Save Settings as .&json", parent)
     parent.saveSettings.setShortcut("Ctrl+J")
     parent.saveSettings.triggered.connect(lambda: io._save_settings(parent))
     file_menu.addAction(parent.saveSettings)
     parent.saveSettings.setEnabled(True)
 
->>>>>>> 2b3fa753
 def editmenu(parent):
     main_menu = parent.menuBar()
     edit_menu = main_menu.addMenu("&Edit")
