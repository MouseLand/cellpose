"""
Copyright © 2023 Howard Hughes Medical Institute, Authored by Carsen Stringer and Marius Pachitariu.
"""

import sys, os, pathlib, warnings, datetime, time, copy

from qtpy import QtGui, QtCore
from superqt import QRangeSlider, QCollapsible
from qtpy.QtWidgets import QScrollArea, QMainWindow, QApplication, QWidget, QScrollBar, QComboBox, QGridLayout, QPushButton, QFrame, QCheckBox, QLabel, QProgressBar, QLineEdit, QMessageBox, QGroupBox, QColorDialog
import pyqtgraph as pg
from qtpy.QtGui import QIcon

import numpy as np
from scipy.stats import mode
import cv2

from . import guiparts, menus, io
from .. import models, core, dynamics, version, denoise, train
from ..utils import download_url_to_file, masks_to_outlines, diameters
from ..io import get_image_files, imsave, imread
from ..transforms import resize_image, normalize99, normalize99_tile, smooth_sharpen_img
from ..models import normalize_default
from ..plot import disk

try:
    import matplotlib.pyplot as plt
    MATPLOTLIB = True
except:
    MATPLOTLIB = False

try:
    from google.cloud import storage
    os.environ["GOOGLE_APPLICATION_CREDENTIALS"] = os.path.join(
        os.path.dirname(os.path.realpath(__file__)), "key/cellpose-data-writer.json")
    SERVER_UPLOAD = True
except:
    SERVER_UPLOAD = False

Horizontal = QtCore.Qt.Orientation.Horizontal


class Slider(QRangeSlider):

    def __init__(self, parent, name, color):
        super().__init__(Horizontal)
        self.setEnabled(False)
        self.valueChanged.connect(lambda: self.levelChanged(parent))
        self.name = name

        self.setStyleSheet(""" QSlider{
                             background-color: transparent;
                             }
        """)
        self.show()

    def levelChanged(self, parent):
        parent.level_change(self.name)


class QHLine(QFrame):

    def __init__(self):
        super(QHLine, self).__init__()
        self.setFrameShape(QFrame.HLine)
        #self.setFrameShadow(QFrame.Sunken)
        self.setLineWidth(8)


def make_bwr():
    # make a bwr colormap
    b = np.append(255 * np.ones(128), np.linspace(0, 255, 128)[::-1])[:, np.newaxis]
    r = np.append(np.linspace(0, 255, 128), 255 * np.ones(128))[:, np.newaxis]
    g = np.append(np.linspace(0, 255, 128),
                  np.linspace(0, 255, 128)[::-1])[:, np.newaxis]
    color = np.concatenate((r, g, b), axis=-1).astype(np.uint8)
    bwr = pg.ColorMap(pos=np.linspace(0.0, 255, 256), color=color)
    return bwr


def make_spectral():
    # make spectral colormap
    r = np.array([
        0, 4, 8, 12, 16, 20, 24, 28, 32, 36, 40, 44, 48, 52, 56, 60, 64, 68, 72, 76, 80,
        84, 88, 92, 96, 100, 104, 108, 112, 116, 120, 124, 128, 128, 128, 128, 128, 128,
        128, 128, 128, 128, 128, 128, 128, 128, 128, 128, 128, 120, 112, 104, 96, 88,
        80, 72, 64, 56, 48, 40, 32, 24, 16, 8, 0, 0, 0, 0, 0, 0, 0, 0, 0, 0, 0, 0, 0, 0,
        0, 0, 0, 0, 0, 0, 0, 0, 0, 0, 0, 0, 0, 0, 0, 0, 0, 0, 0, 3, 7, 11, 15, 19, 23,
        27, 31, 35, 39, 43, 47, 51, 55, 59, 63, 67, 71, 75, 79, 83, 87, 91, 95, 99, 103,
        107, 111, 115, 119, 123, 127, 131, 135, 139, 143, 147, 151, 155, 159, 163, 167,
        171, 175, 179, 183, 187, 191, 195, 199, 203, 207, 211, 215, 219, 223, 227, 231,
        235, 239, 243, 247, 251, 255, 255, 255, 255, 255, 255, 255, 255, 255, 255, 255,
        255, 255, 255, 255, 255, 255, 255, 255, 255, 255, 255, 255, 255, 255, 255, 255,
        255, 255, 255, 255, 255, 255, 255, 255, 255, 255, 255, 255, 255, 255, 255, 255,
        255, 255, 255, 255, 255, 255, 255, 255, 255, 255, 255, 255, 255, 255, 255, 255,
        255, 255, 255, 255, 255, 255, 255, 255, 255, 255, 255, 255, 255, 255, 255, 255,
        255, 255, 255, 255, 255, 255, 255, 255, 255, 255, 255, 255, 255, 255, 255, 255,
        255, 255, 255, 255, 255
    ])
    g = np.array([
        0, 1, 2, 3, 4, 5, 6, 7, 8, 9, 10, 9, 9, 8, 8, 7, 7, 6, 6, 5, 5, 5, 4, 4, 3, 3,
        2, 2, 1, 1, 0, 0, 0, 7, 15, 23, 31, 39, 47, 55, 63, 71, 79, 87, 95, 103, 111,
        119, 127, 135, 143, 151, 159, 167, 175, 183, 191, 199, 207, 215, 223, 231, 239,
        247, 255, 247, 239, 231, 223, 215, 207, 199, 191, 183, 175, 167, 159, 151, 143,
        135, 128, 129, 131, 132, 134, 135, 137, 139, 140, 142, 143, 145, 147, 148, 150,
        151, 153, 154, 156, 158, 159, 161, 162, 164, 166, 167, 169, 170, 172, 174, 175,
        177, 178, 180, 181, 183, 185, 186, 188, 189, 191, 193, 194, 196, 197, 199, 201,
        202, 204, 205, 207, 208, 210, 212, 213, 215, 216, 218, 220, 221, 223, 224, 226,
        228, 229, 231, 232, 234, 235, 237, 239, 240, 242, 243, 245, 247, 248, 250, 251,
        253, 255, 251, 247, 243, 239, 235, 231, 227, 223, 219, 215, 211, 207, 203, 199,
        195, 191, 187, 183, 179, 175, 171, 167, 163, 159, 155, 151, 147, 143, 139, 135,
        131, 127, 123, 119, 115, 111, 107, 103, 99, 95, 91, 87, 83, 79, 75, 71, 67, 63,
        59, 55, 51, 47, 43, 39, 35, 31, 27, 23, 19, 15, 11, 7, 3, 0, 8, 16, 24, 32, 41,
        49, 57, 65, 74, 82, 90, 98, 106, 115, 123, 131, 139, 148, 156, 164, 172, 180,
        189, 197, 205, 213, 222, 230, 238, 246, 254
    ])
    b = np.array([
        0, 7, 15, 23, 31, 39, 47, 55, 63, 71, 79, 87, 95, 103, 111, 119, 127, 135, 143,
        151, 159, 167, 175, 183, 191, 199, 207, 215, 223, 231, 239, 247, 255, 255, 255,
        255, 255, 255, 255, 255, 255, 255, 255, 255, 255, 255, 255, 255, 255, 255, 255,
        255, 255, 255, 255, 255, 255, 255, 255, 255, 255, 255, 255, 255, 255, 251, 247,
        243, 239, 235, 231, 227, 223, 219, 215, 211, 207, 203, 199, 195, 191, 187, 183,
        179, 175, 171, 167, 163, 159, 155, 151, 147, 143, 139, 135, 131, 128, 126, 124,
        122, 120, 118, 116, 114, 112, 110, 108, 106, 104, 102, 100, 98, 96, 94, 92, 90,
        88, 86, 84, 82, 80, 78, 76, 74, 72, 70, 68, 66, 64, 62, 60, 58, 56, 54, 52, 50,
        48, 46, 44, 42, 40, 38, 36, 34, 32, 30, 28, 26, 24, 22, 20, 18, 16, 14, 12, 10,
        8, 6, 4, 2, 0, 0, 0, 0, 0, 0, 0, 0, 0, 0, 0, 0, 0, 0, 0, 0, 0, 0, 0, 0, 0, 0, 0,
        0, 0, 0, 0, 0, 0, 0, 0, 0, 0, 0, 0, 0, 0, 0, 0, 0, 0, 0, 0, 0, 0, 0, 0, 0, 0, 0,
        0, 0, 0, 0, 0, 0, 0, 0, 0, 0, 0, 0, 0, 0, 0, 8, 16, 24, 32, 41, 49, 57, 65, 74,
        82, 90, 98, 106, 115, 123, 131, 139, 148, 156, 164, 172, 180, 189, 197, 205,
        213, 222, 230, 238, 246, 254
    ])
    color = (np.vstack((r, g, b)).T).astype(np.uint8)
    spectral = pg.ColorMap(pos=np.linspace(0.0, 255, 256), color=color)
    return spectral


def make_cmap(cm=0):
    # make a single channel colormap
    r = np.arange(0, 256)
    color = np.zeros((256, 3))
    color[:, cm] = r
    color = color.astype(np.uint8)
    cmap = pg.ColorMap(pos=np.linspace(0.0, 255, 256), color=color)
    return cmap


def run(image=None):
    from ..io import logger_setup
    logger, log_file = logger_setup()
    # Always start by initializing Qt (only once per application)
    warnings.filterwarnings("ignore")
    app = QApplication(sys.argv)
    icon_path = pathlib.Path.home().joinpath(".cellpose", "logo.png")
    guip_path = pathlib.Path.home().joinpath(".cellpose", "cellpose_gui.png")
    if not icon_path.is_file():
        cp_dir = pathlib.Path.home().joinpath(".cellpose")
        cp_dir.mkdir(exist_ok=True)
        print("downloading logo")
        download_url_to_file(
            "https://www.cellpose.org/static/images/cellpose_transparent.png",
            icon_path, progress=True)
    if not guip_path.is_file():
        print("downloading help window image")
        download_url_to_file("https://www.cellpose.org/static/images/cellpose_gui.png",
                             guip_path, progress=True)
    icon_path = str(icon_path.resolve())
    app_icon = QtGui.QIcon()
    app_icon.addFile(icon_path, QtCore.QSize(16, 16))
    app_icon.addFile(icon_path, QtCore.QSize(24, 24))
    app_icon.addFile(icon_path, QtCore.QSize(32, 32))
    app_icon.addFile(icon_path, QtCore.QSize(48, 48))
    app_icon.addFile(icon_path, QtCore.QSize(64, 64))
    app_icon.addFile(icon_path, QtCore.QSize(256, 256))
    app.setWindowIcon(app_icon)
    app.setStyle("Fusion")
    app.setPalette(guiparts.DarkPalette())
    #app.setStyleSheet("QLineEdit { color: yellow }")

    # models.download_model_weights() # does not exist
    MainW(image=image, logger=logger)
    ret = app.exec_()
    sys.exit(ret)


class MainW(QMainWindow):

    def __init__(self, image=None, logger=None):
        super(MainW, self).__init__()

        self.logger = logger
        pg.setConfigOptions(imageAxisOrder="row-major")
        self.setGeometry(50, 50, 1200, 1000)
        self.setWindowTitle(f"cellpose v{version}")
        self.cp_path = os.path.dirname(os.path.realpath(__file__))
        app_icon = QtGui.QIcon()
        icon_path = pathlib.Path.home().joinpath(".cellpose", "logo.png")
        icon_path = str(icon_path.resolve())
        app_icon.addFile(icon_path, QtCore.QSize(16, 16))
        app_icon.addFile(icon_path, QtCore.QSize(24, 24))
        app_icon.addFile(icon_path, QtCore.QSize(32, 32))
        app_icon.addFile(icon_path, QtCore.QSize(48, 48))
        app_icon.addFile(icon_path, QtCore.QSize(64, 64))
        app_icon.addFile(icon_path, QtCore.QSize(256, 256))
        self.setWindowIcon(app_icon)
        # rgb(150,255,150)
        self.setStyleSheet(guiparts.stylesheet())

        menus.mainmenu(self)
        menus.editmenu(self)
        menus.modelmenu(self)
        menus.helpmenu(self)

        self.stylePressed = """QPushButton {Text-align: center; 
                             background-color: rgb(150,50,150); 
                             border-color: white;
                             color:white;}
                            QToolTip { 
                           background-color: black; 
                           color: white; 
                           border: black solid 1px
                           }"""
        self.styleUnpressed = """QPushButton {Text-align: center; 
                               background-color: rgb(50,50,50);
                                border-color: white;
                               color:white;}
                                QToolTip { 
                           background-color: black; 
                           color: white; 
                           border: black solid 1px
                           }"""
        self.loaded = False

        # ---- MAIN WIDGET LAYOUT ---- #
        self.cwidget = QWidget(self)
        self.lmain = QGridLayout()
        self.cwidget.setLayout(self.lmain)
        self.setCentralWidget(self.cwidget)
        self.lmain.setVerticalSpacing(0)
        self.lmain.setContentsMargins(0, 0, 0, 10)

        self.imask = 0
        self.scrollarea = QScrollArea()
        self.scrollarea.setVerticalScrollBarPolicy(QtCore.Qt.ScrollBarAlwaysOn)
        self.scrollarea.setStyleSheet("""QScrollArea { border: none }""")
        self.scrollarea.setWidgetResizable(True)
        self.swidget = QWidget(self)
        self.scrollarea.setWidget(self.swidget)
        self.l0 = QGridLayout()
        self.swidget.setLayout(self.l0)
        self.lmain.addWidget(self.scrollarea, 0, 0, 39, 9)

        # ---- Right side menu layout ---- #
        self.rightBox = QGroupBox()
        self.rightBoxLayout = QGridLayout()
        self.rightBox.setLayout(self.rightBoxLayout)

        # --- Make the right side menu scrollable---#
        self.rightScrollArea = QScrollArea()
        self.rightScrollArea.setVerticalScrollBarPolicy(
            QtCore.Qt.ScrollBarAlwaysOn)  # scrollbar always visible
        self.rightScrollArea.setStyleSheet(
            """QScrollArea { border: none }""")  # remove border
        self.rightScrollArea.setWidgetResizable(True)  # resizing allowed
        self.rightScrollArea.setWidget(
            self.rightBox)  # set the rightBox as the content of the scroll area

        # --- Add right side menu to the main layout ---#
        self.lmain.addWidget(
            self.rightScrollArea, 0, 40, 39,
            9)  # Set the same row and column spans as the left side menu

        b = self.make_buttons()

        # ---- drawing area ---- #
        self.win = pg.GraphicsLayoutWidget()

        self.lmain.addWidget(self.win, 0, 9, 40, 30)

        self.win.scene().sigMouseClicked.connect(self.plot_clicked)
        self.win.scene().sigMouseMoved.connect(self.mouse_moved)
        self.make_viewbox()
        self.lmain.setColumnStretch(10, 1)
        bwrmap = make_bwr()
        self.bwr = bwrmap.getLookupTable(start=0.0, stop=255.0, alpha=False)
        self.cmap = []
        # spectral colormap
        self.cmap.append(make_spectral().getLookupTable(start=0.0, stop=255.0,
                                                        alpha=False))
        # single channel colormaps
        for i in range(3):
            self.cmap.append(
                make_cmap(i).getLookupTable(start=0.0, stop=255.0, alpha=False))

        if MATPLOTLIB:
            self.colormap = (plt.get_cmap("gist_ncar")(np.linspace(0.0, .9, 1000000)) *
                             255).astype(np.uint8)
            np.random.seed(42)  # make colors stable
            self.colormap = self.colormap[np.random.permutation(1000000)]
        else:
            np.random.seed(42)  # make colors stable
            self.colormap = ((np.random.rand(1000000, 3) * 0.8 + 0.1) * 255).astype(
                np.uint8)
        self.NZ = 1
        self.restore = None
        self.ratio = 1.
        self.reset()
        self.minimap_window_instance = None

        # if called with image, load it
        if image is not None:
            self.filename = image
            io._load_image(self, self.filename)

        # This line connects the toggle function to the checked state of the minimap button in the menu
        # self.minimapWindow.triggered.connect(self.toggle_minimap)

        # training settings
        d = datetime.datetime.now()
        self.training_params = {
            "model_index": 0,
            "learning_rate": 0.1,
            "weight_decay": 0.0001,
            "n_epochs": 100,
            "model_name": "CP" + d.strftime("_%Y%m%d_%H%M%S"),
        }

        self.load_3D = False
        self.stitch_threshold = 0.

        self.setAcceptDrops(True)
        self.win.show()
        self.show()

    def help_window(self):
        HW = guiparts.HelpWindow(self)
        HW.show()

    def train_help_window(self):
        THW = guiparts.TrainHelpWindow(self)
        THW.show()

    def gui_window(self):
        EG = guiparts.ExampleGUI(self)
        EG.show()

    """
    This function creates a new window that displays the minimap of the current image.
    It uses the MinimapWindow class created in guiparts.py
    """
    def minimap_window(self):
        if self.minimapWindow.isChecked():
            if self.minimap_window_instance is None:
                self.minimap_window_instance = guiparts.MinimapWindow(self)
            self.minimap_window_instance.show()
            self.minimap_window_instance.raise_()
        else:
            if self.minimap_window_instance is not None:
                self.minimap_window_instance.deleteLater()
                self.minimap_window_instance = None

    """
    This function closes the minimap window
    """
    def close_minimap_window(self):
        if self.minimap_window_instance:
            self.minimap_window_instance.close()
            self.minimap_window_instance = None

    """
    This function keeps track of the state of the minimap button and toggles the
    window on and off ()
    """
    def toggle_minimap(self, checked):
        if checked:
            self.minimap_window()
        else:
            self.close_minimap_window()

    """
    This function notices when the minimap window is closed (thanks to closeEvent
    method in guiparts) and unchecks the minimap button in the menu
    """
    def minimap_closed(self):
        # Uncheck the minimap button when the minimap window is closed
        self.minimapWindow.setChecked(False)
        if hasattr(self, 'minimap'):
            del self.minimap


    def make_buttons(self):
        self.boldfont = QtGui.QFont("Arial", 11, QtGui.QFont.Bold)
        self.boldmedfont = QtGui.QFont("Arial", 9, QtGui.QFont.Bold)
        self.medfont = QtGui.QFont("Arial", 9)
        self.smallfont = QtGui.QFont("Arial", 8)

        b = 0
        self.satBox = QGroupBox("Views")
        self.satBox.setFont(self.boldfont)
        self.satBoxG = QGridLayout()
        self.satBox.setLayout(self.satBoxG)
        self.l0.addWidget(self.satBox, b, 0, 1, 9)

        b0 = 0
        self.view = 0  # 0=image, 1=flowsXY, 2=flowsZ, 3=cellprob
        self.color = 0  # 0=RGB, 1=gray, 2=R, 3=G, 4=B
        self.RGBDropDown = QComboBox()
        self.RGBDropDown.addItems(
            ["RGB", "red=R", "green=G", "blue=B", "gray", "spectral"])
        self.RGBDropDown.setFont(self.medfont)
        self.RGBDropDown.currentIndexChanged.connect(self.color_choose)
        self.satBoxG.addWidget(self.RGBDropDown, b0, 0, 1, 3)

        label = QLabel("<p>[&uarr; / &darr; or W/S]</p>")
        label.setFont(self.smallfont)
        self.satBoxG.addWidget(label, b0, 3, 1, 3)
        label = QLabel("[R / G / B \n toggles color ]")
        label.setFont(self.smallfont)
        self.satBoxG.addWidget(label, b0, 6, 1, 3)

        b0 += 1
        self.ViewDropDown = QComboBox()
        self.ViewDropDown.addItems(["image", "gradXY", "cellprob", "restored"])
        self.ViewDropDown.setFont(self.medfont)
        self.ViewDropDown.model().item(3).setEnabled(False)
        self.ViewDropDown.currentIndexChanged.connect(self.update_plot)
        self.satBoxG.addWidget(self.ViewDropDown, b0, 0, 2, 3)

        label = QLabel("[pageup / pagedown]")
        label.setFont(self.smallfont)
        self.satBoxG.addWidget(label, b0, 3, 1, 5)

        b0 += 2
        label = QLabel("")
        label.setToolTip(
            "NOTE: manually changing the saturation bars does not affect normalization in segmentation"
        )
        self.satBoxG.addWidget(label, b0, 0, 1, 5)

        self.autobtn = QCheckBox("auto-adjust saturation")
        self.autobtn.setToolTip("sets scale-bars as normalized for segmentation")
        self.autobtn.setFont(self.medfont)
        self.autobtn.setChecked(True)
        self.satBoxG.addWidget(self.autobtn, b0, 1, 1, 8)

<<<<<<< HEAD

        # ---Create a list (extendable) of color buttons  ---#
        self.marker_buttons = [self.create_color_button() for _ in range(3)]

=======
    
>>>>>>> 4d6bb2e7
        c = 0  # position of the elements in the right side menu

        self.sliders = []
        # ---Create a list (extendable) of color/on-off buttons  ---#
        colors = ["red", "green", "blue"]
        self.marker_buttons = [self.create_color_button(color) for color in colors]
        self.on_off_buttons = [self.create_on_off_button() for color in colors]

        for r in range(3):
            c += 1

<<<<<<< HEAD
            label = QLabel(f'Marker {r+1}')  # create a label for each marker
            color_button = self.marker_buttons[
                r]  # get the corresponding color button
            label.setStyleSheet("color: white")
            label.setFont(self.boldmedfont)
            self.rightBoxLayout.addWidget(label, c, 0, 1, 1)
            self.rightBoxLayout.addWidget(
                color_button, c, 9, 1, 1)  # add the color button to the layout
            self.sliders.append(Slider(self, names[r], colors[r]))
=======
            label = QLabel(f'Marker {r + 1}')  # create a label for each marker
            color_button = self.marker_buttons[r]  # get the corresponding color button
            self.marker_buttons = [self.create_color_button(color) for color in colors]
            on_off_button = self.on_off_buttons[r]  # get the corresponding on-off button
            label.setStyleSheet("color: white")
            label.setFont(self.boldmedfont)
            self.rightBoxLayout.addWidget(label, c, 0, 1, 1)
            self.rightBoxLayout.addWidget(color_button, c, 9, 1, 1)  # add the color button to the layout
            self.rightBoxLayout.addWidget(on_off_button, c, 10, 1, 1)  # add the on-off button to the layout
            self.sliders.append(Slider(self, colors[r], None))
>>>>>>> 4d6bb2e7
            self.sliders[-1].setMinimum(-.1)
            self.sliders[-1].setMaximum(255.1)
            self.sliders[-1].setValue([0, 255])
            self.sliders[-1].setToolTip(
                "NOTE: manually changing the saturation bars does not affect normalization in segmentation"
            )

            self.sliders[-1].setFixedWidth(250)
            self.rightBoxLayout.addWidget(self.sliders[-1], c, 2, 1, 7)
            stretch_widget = QWidget()
            self.rightBoxLayout.addWidget(stretch_widget)


        b += 1
        self.drawBox = QGroupBox("Drawing")
        self.drawBox.setFont(self.boldfont)
        self.drawBoxG = QGridLayout()
        self.drawBox.setLayout(self.drawBoxG)
        self.l0.addWidget(self.drawBox, b, 0, 1, 9)
        self.autosave = True

        b0 = 0
        self.brush_size = 3
        self.BrushChoose = QComboBox()
        self.BrushChoose.addItems(["1", "3", "5", "7", "9"])
        self.BrushChoose.currentIndexChanged.connect(self.brush_choose)
        self.BrushChoose.setFixedWidth(40)
        self.BrushChoose.setFont(self.medfont)
        self.drawBoxG.addWidget(self.BrushChoose, b0, 3, 1, 2)
        label = QLabel("brush size:")
        label.setFont(self.medfont)
        self.drawBoxG.addWidget(label, b0, 0, 1, 3)

        b0 += 1
        # turn off masks
        self.layer_off = False
        self.masksOn = True
        self.MCheckBox = QCheckBox("MASKS ON [X]")
        self.MCheckBox.setFont(self.medfont)
        self.MCheckBox.setChecked(True)
        self.MCheckBox.toggled.connect(self.toggle_masks)
        self.drawBoxG.addWidget(self.MCheckBox, b0, 0, 1, 5)

        b0 += 1
        # turn off outlines
        self.outlinesOn = False  # turn off by default
        self.OCheckBox = QCheckBox("outlines on [Z]")
        self.OCheckBox.setFont(self.medfont)
        self.drawBoxG.addWidget(self.OCheckBox, b0, 0, 1, 5)
        self.OCheckBox.setChecked(False)
        self.OCheckBox.toggled.connect(self.toggle_masks)

        b0 += 1
        self.SCheckBox = QCheckBox("single stroke")
        self.SCheckBox.setFont(self.medfont)
        self.SCheckBox.setChecked(True)
        self.SCheckBox.toggled.connect(self.autosave_on)
        self.SCheckBox.setEnabled(True)
        self.drawBoxG.addWidget(self.SCheckBox, b0, 0, 1, 5)

        # buttons for deleting multiple cells
        self.deleteBox = QGroupBox("delete multiple ROIs")
        self.deleteBox.setStyleSheet("color: rgb(200, 200, 200)")
        self.deleteBox.setFont(self.medfont)
        self.deleteBoxG = QGridLayout()
        self.deleteBox.setLayout(self.deleteBoxG)
        self.drawBoxG.addWidget(self.deleteBox, 0, 5, 4, 4)
        self.MakeDeletionRegionButton = QPushButton("region-select")
        self.MakeDeletionRegionButton.clicked.connect(self.remove_region_cells)
        self.deleteBoxG.addWidget(self.MakeDeletionRegionButton, 0, 0, 1, 4)
        self.MakeDeletionRegionButton.setFont(self.smallfont)
        self.MakeDeletionRegionButton.setFixedWidth(70)
        self.DeleteMultipleROIButton = QPushButton("click-select")
        self.DeleteMultipleROIButton.clicked.connect(self.delete_multiple_cells)
        self.deleteBoxG.addWidget(self.DeleteMultipleROIButton, 1, 0, 1, 4)
        self.DeleteMultipleROIButton.setFont(self.smallfont)
        self.DeleteMultipleROIButton.setFixedWidth(70)
        self.DoneDeleteMultipleROIButton = QPushButton("done")
        self.DoneDeleteMultipleROIButton.clicked.connect(
            self.done_remove_multiple_cells)
        self.deleteBoxG.addWidget(self.DoneDeleteMultipleROIButton, 2, 0, 1, 2)
        self.DoneDeleteMultipleROIButton.setFont(self.smallfont)
        self.DoneDeleteMultipleROIButton.setFixedWidth(35)
        self.CancelDeleteMultipleROIButton = QPushButton("cancel")
        self.CancelDeleteMultipleROIButton.clicked.connect(self.cancel_remove_multiple)
        self.deleteBoxG.addWidget(self.CancelDeleteMultipleROIButton, 2, 2, 1, 2)
        self.CancelDeleteMultipleROIButton.setFont(self.smallfont)
        self.CancelDeleteMultipleROIButton.setFixedWidth(35)

        b += 1
        b0 = 0
        self.segBox = QGroupBox("Segmentation")
        self.segBoxG = QGridLayout()
        self.segBox.setLayout(self.segBoxG)
        self.l0.addWidget(self.segBox, b, 0, 1, 9)
        self.segBox.setFont(self.boldfont)

        self.diameter = 30
        label = QLabel("diameter (pixels):")
        label.setFont(self.medfont)
        label.setToolTip(
            'you can manually enter the approximate diameter for your cells, \nor press “calibrate” to let the model estimate it. \nThe size is represented by a disk at the bottom of the view window \n(can turn this disk off by unchecking “scale disk on”)'
        )
        self.segBoxG.addWidget(label, b0, 0, 1, 4)
        self.Diameter = QLineEdit()
        self.Diameter.setToolTip(
            'you can manually enter the approximate diameter for your cells, \nor press “calibrate” to let the "cyto3" model estimate it. \nThe size is represented by a disk at the bottom of the view window \n(can turn this disk off by unchecking “scale disk on”)'
        )
        self.Diameter.setText(str(self.diameter))
        self.Diameter.setFont(self.medfont)
        self.Diameter.returnPressed.connect(self.update_scale)
        self.Diameter.setFixedWidth(50)
        self.segBoxG.addWidget(self.Diameter, b0, 4, 1, 2)

        # compute diameter
        self.SizeButton = QPushButton("calibrate")
        self.SizeButton.setFont(self.medfont)
        self.SizeButton.clicked.connect(self.calibrate_size)
        self.segBoxG.addWidget(self.SizeButton, b0, 6, 1, 3)
        #self.SizeButton.setFixedWidth(65)
        self.SizeButton.setEnabled(False)
        self.SizeButton.setToolTip(
            'you can manually enter the approximate diameter for your cells, \nor press “calibrate” to let the cyto3 model estimate it. \nThe size is represented by a disk at the bottom of the view window \n(can turn this disk off by unchecking “scale disk on”)'
        )

        b0 += 1
        # choose channel
        self.ChannelChoose = [QComboBox(), QComboBox()]
        self.ChannelChoose[0].addItems(["0: gray", "1: red", "2: green", "3: blue"])
        self.ChannelChoose[1].addItems(["0: none", "1: red", "2: green", "3: blue"])
        cstr = ["chan to segment:", "chan2 (optional): "]
        for i in range(2):
            self.ChannelChoose[i].setFont(self.medfont)
            label = QLabel(cstr[i])
            label.setFont(self.medfont)
            if i == 0:
                label.setToolTip(
                    "this is the channel in which the cytoplasm or nuclei exist that you want to segment"
                )
                self.ChannelChoose[i].setToolTip(
                    "this is the channel in which the cytoplasm or nuclei exist that you want to segment"
                )
            else:
                label.setToolTip(
                    "if <em>cytoplasm</em> model is chosen, and you also have a nuclear channel, then choose the nuclear channel for this option"
                )
                self.ChannelChoose[i].setToolTip(
                    "if <em>cytoplasm</em> model is chosen, and you also have a nuclear channel, then choose the nuclear channel for this option"
                )
            self.segBoxG.addWidget(label, b0 + i, 0, 1, 4)
            self.segBoxG.addWidget(self.ChannelChoose[i], b0 + i, 4, 1, 5)

        b0 += 2

        # use GPU
        self.useGPU = QCheckBox("use GPU")
        self.useGPU.setToolTip(
            "if you have specially installed the <i>cuda</i> version of torch, then you can activate this"
        )
        self.useGPU.setFont(self.medfont)
        self.check_gpu()
        self.segBoxG.addWidget(self.useGPU, b0, 0, 1, 3)

        # compute segmentation with general models
        self.net_text = ["run cyto3"]
        nett = ["cellpose super-generalist model"]

        #label = QLabel("Run:")
        #label.setFont(self.boldfont)
        #label.setFont(self.medfont)
        #self.segBoxG.addWidget(label, b0, 0, 1, 2)
        self.StyleButtons = []
        jj = 4
        for j in range(len(self.net_text)):
            self.StyleButtons.append(
                guiparts.ModelButton(self, self.net_text[j], self.net_text[j]))
            w = 5
            self.segBoxG.addWidget(self.StyleButtons[-1], b0, jj, 1, w)
            jj += w
            #self.StyleButtons[-1].setFixedWidth(140)
            self.StyleButtons[-1].setToolTip(nett[j])

        b0 += 1
        self.roi_count = QLabel("0 ROIs")
        self.roi_count.setFont(self.boldfont)
        self.roi_count.setAlignment(QtCore.Qt.AlignLeft)
        self.segBoxG.addWidget(self.roi_count, b0, 0, 1, 4)

        self.progress = QProgressBar(self)
        self.segBoxG.addWidget(self.progress, b0, 4, 1, 5)

        b0 += 1
        self.segaBox = QCollapsible("additional settings")
        self.segaBox.setFont(self.medfont)
        self.segaBox._toggle_btn.setFont(self.medfont)
        self.segaBoxG = QGridLayout()
        _content = QWidget()
        _content.setLayout(self.segaBoxG)
        _content.setMaximumHeight(0)
        _content.setMinimumHeight(0)
        #_content.layout().setContentsMargins(QtCore.QMargins(0, -20, -20, -20))
        self.segaBox.setContent(_content)
        self.segBoxG.addWidget(self.segaBox, b0, 0, 1, 9)

        b0 = 0
        # post-hoc paramater tuning
        label = QLabel("flow\nthreshold:")
        label.setToolTip(
            "threshold on flow error to accept a mask (set higher to get more cells, e.g. in range from (0.1, 3.0), OR set to 0.0 to turn off so no cells discarded);\n press enter to recompute if model already run"
        )
        label.setFont(self.medfont)
        self.segaBoxG.addWidget(label, b0, 0, 1, 2)
        self.flow_threshold = QLineEdit()
        self.flow_threshold.setText("0.4")
        self.flow_threshold.returnPressed.connect(self.compute_cprob)
        self.flow_threshold.setFixedWidth(40)
        self.flow_threshold.setFont(self.medfont)
        self.segaBoxG.addWidget(self.flow_threshold, b0, 2, 1, 2)
        self.flow_threshold.setToolTip(
            "threshold on flow error to accept a mask (set higher to get more cells, e.g. in range from (0.1, 3.0), OR set to 0.0 to turn off so no cells discarded);\n press enter to recompute if model already run"
        )

        label = QLabel("cellprob\nthreshold:")
        label.setToolTip(
            "threshold on cellprob output to seed cell masks (set lower to include more pixels or higher to include fewer, e.g. in range from (-6, 6)); \n press enter to recompute if model already run"
        )
        label.setFont(self.medfont)
        self.segaBoxG.addWidget(label, b0, 4, 1, 2)
        self.cellprob_threshold = QLineEdit()
        self.cellprob_threshold.setText("0.0")
        self.cellprob_threshold.returnPressed.connect(self.compute_cprob)
        self.cellprob_threshold.setFixedWidth(40)
        self.cellprob_threshold.setFont(self.medfont)
        self.cellprob_threshold.setToolTip(
            "threshold on cellprob output to seed cell masks (set lower to include more pixels or higher to include fewer, e.g. in range from (-6, 6)); \n press enter to recompute if model already run"
        )
        self.segaBoxG.addWidget(self.cellprob_threshold, b0, 6, 1, 2)

        b0 += 1
        label = QLabel("norm percentiles:")
        label.setToolTip(
            "sets normalization percentiles for segmentation and denoising\n(pixels at lower percentile set to 0.0 and at upper set to 1.0 for network)"
        )
        label.setFont(self.medfont)
        self.segaBoxG.addWidget(label, b0, 0, 1, 8)

        b0 += 1
        self.norm_vals = [1., 99.]
        self.norm_edits = []
        labels = ["lower", "upper"]
        tooltips = [
            "pixels at this percentile set to 0 (default 1.0)",
            "pixels at this percentile set to 1  (default 99.0)"
        ]
        for p in range(2):
            label = QLabel(f"{labels[p]}:")
            label.setToolTip(tooltips[p])
            label.setFont(self.medfont)
            self.segaBoxG.addWidget(label, b0, 4 * (p % 2), 1, 2)
            self.norm_edits.append(QLineEdit())
            self.norm_edits[p].setText(str(self.norm_vals[p]))
            self.norm_edits[p].setFixedWidth(40)
            self.norm_edits[p].setFont(self.medfont)
            self.segaBoxG.addWidget(self.norm_edits[p], b0, 4 * (p % 2) + 2, 1, 2)
            self.norm_edits[p].setToolTip(tooltips[p])

        b0 += 1
        label = QLabel("niter dynamics:")
        label.setFont(self.medfont)
        label.setToolTip(
            "number of iterations for dynamics (0 uses default based on diameter); use 2000 for bacteria"
        )
        self.segaBoxG.addWidget(label, b0, 0, 1, 4)
        self.niter = QLineEdit()
        self.niter.setText("0")
        self.niter.setFixedWidth(40)
        self.niter.setFont(self.medfont)
        self.niter.setToolTip(
            "number of iterations for dynamics (0 uses default based on diameter); use 2000 for bacteria"
        )
        self.segaBoxG.addWidget(self.niter, b0, 4, 1, 2)

        b += 1
        b0 = 0
        self.modelBox = QGroupBox("Other models")
        self.modelBoxG = QGridLayout()
        self.modelBox.setLayout(self.modelBoxG)
        self.l0.addWidget(self.modelBox, b, 0, 1, 9)
        self.modelBox.setFont(self.boldfont)
        # choose models
        self.ModelChooseC = QComboBox()
        self.ModelChooseC.setFont(self.medfont)
        current_index = 0
        self.ModelChooseC.addItems(["custom models"])
        if len(self.model_strings) > 0:
            self.ModelChooseC.addItems(self.model_strings)
        self.ModelChooseC.setFixedWidth(175)
        self.ModelChooseC.setCurrentIndex(current_index)
        tipstr = 'add or train your own models in the "Models" file menu and choose model here'
        self.ModelChooseC.setToolTip(tipstr)
        self.ModelChooseC.activated.connect(lambda: self.model_choose(custom=True))
        self.modelBoxG.addWidget(self.ModelChooseC, b0, 0, 1, 8)

        # compute segmentation w/ custom model
        self.ModelButtonC = QPushButton(u"run")
        self.ModelButtonC.setFont(self.medfont)
        self.ModelButtonC.setFixedWidth(35)
        self.ModelButtonC.clicked.connect(
            lambda: self.compute_segmentation(custom=True))
        self.modelBoxG.addWidget(self.ModelButtonC, b0, 8, 1, 1)
        self.ModelButtonC.setEnabled(False)

        # compute segmentation with style model
        self.net_names = [
            "nuclei", "cyto2_cp3", "tissuenet_cp3", "livecell_cp3", "yeast_PhC_cp3",
            "yeast_BF_cp3", "bact_phase_cp3", "bact_fluor_cp3", "deepbacs_cp3"
        ]
        nett = [
            "nuclei", "cellpose (cyto2_cp3)", "tissuenet_cp3", "livecell_cp3",
            "yeast_PhC_cp3", "yeast_BF_cp3", "bact_phase_cp3", "bact_fluor_cp3",
            "deepbacs_cp3"
        ]
        b0 += 1
        self.ModelChooseB = QComboBox()
        self.ModelChooseB.setFont(self.medfont)
        self.ModelChooseB.addItems(["dataset-specific models"])
        self.ModelChooseB.addItems(nett)
        self.ModelChooseB.setFixedWidth(175)
        tipstr = "dataset-specific models"
        self.ModelChooseB.setToolTip(tipstr)
        self.ModelChooseB.activated.connect(lambda: self.model_choose(custom=False))
        self.modelBoxG.addWidget(self.ModelChooseB, b0, 0, 1, 8)

        # compute segmentation w/ cp model
        self.ModelButtonB = QPushButton(u"run")
        self.ModelButtonB.setFont(self.medfont)
        self.ModelButtonB.setFixedWidth(35)
        self.ModelButtonB.clicked.connect(
            lambda: self.compute_segmentation(custom=False))
        self.modelBoxG.addWidget(self.ModelButtonB, b0, 8, 1, 1)
        self.ModelButtonB.setEnabled(False)

        b += 1
        self.denoiseBox = QGroupBox("Image restoration")
        self.denoiseBox.setFont(self.boldfont)
        self.denoiseBoxG = QGridLayout()
        self.denoiseBox.setLayout(self.denoiseBoxG)
        self.l0.addWidget(self.denoiseBox, b, 0, 1, 9)

        b0 = 0
        self.denoiseBoxG.addWidget(QLabel("mode:"), b0, 0, 1, 3)

        # DENOISING
        self.DenoiseButtons = []
        nett = [
            "filter image (settings below)",
            "clear restore/filter",
            "denoise (please set cell diameter first)",
            "deblur (please set cell diameter first)",
            "upsample to 30. diameter (cyto3) or 17. diameter (nuclei) (please set cell diameter first) (disabled in 3D)",
        ]
        self.denoise_text = ["filter", "none", "denoise", "deblur", "upsample"]
        self.restore = None
        self.ratio = 1.
        jj = 3
        for j in range(len(self.denoise_text)):
            self.DenoiseButtons.append(
                guiparts.DenoiseButton(self, self.denoise_text[j]))
            w = 3
            self.denoiseBoxG.addWidget(self.DenoiseButtons[-1], b0, jj, 1, w)
            jj += w
            self.DenoiseButtons[-1].setFixedWidth(75)
            self.DenoiseButtons[-1].setToolTip(nett[j])
            self.DenoiseButtons[-1].setFont(self.medfont)
            b0 += 1 if j == 1 else 0
            jj = 0 if j == 1 else jj

        # b0+=1
        self.save_norm = QCheckBox("save restored/filtered image")
        self.save_norm.setFont(self.medfont)
        self.save_norm.setToolTip("save restored/filtered image in _seg.npy file")
        self.save_norm.setChecked(True)
        # self.denoiseBoxG.addWidget(self.save_norm, b0, 0, 1, 8)

        b0 += 1
        label = QLabel("Cellpose3 model type:")
        label.setToolTip(
            "choose model type and click [denoise], [deblur], or [upsample]")
        label.setFont(self.medfont)
        self.denoiseBoxG.addWidget(label, b0, 0, 1, 4)

        self.DenoiseChoose = QComboBox()
        self.DenoiseChoose.setFont(self.medfont)
        self.DenoiseChoose.addItems(["one-click", "nuclei"])
        self.DenoiseChoose.setFixedWidth(100)
        tipstr = "choose model type and click [denoise], [deblur], or [upsample]"
        self.DenoiseChoose.setToolTip(tipstr)
        self.denoiseBoxG.addWidget(self.DenoiseChoose, b0, 5, 1, 4)

        b0 += 1
        # FILTERING
        self.filtBox = QCollapsible("custom filter settings")
        self.filtBox._toggle_btn.setFont(self.medfont)
        self.filtBoxG = QGridLayout()
        _content = QWidget()
        _content.setLayout(self.filtBoxG)
        _content.setMaximumHeight(0)
        _content.setMinimumHeight(0)
        #_content.layout().setContentsMargins(QtCore.QMargins(0, -20, -20, -20))
        self.filtBox.setContent(_content)
        self.denoiseBoxG.addWidget(self.filtBox, b0, 0, 1, 9)

        self.filt_vals = [0., 0., 0., 0.]
        self.filt_edits = []
        labels = [
            "sharpen\nradius", "smooth\nradius", "tile_norm\nblocksize",
            "tile_norm\nsmooth3D"
        ]
        tooltips = [
            "set size of surround-subtraction filter for sharpening image",
            "set size of gaussian filter for smoothing image",
            "set size of tiles to use to normalize image",
            "set amount of smoothing of normalization values across planes"
        ]

        for p in range(4):
            label = QLabel(f"{labels[p]}:")
            label.setToolTip(tooltips[p])
            label.setFont(self.medfont)
            self.filtBoxG.addWidget(label, b0 + p // 2, 4 * (p % 2), 1, 2)
            self.filt_edits.append(QLineEdit())
            self.filt_edits[p].setText(str(self.filt_vals[p]))
            self.filt_edits[p].setFixedWidth(40)
            self.filt_edits[p].setFont(self.medfont)
            self.filtBoxG.addWidget(self.filt_edits[p], b0 + p // 2, 4 * (p % 2) + 2, 1,
                                    2)
            self.filt_edits[p].setToolTip(tooltips[p])

        b0 += 3
        self.norm3D_cb = QCheckBox("norm3D")
        self.norm3D_cb.setFont(self.medfont)
        self.norm3D_cb.setToolTip("run same normalization across planes")
        self.filtBoxG.addWidget(self.norm3D_cb, b0, 0, 1, 3)

        self.invert_cb = QCheckBox("invert")
        self.invert_cb.setFont(self.medfont)
        self.invert_cb.setToolTip("invert image")
        self.filtBoxG.addWidget(self.invert_cb, b0, 3, 1, 3)

        b += 1
        self.l0.addWidget(QLabel(""), b, 0, 1, 9)
        self.l0.setRowStretch(b, 100)

        b += 1
        # scale toggle
        self.scale_on = True
        self.ScaleOn = QCheckBox("scale disk on")
        self.ScaleOn.setFont(self.medfont)
        self.ScaleOn.setStyleSheet("color: rgb(150,50,150);")
        self.ScaleOn.setChecked(True)
        self.ScaleOn.setToolTip("see current diameter as red disk at bottom")
        self.ScaleOn.toggled.connect(self.toggle_scale)
        self.l0.addWidget(self.ScaleOn, b, 0, 1, 5)

        return b
<<<<<<< HEAD

    def create_color_button(self):
        """
        Creates a new QPushButton with a transparent background color and connects 
        its clicked signal to the open_color_dialog method.
=======
>>>>>>> 4d6bb2e7

    def create_color_button(self, color):
        """
            Creates and initializes all the buttons and UI elements used in the GUI.
            This includes buttons for changing views, drawing, segmentation, model
            selection, and image restoration. Also initializes color buttons with
            specific colors (red, green, blue) and on-off buttons.

            Returns:
                int: The number of buttons and UI elements created.
            """
        color_button = QPushButton()
        color_button.setStyleSheet(self.get_color_button_style(color))
        color_button.clicked.connect(self.open_color_dialog)
        return color_button

    def create_on_off_button(self):
        """
        Creates a new QPushButton for toggling on and off, with an initial "off" state,
        and connects its clicked signal to the toggle_on_off method.

        Returns:
            QPushButton: The created on-off button.
        """
        on_off_button = QPushButton()
        on_off_button.setCheckable(True)
        on_off_button.setChecked(False)
        on_off_button.setIcon(QIcon("cellpose/resources/icon/visibility_off.png"))  # Icon for "off" state
        on_off_button.setIconSize(QtCore.QSize(12, 12))
        on_off_button.clicked.connect(self.toggle_on_off)
        return on_off_button

    def toggle_on_off(self):
        """
        Slot method that toggles the appearance of the on-off button when clicked.
        Changes the icon to indicate the current state.
        """
        button = self.sender()
        if button.isChecked():
            button.setIcon(QIcon("cellpose/resources/icon/visibility_on.png"))  # Icon for "on" state
        else:
            button.setIcon(QIcon("cellpose/resources/icon/visibility_off.png"))  # Icon for "off" state

    def open_color_dialog(self):
        """
        Opens a QColorDialog and updates the background color of the button 
        that was clicked (the sender of the signal) if a valid color is selected.
        """
<<<<<<< HEAD
        color = QColorDialog.getColor()
        if color.isValid():
            self.sender().setStyleSheet(
                self.get_color_button_style(color.name()))
=======
        # Get the current color of the sender button
        current_color = self.sender().palette().button().color()

        # Create a QColorDialog instance
        color_dialog = QColorDialog()

        # Set the current color of the dialog
        color_dialog.setCurrentColor(current_color)

        # Execute the dialog and check if a valid color is selected
        if color_dialog.exec_():
            color = color_dialog.selectedColor()
            if color.isValid():
                self.sender().setStyleSheet(self.get_color_button_style(color.name()))
>>>>>>> 4d6bb2e7

    def get_color_button_style(self, color_name):
        """
        Returns a string with the CSS style for a QPushButton with the specified background color, a solid border, a border width of 1 pixel, and a size of 12x12 pixels.

        Args:
            color_name (str): The name of the color to use for the button's background.

        Returns:
            str: The CSS style for the button.
        """
        return f"""
            QPushButton {{
                background-color: {color_name};
                border-style: solid;
                border-width: 1px;
                height: 12px;
                width: 12px;
                }}
            """

    def level_change(self, r):
        r = ["red", "green", "blue"].index(r)
        if self.loaded:
            sval = self.sliders[r].value()
            self.saturation[r][self.currentZ] = sval
            if not self.autobtn.isChecked():
                for r in range(3):
                    for i in range(len(self.saturation[r])):
                        self.saturation[r][i] = self.saturation[r][self.currentZ]
            self.update_plot()

    def keyPressEvent(self, event):
        if self.loaded:
            if not (event.modifiers() &
                    (QtCore.Qt.ControlModifier | QtCore.Qt.ShiftModifier |
                     QtCore.Qt.AltModifier) or self.in_stroke):
                updated = False
                if len(self.current_point_set) > 0:
                    if event.key() == QtCore.Qt.Key_Return:
                        self.add_set()
                else:
                    nviews = self.ViewDropDown.count() - 1
                    nviews += int(
                        self.ViewDropDown.model().item(self.ViewDropDown.count() -
                                                       1).isEnabled())
                    if event.key() == QtCore.Qt.Key_X:
                        self.MCheckBox.toggle()
                    if event.key() == QtCore.Qt.Key_Z:
                        self.OCheckBox.toggle()
                    if event.key() == QtCore.Qt.Key_Left or event.key(
                    ) == QtCore.Qt.Key_A:
                        self.get_prev_image()
                    elif event.key() == QtCore.Qt.Key_Right or event.key(
                    ) == QtCore.Qt.Key_D:
                        self.get_next_image()
                    elif event.key() == QtCore.Qt.Key_PageDown:
                        self.view = (self.view + 1) % (nviews)
                        self.ViewDropDown.setCurrentIndex(self.view)
                    elif event.key() == QtCore.Qt.Key_PageUp:
                        self.view = (self.view - 1) % (nviews)
                        self.ViewDropDown.setCurrentIndex(self.view)

                # can change background or stroke size if cell not finished
                if event.key() == QtCore.Qt.Key_Up or event.key() == QtCore.Qt.Key_W:
                    self.color = (self.color - 1) % (6)
                    self.RGBDropDown.setCurrentIndex(self.color)
                elif event.key() == QtCore.Qt.Key_Down or event.key(
                ) == QtCore.Qt.Key_S:
                    self.color = (self.color + 1) % (6)
                    self.RGBDropDown.setCurrentIndex(self.color)
                elif event.key() == QtCore.Qt.Key_R:
                    if self.color != 1:
                        self.color = 1
                    else:
                        self.color = 0
                    self.RGBDropDown.setCurrentIndex(self.color)
                elif event.key() == QtCore.Qt.Key_G:
                    if self.color != 2:
                        self.color = 2
                    else:
                        self.color = 0
                    self.RGBDropDown.setCurrentIndex(self.color)
                elif event.key() == QtCore.Qt.Key_B:
                    if self.color != 3:
                        self.color = 3
                    else:
                        self.color = 0
                    self.RGBDropDown.setCurrentIndex(self.color)
                elif (event.key() == QtCore.Qt.Key_Comma or
                      event.key() == QtCore.Qt.Key_Period):
                    count = self.BrushChoose.count()
                    gci = self.BrushChoose.currentIndex()
                    if event.key() == QtCore.Qt.Key_Comma:
                        gci = max(0, gci - 1)
                    else:
                        gci = min(count - 1, gci + 1)
                    self.BrushChoose.setCurrentIndex(gci)
                    self.brush_choose()
                if not updated:
                    self.update_plot()
        if event.key() == QtCore.Qt.Key_Minus or event.key() == QtCore.Qt.Key_Equal:
            self.p0.keyPressEvent(event)

    def autosave_on(self):
        if self.SCheckBox.isChecked():
            self.autosave = True
        else:
            self.autosave = False

    def check_gpu(self, torch=True):
        # also decide whether or not to use torch
        self.useGPU.setChecked(False)
        self.useGPU.setEnabled(False)
        if core.use_gpu(use_torch=True):
            self.useGPU.setEnabled(True)
            self.useGPU.setChecked(True)
        else:
            self.useGPU.setStyleSheet("color: rgb(80,80,80);")

    def get_channels(self):
        channels = [
            self.ChannelChoose[0].currentIndex(), self.ChannelChoose[1].currentIndex()
        ]
        if hasattr(self, "current_model"):
            if self.current_model == "nuclei":
                channels[1] = 0
        if channels[0] == 0:
            channels[1] = 0
        if self.nchan == 1:
            channels = [0, 0]
        elif self.nchan == 2:
            if channels[0] == 3:
                channels[0] = 1 if channels[1] != 1 else 2
                print(
                    f"GUI_WARNING: only two channels in image, cannot use blue channel, changing channels"
                )
            if channels[1] == 3:
                channels[1] = 1 if channels[0] != 1 else 2
                print(
                    f"GUI_WARNING: only two channels in image, cannot use blue channel, changing channels"
                )
        self.ChannelChoose[0].setCurrentIndex(channels[0])
        self.ChannelChoose[1].setCurrentIndex(channels[1])
        return channels

    def model_choose(self, custom=False):
        index = self.ModelChooseC.currentIndex(
        ) if custom else self.ModelChooseB.currentIndex()
        if index > 0:
            if custom:
                model_name = self.ModelChooseC.currentText()
            else:
                model_name = self.net_names[index - 1]
            print(f"GUI_INFO: selected model {model_name}, loading now")
            self.initialize_model(model_name=model_name, custom=custom)
            self.diameter = self.model.diam_labels
            self.Diameter.setText("%0.2f" % self.diameter)
            print(
                f"GUI_INFO: diameter set to {self.diameter: 0.2f} (but can be changed)")

    def calibrate_size(self):
        self.initialize_model(model_name="cyto3")
        diams, _ = self.model.sz.eval(self.stack[self.currentZ].copy(),
                                      channels=self.get_channels(),
                                      progress=self.progress)
        diams = np.maximum(5.0, diams)
        self.logger.info("estimated diameter of cells using %s model = %0.1f pixels" %
                         (self.current_model, diams))
        self.Diameter.setText("%0.1f" % diams)
        self.diameter = diams
        self.update_scale()
        self.progress.setValue(100)

    def toggle_scale(self):
        if self.scale_on:
            self.p0.removeItem(self.scale)
            self.scale_on = False
        else:
            self.p0.addItem(self.scale)
            self.scale_on = True

    def enable_buttons(self):
        if len(self.model_strings) > 0:
            self.ModelButtonC.setEnabled(True)
        for i in range(len(self.StyleButtons)):
            self.StyleButtons[i].setEnabled(True)
        for i in range(len(self.DenoiseButtons)):
            self.DenoiseButtons[i].setEnabled(True)
        if self.load_3D:
            self.DenoiseButtons[-1].setEnabled(False)
        self.ModelButtonB.setEnabled(True)
        self.SizeButton.setEnabled(True)
        self.newmodel.setEnabled(True)
        self.loadMasks.setEnabled(True)
        self.minimapWindow.setEnabled(True)

        for n in range(self.nchan):
            self.sliders[n].setEnabled(True)
        for n in range(self.nchan, 3):
            self.sliders[n].setEnabled(True)

        self.toggle_mask_ops()

        self.update_plot()
        self.setWindowTitle(self.filename)

    def disable_buttons_removeROIs(self):
        if len(self.model_strings) > 0:
            self.ModelButtonC.setEnabled(False)
        for i in range(len(self.StyleButtons)):
            self.StyleButtons[i].setEnabled(False)
        self.ModelButtonB.setEnabled(False)
        self.SizeButton.setEnabled(False)
        self.newmodel.setEnabled(False)
        self.loadMasks.setEnabled(False)
        self.saveSet.setEnabled(False)
        self.savePNG.setEnabled(False)
        self.saveFlows.setEnabled(False)
        self.saveOutlines.setEnabled(False)
        self.saveROIs.setEnabled(False)
        self.minimapWindow.setEnabled(False)

        self.MakeDeletionRegionButton.setEnabled(False)
        self.DeleteMultipleROIButton.setEnabled(False)
        self.DoneDeleteMultipleROIButton.setEnabled(True)
        self.CancelDeleteMultipleROIButton.setEnabled(True)

    def toggle_mask_ops(self):
        self.update_layer()
        self.toggle_saving()
        self.toggle_removals()

    def toggle_saving(self):
        if self.ncells > 0:
            self.saveSet.setEnabled(True)
            self.savePNG.setEnabled(True)
            self.saveFlows.setEnabled(True)
            self.saveOutlines.setEnabled(True)
            self.saveROIs.setEnabled(True)
        else:
            self.saveSet.setEnabled(False)
            self.savePNG.setEnabled(False)
            self.saveFlows.setEnabled(False)
            self.saveOutlines.setEnabled(False)
            self.saveROIs.setEnabled(False)

    def toggle_removals(self):
        if self.ncells > 0:
            self.ClearButton.setEnabled(True)
            self.remcell.setEnabled(True)
            self.undo.setEnabled(True)
            self.MakeDeletionRegionButton.setEnabled(True)
            self.DeleteMultipleROIButton.setEnabled(True)
            self.DoneDeleteMultipleROIButton.setEnabled(False)
            self.CancelDeleteMultipleROIButton.setEnabled(False)
        else:
            self.ClearButton.setEnabled(False)
            self.remcell.setEnabled(False)
            self.undo.setEnabled(False)
            self.MakeDeletionRegionButton.setEnabled(False)
            self.DeleteMultipleROIButton.setEnabled(False)
            self.DoneDeleteMultipleROIButton.setEnabled(False)
            self.CancelDeleteMultipleROIButton.setEnabled(False)

    def remove_action(self):
        if self.selected > 0:
            self.remove_cell(self.selected)

    def undo_action(self):
        if (len(self.strokes) > 0 and self.strokes[-1][0][0] == self.currentZ):
            self.remove_stroke()
        else:
            # remove previous cell
            if self.ncells > 0:
                self.remove_cell(self.ncells)

    def undo_remove_action(self):
        self.undo_remove_cell()

    def get_files(self):
        folder = os.path.dirname(self.filename)
        mask_filter = "_masks"
        images = get_image_files(folder, mask_filter)
        fnames = [os.path.split(images[k])[-1] for k in range(len(images))]
        f0 = os.path.split(self.filename)[-1]
        idx = np.nonzero(np.array(fnames) == f0)[0][0]
        return images, idx

    def get_prev_image(self):
        images, idx = self.get_files()
        idx = (idx - 1) % len(images)
        io._load_image(self, filename=images[idx])

    def get_next_image(self, load_seg=True):
        images, idx = self.get_files()
        idx = (idx + 1) % len(images)
        io._load_image(self, filename=images[idx], load_seg=load_seg)

    def dragEnterEvent(self, event):
        if event.mimeData().hasUrls():
            event.accept()
        else:
            event.ignore()

    def dropEvent(self, event):
        files = [u.toLocalFile() for u in event.mimeData().urls()]
        if os.path.splitext(files[0])[-1] == ".npy":
            io._load_seg(self, filename=files[0], load_3D=self.load_3D)
        else:
            io._load_image(self, filename=files[0], load_seg=True, load_3D=self.load_3D)

        self.minimapWindow.setChecked(True)  # Check the minimap menu item
        self.toggle_minimap(True)

    def toggle_masks(self):
        if self.MCheckBox.isChecked():
            self.masksOn = True
        else:
            self.masksOn = False
        if self.OCheckBox.isChecked():
            self.outlinesOn = True
        else:
            self.outlinesOn = False
        if not self.masksOn and not self.outlinesOn:
            self.p0.removeItem(self.layer)
            self.layer_off = True
        else:
            if self.layer_off:
                self.p0.addItem(self.layer)
            self.draw_layer()
            self.update_layer()
        if self.loaded:
            self.update_plot()
            self.update_layer()

    def make_viewbox(self):
        self.p0 = guiparts.ViewBoxNoRightDrag(parent=self, lockAspect=True,
                                              name="plot1", border=[100, 100,
                                                                    100], invertY=True)
        self.p0.setCursor(QtCore.Qt.CrossCursor)
        self.brush_size = 3
        self.win.addItem(self.p0, 0, 0, rowspan=1, colspan=1)
        self.p0.setMenuEnabled(False)
        self.p0.setMouseEnabled(x=True, y=True)
        self.img = pg.ImageItem(viewbox=self.p0, parent=self)
        self.img.autoDownsample = False
        self.layer = guiparts.ImageDraw(viewbox=self.p0, parent=self)
        self.layer.setLevels([0, 255])
        self.scale = pg.ImageItem(viewbox=self.p0, parent=self)
        self.scale.setLevels([0, 255])
        self.p0.scene().contextMenuItem = self.p0
        #self.p0.setMouseEnabled(x=False,y=False)
        self.Ly, self.Lx = 512, 512
        self.p0.addItem(self.img)
        self.p0.addItem(self.layer)
        self.p0.addItem(self.scale)

    def reset(self):
        # ---- start sets of points ---- #
        self.selected = 0
        self.nchan = 3
        self.loaded = False
        self.channel = [0, 1]
        self.current_point_set = []
        self.in_stroke = False
        self.strokes = []
        self.stroke_appended = True
        self.resize = False
        self.ncells = 0
        self.zdraw = []
        self.removed_cell = []
        self.cellcolors = np.array([255, 255, 255])[np.newaxis, :]

        # -- zero out image stack -- #
        self.opacity = 128  # how opaque masks should be
        self.outcolor = [200, 200, 255, 200]
        self.NZ, self.Ly, self.Lx = 1, 224, 224
        self.saturation = []
        for r in range(3):
            self.saturation.append([[0, 255] for n in range(self.NZ)])
            self.sliders[r].setValue([0, 255])
            self.sliders[r].setEnabled(False)
            self.sliders[r].show()
        self.currentZ = 0
        self.flows = [[], [], [], [], [[]]]
        # masks matrix
        # image matrix with a scale disk
        self.stack = np.zeros((1, self.Ly, self.Lx, 3))
        self.Lyr, self.Lxr = self.Ly, self.Lx
        self.Ly0, self.Lx0 = self.Ly, self.Lx
        self.radii = 0 * np.ones((self.Ly, self.Lx, 4), np.uint8)
        self.layerz = 0 * np.ones((self.Ly, self.Lx, 4), np.uint8)
        self.cellpix = np.zeros((1, self.Ly, self.Lx), np.uint16)
        self.outpix = np.zeros((1, self.Ly, self.Lx), np.uint16)
        if self.restore and "upsample" in self.restore:
            self.cellpix_resize = self.cellpix
            self.cellpix_orig = self.cellpix
            self.outpix_resize = self.cellpix
            self.outpix_orig = self.cellpix
        self.ismanual = np.zeros(0, "bool")

        # -- set menus to default -- #
        self.color = 0
        self.RGBDropDown.setCurrentIndex(self.color)
        self.view = 0
        self.ViewDropDown.setCurrentIndex(0)
        self.ViewDropDown.model().item(self.ViewDropDown.count() - 1).setEnabled(False)
        self.delete_restore()

        self.BrushChoose.setCurrentIndex(1)
        self.clear_all()

        #self.update_plot()
        self.filename = []
        self.loaded = False
        self.recompute_masks = False

        self.deleting_multiple = False
        self.removing_cells_list = []
        self.removing_region = False
        self.remove_roi_obj = None

    def delete_restore(self):
        """ delete restored imgs but don't reset settings """
        if hasattr(self, "stack_filtered"):
            del self.stack_filtered
        if hasattr(self, "cellpix_orig"):
            self.cellpix = self.cellpix_orig.copy()
            self.outpix = self.outpix_orig.copy()
            del self.outpix_orig, self.outpix_resize
            del self.cellpix_orig, self.cellpix_resize

    def clear_restore(self):
        """ delete restored imgs and reset settings """
        print("GUI_INFO: clearing restored image")
        self.ViewDropDown.model().item(self.ViewDropDown.count() - 1).setEnabled(False)
        if self.ViewDropDown.currentIndex() == self.ViewDropDown.count() - 1:
            self.ViewDropDown.setCurrentIndex(0)
        self.delete_restore()
        self.restore = None
        self.ratio = 1.
        self.set_normalize_params(self.get_normalize_params())

    def brush_choose(self):
        self.brush_size = self.BrushChoose.currentIndex() * 2 + 1
        if self.loaded:
            self.layer.setDrawKernel(kernel_size=self.brush_size)
            self.update_layer()

    def clear_all(self):
        self.prev_selected = 0
        self.selected = 0
        if self.restore and "upsample" in self.restore:
            self.layerz = 0 * np.ones((self.Lyr, self.Lxr, 4), np.uint8)
            self.cellpix = np.zeros((self.NZ, self.Lyr, self.Lxr), np.uint16)
            self.outpix = np.zeros((self.NZ, self.Lyr, self.Lxr), np.uint16)
            self.cellpix_resize = self.cellpix.copy()
            self.outpix_resize = self.outpix.copy()
            self.cellpix_orig = np.zeros((self.NZ, self.Ly0, self.Lx0), np.uint16)
            self.outpix_orig = np.zeros((self.NZ, self.Ly0, self.Lx0), np.uint16)
        else:
            self.layerz = 0 * np.ones((self.Ly, self.Lx, 4), np.uint8)
            self.cellpix = np.zeros((self.NZ, self.Ly, self.Lx), np.uint16)
            self.outpix = np.zeros((self.NZ, self.Ly, self.Lx), np.uint16)

        self.cellcolors = np.array([255, 255, 255])[np.newaxis, :]
        self.ncells = 0
        self.toggle_removals()
        self.update_scale()
        self.update_layer()

    def select_cell(self, idx):
        self.prev_selected = self.selected
        self.selected = idx
        if self.selected > 0:
            z = self.currentZ
            self.layerz[self.cellpix[z] == idx] = np.array(
                [255, 255, 255, self.opacity])
            self.update_layer()

    def select_cell_multi(self, idx):
        if idx > 0:
            z = self.currentZ
            self.layerz[self.cellpix[z] == idx] = np.array(
                [255, 255, 255, self.opacity])
            self.update_layer()

    def unselect_cell(self):
        if self.selected > 0:
            idx = self.selected
            if idx < self.ncells + 1:
                z = self.currentZ
                self.layerz[self.cellpix[z] == idx] = np.append(
                    self.cellcolors[idx], self.opacity)
                if self.outlinesOn:
                    self.layerz[self.outpix[z] == idx] = np.array(self.outcolor).astype(
                        np.uint8)
                    #[0,0,0,self.opacity])
                self.update_layer()
        self.selected = 0

    def unselect_cell_multi(self, idx):
        z = self.currentZ
        self.layerz[self.cellpix[z] == idx] = np.append(self.cellcolors[idx],
                                                        self.opacity)
        if self.outlinesOn:
            self.layerz[self.outpix[z] == idx] = np.array(self.outcolor).astype(
                np.uint8)
            # [0,0,0,self.opacity])
        self.update_layer()

    def remove_cell(self, idx):
        if isinstance(idx, (int, np.integer)):
            idx = [idx]
        # because the function remove_single_cell updates the state of the cellpix and outpix arrays
        # by reindexing cells to avoid gaps in the indices, we need to remove the cells in reverse order
        # so that the indices are correct
        idx.sort(reverse=True)
        for i in idx:
            self.remove_single_cell(i)
        self.ncells -= len(idx)  # _save_sets uses ncells

        if self.ncells == 0:
            self.ClearButton.setEnabled(False)
        if self.NZ == 1:
            io._save_sets_with_check(self)

        self.update_layer()

    def remove_single_cell(self, idx):
        # remove from manual array
        self.selected = 0
        if self.NZ > 1:
            zextent = ((self.cellpix == idx).sum(axis=(1, 2)) > 0).nonzero()[0]
        else:
            zextent = [0]
        for z in zextent:
            cp = self.cellpix[z] == idx
            op = self.outpix[z] == idx
            # remove from self.cellpix and self.outpix
            self.cellpix[z, cp] = 0
            self.outpix[z, op] = 0
            if z == self.currentZ:
                # remove from mask layer
                self.layerz[cp] = np.array([0, 0, 0, 0])

        # reduce other pixels by -1
        self.cellpix[self.cellpix > idx] -= 1
        self.outpix[self.outpix > idx] -= 1

        if self.NZ == 1:
            self.removed_cell = [
                self.ismanual[idx - 1], self.cellcolors[idx],
                np.nonzero(cp),
                np.nonzero(op)
            ]
            self.redo.setEnabled(True)
            ar, ac = self.removed_cell[2]
            d = datetime.datetime.now()
            self.track_changes.append(
                [d.strftime("%m/%d/%Y, %H:%M:%S"), "removed mask", [ar, ac]])
        # remove cell from lists
        self.ismanual = np.delete(self.ismanual, idx - 1)
        self.cellcolors = np.delete(self.cellcolors, [idx], axis=0)
        del self.zdraw[idx - 1]
        print("GUI_INFO: removed cell %d" % (idx - 1))

    def remove_region_cells(self):
        if self.removing_cells_list:
            for idx in self.removing_cells_list:
                self.unselect_cell_multi(idx)
            self.removing_cells_list.clear()
        self.disable_buttons_removeROIs()
        self.removing_region = True

        self.clear_multi_selected_cells()

        # make roi region here in center of view, making ROI half the size of the view
        roi_width = self.p0.viewRect().width() / 2
        x_loc = self.p0.viewRect().x() + (roi_width / 2)
        roi_height = self.p0.viewRect().height() / 2
        y_loc = self.p0.viewRect().y() + (roi_height / 2)

        pos = [x_loc, y_loc]
        roi = pg.RectROI(pos, [roi_width, roi_height], pen=pg.mkPen("y", width=2),
                         removable=True)
        roi.sigRemoveRequested.connect(self.remove_roi)
        roi.sigRegionChangeFinished.connect(self.roi_changed)
        self.p0.addItem(roi)
        self.remove_roi_obj = roi
        self.roi_changed(roi)

    def delete_multiple_cells(self):
        self.unselect_cell()
        self.disable_buttons_removeROIs()
        self.DoneDeleteMultipleROIButton.setEnabled(True)
        self.MakeDeletionRegionButton.setEnabled(True)
        self.CancelDeleteMultipleROIButton.setEnabled(True)
        self.deleting_multiple = True

    def done_remove_multiple_cells(self):
        self.deleting_multiple = False
        self.removing_region = False
        self.DoneDeleteMultipleROIButton.setEnabled(False)
        self.MakeDeletionRegionButton.setEnabled(False)
        self.CancelDeleteMultipleROIButton.setEnabled(False)

        if self.removing_cells_list:
            self.removing_cells_list = list(set(self.removing_cells_list))
            display_remove_list = [i - 1 for i in self.removing_cells_list]
            print(f"GUI_INFO: removing cells: {display_remove_list}")
            self.remove_cell(self.removing_cells_list)
            self.removing_cells_list.clear()
            self.unselect_cell()
        self.enable_buttons()

        if self.remove_roi_obj is not None:
            self.remove_roi(self.remove_roi_obj)

    def merge_cells(self, idx):
        self.prev_selected = self.selected
        self.selected = idx
        if self.selected != self.prev_selected:
            for z in range(self.NZ):
                ar0, ac0 = np.nonzero(self.cellpix[z] == self.prev_selected)
                ar1, ac1 = np.nonzero(self.cellpix[z] == self.selected)
                touching = np.logical_and((ar0[:, np.newaxis] - ar1) < 3,
                                          (ac0[:, np.newaxis] - ac1) < 3).sum()
                ar = np.hstack((ar0, ar1))
                ac = np.hstack((ac0, ac1))
                vr0, vc0 = np.nonzero(self.outpix[z] == self.prev_selected)
                vr1, vc1 = np.nonzero(self.outpix[z] == self.selected)
                self.outpix[z, vr0, vc0] = 0
                self.outpix[z, vr1, vc1] = 0
                if touching > 0:
                    mask = np.zeros((np.ptp(ar) + 4, np.ptp(ac) + 4), np.uint8)
                    mask[ar - ar.min() + 2, ac - ac.min() + 2] = 1
                    contours = cv2.findContours(mask, cv2.RETR_EXTERNAL,
                                                cv2.CHAIN_APPROX_NONE)
                    pvc, pvr = contours[-2][0].squeeze().T
                    vr, vc = pvr + ar.min() - 2, pvc + ac.min() - 2

                else:
                    vr = np.hstack((vr0, vr1))
                    vc = np.hstack((vc0, vc1))
                color = self.cellcolors[self.prev_selected]
                self.draw_mask(z, ar, ac, vr, vc, color, idx=self.prev_selected)
            self.remove_cell(self.selected)
            print("GUI_INFO: merged two cells")
            self.update_layer()
            io._save_sets_with_check(self)
            self.undo.setEnabled(False)
            self.redo.setEnabled(False)

    def undo_remove_cell(self):
        if len(self.removed_cell) > 0:
            z = 0
            ar, ac = self.removed_cell[2]
            vr, vc = self.removed_cell[3]
            color = self.removed_cell[1]
            self.draw_mask(z, ar, ac, vr, vc, color)
            self.toggle_mask_ops()
            self.cellcolors = np.append(self.cellcolors, color[np.newaxis, :], axis=0)
            self.ncells += 1
            self.ismanual = np.append(self.ismanual, self.removed_cell[0])
            self.zdraw.append([])
            print(">>> added back removed cell")
            self.update_layer()
            io._save_sets_with_check(self)
            self.removed_cell = []
            self.redo.setEnabled(False)

    def remove_stroke(self, delete_points=True, stroke_ind=-1):
        stroke = np.array(self.strokes[stroke_ind])
        cZ = self.currentZ
        inZ = stroke[0, 0] == cZ
        if inZ:
            outpix = self.outpix[cZ, stroke[:, 1], stroke[:, 2]] > 0
            self.layerz[stroke[~outpix, 1], stroke[~outpix, 2]] = np.array([0, 0, 0, 0])
            cellpix = self.cellpix[cZ, stroke[:, 1], stroke[:, 2]]
            ccol = self.cellcolors.copy()
            if self.selected > 0:
                ccol[self.selected] = np.array([255, 255, 255])
            col2mask = ccol[cellpix]
            if self.masksOn:
                col2mask = np.concatenate(
                    (col2mask, self.opacity * (cellpix[:, np.newaxis] > 0)), axis=-1)
            else:
                col2mask = np.concatenate((col2mask, 0 * (cellpix[:, np.newaxis] > 0)),
                                          axis=-1)
            self.layerz[stroke[:, 1], stroke[:, 2], :] = col2mask
            if self.outlinesOn:
                self.layerz[stroke[outpix, 1], stroke[outpix,
                                                      2]] = np.array(self.outcolor)
            if delete_points:
                # self.current_point_set = self.current_point_set[:-1*(stroke[:,-1]==1).sum()]
                del self.current_point_set[stroke_ind]
            self.update_layer()

        del self.strokes[stroke_ind]

    def plot_clicked(self, event):
        if event.button()==QtCore.Qt.LeftButton \
                and not event.modifiers() & (QtCore.Qt.ShiftModifier | QtCore.Qt.AltModifier)\
                and not self.removing_region:
            if event.double():
                try:
                    self.p0.setYRange(0, self.Ly + self.pr)
                except:
                    self.p0.setYRange(0, self.Ly)
                self.p0.setXRange(0, self.Lx)

    def cancel_remove_multiple(self):
        self.clear_multi_selected_cells()
        self.done_remove_multiple_cells()

    def clear_multi_selected_cells(self):
        # unselect all previously selected cells:
        for idx in self.removing_cells_list:
            self.unselect_cell_multi(idx)
        self.removing_cells_list.clear()

    def add_roi(self, roi):
        self.p0.addItem(roi)
        self.remove_roi_obj = roi

    def remove_roi(self, roi):
        self.clear_multi_selected_cells()
        assert roi == self.remove_roi_obj
        self.remove_roi_obj = None
        self.p0.removeItem(roi)
        self.removing_region = False

    def roi_changed(self, roi):
        # find the overlapping cells and make them selected
        pos = roi.pos()
        size = roi.size()
        x0 = int(pos.x())
        y0 = int(pos.y())
        x1 = int(pos.x() + size.x())
        y1 = int(pos.y() + size.y())
        if x0 < 0:
            x0 = 0
        if y0 < 0:
            y0 = 0
        if x1 > self.Lx:
            x1 = self.Lx
        if y1 > self.Ly:
            y1 = self.Ly

        # find cells in that region
        cell_idxs = np.unique(self.cellpix[self.currentZ, y0:y1, x0:x1])
        cell_idxs = np.trim_zeros(cell_idxs)
        # deselect cells not in region by deselecting all and then selecting the ones in the region
        self.clear_multi_selected_cells()

        for idx in cell_idxs:
            self.select_cell_multi(idx)
            self.removing_cells_list.append(idx)

        self.update_layer()

    def mouse_moved(self, pos):
        items = self.win.scene().items(pos)

    def color_choose(self):
        self.color = self.RGBDropDown.currentIndex()
        self.view = 0
        self.ViewDropDown.setCurrentIndex(self.view)
        self.update_plot()

    def update_plot(self):
        self.view = self.ViewDropDown.currentIndex()
        self.Ly, self.Lx, _ = self.stack[self.currentZ].shape

        if self.restore and "upsample" in self.restore:
            if self.view != 0:
                if self.view == 3:
                    self.resize = True
                elif len(self.flows[0]) > 0 and self.flows[0].shape[1] == self.Lyr:
                    self.resize = True
                else:
                    self.resize = False
            else:
                self.resize = False
            self.draw_layer()
            self.update_scale()
            self.update_layer()

        if self.view == 0 or self.view == self.ViewDropDown.count() - 1:
            image = self.stack[
                self.currentZ] if self.view == 0 else self.stack_filtered[self.currentZ]
            if self.nchan == 1:
                # show single channel
                image = image[..., 0]
            if self.color == 0:
                self.img.setImage(image, autoLevels=False, lut=None)
                if self.nchan > 1:
                    levels = np.array([
                        self.saturation[0][self.currentZ],
                        self.saturation[1][self.currentZ],
                        self.saturation[2][self.currentZ]
                    ])
                    self.img.setLevels(levels)
                else:
                    self.img.setLevels(self.saturation[0][self.currentZ])
            elif self.color > 0 and self.color < 4:
                if self.nchan > 1:
                    image = image[:, :, self.color - 1]
                self.img.setImage(image, autoLevels=False, lut=self.cmap[self.color])
                if self.nchan > 1:
                    self.img.setLevels(self.saturation[self.color - 1][self.currentZ])
                else:
                    self.img.setLevels(self.saturation[0][self.currentZ])
            elif self.color == 4:
                if self.nchan > 1:
                    image = image.mean(axis=-1)
                self.img.setImage(image, autoLevels=False, lut=None)
                self.img.setLevels(self.saturation[0][self.currentZ])
            elif self.color == 5:
                if self.nchan > 1:
                    image = image.mean(axis=-1)
                self.img.setImage(image, autoLevels=False, lut=self.cmap[0])
                self.img.setLevels(self.saturation[0][self.currentZ])
        else:
            image = np.zeros((self.Ly, self.Lx), np.uint8)
            if len(self.flows) >= self.view - 1 and len(self.flows[self.view - 1]) > 0:
                image = self.flows[self.view - 1][self.currentZ]
            if self.view > 1:
                self.img.setImage(image, autoLevels=False, lut=self.bwr)
            else:
                self.img.setImage(image, autoLevels=False, lut=None)
            self.img.setLevels([0.0, 255.0])

        for r in range(3):
            self.sliders[r].setValue([
                self.saturation[r][self.currentZ][0],
                self.saturation[r][self.currentZ][1]
            ])
        self.win.show()
        self.show()

    def update_layer(self):
        if self.masksOn or self.outlinesOn:
            #self.draw_layer()
            self.layer.setImage(self.layerz, autoLevels=False)
        self.update_roi_count()
        self.win.show()
        self.show()

    def update_roi_count(self):
        self.roi_count.setText(f"{self.ncells} ROIs")

    def add_set(self):
        if len(self.current_point_set) > 0:
            while len(self.strokes) > 0:
                self.remove_stroke(delete_points=False)
            if len(self.current_point_set[0]) > 8:
                color = self.colormap[self.ncells, :3]
                median = self.add_mask(points=self.current_point_set, color=color)
                if median is not None:
                    self.removed_cell = []
                    self.toggle_mask_ops()
                    self.cellcolors = np.append(self.cellcolors, color[np.newaxis, :],
                                                axis=0)
                    self.ncells += 1
                    self.ismanual = np.append(self.ismanual, True)
                    if self.NZ == 1:
                        # only save after each cell if single image
                        io._save_sets_with_check(self)
            self.current_stroke = []
            self.strokes = []
            self.current_point_set = []
            self.update_layer()

    def add_mask(self, points=None, color=(100, 200, 50), dense=True):
        # points is list of strokes
        points_all = np.concatenate(points, axis=0)

        # loop over z values
        median = []
        zdraw = np.unique(points_all[:, 0])
        z = 0
        ars, acs, vrs, vcs = np.zeros(0, "int"), np.zeros(0, "int"), np.zeros(
            0, "int"), np.zeros(0, "int")
        for stroke in points:
            stroke = np.concatenate(stroke, axis=0).reshape(-1, 4)
            vr = stroke[:, 1]
            vc = stroke[:, 2]
            # get points inside drawn points
            mask = np.zeros((np.ptp(vr) + 4, np.ptp(vc) + 4), np.uint8)
            pts = np.stack((vc - vc.min() + 2, vr - vr.min() + 2),
                           axis=-1)[:, np.newaxis, :]
            mask = cv2.fillPoly(mask, [pts], (255, 0, 0))
            ar, ac = np.nonzero(mask)
            ar, ac = ar + vr.min() - 2, ac + vc.min() - 2
            # get dense outline
            contours = cv2.findContours(mask, cv2.RETR_EXTERNAL, cv2.CHAIN_APPROX_NONE)
            pvc, pvr = contours[-2][0].squeeze().T
            vr, vc = pvr + vr.min() - 2, pvc + vc.min() - 2
            # concatenate all points
            ar, ac = np.hstack((np.vstack((vr, vc)), np.vstack((ar, ac))))
            # if these pixels are overlapping with another cell, reassign them
            ioverlap = self.cellpix[z][ar, ac] > 0
            if (~ioverlap).sum() < 8:
                print("ERROR: cell too small without overlaps, not drawn")
                return None
            elif ioverlap.sum() > 0:
                ar, ac = ar[~ioverlap], ac[~ioverlap]
                # compute outline of new mask
                mask = np.zeros((np.ptp(ar) + 4, np.ptp(ac) + 4), np.uint8)
                mask[ar - ar.min() + 2, ac - ac.min() + 2] = 1
                contours = cv2.findContours(mask, cv2.RETR_EXTERNAL,
                                            cv2.CHAIN_APPROX_NONE)
                pvc, pvr = contours[-2][0].squeeze().T
                vr, vc = pvr + ar.min() - 2, pvc + ac.min() - 2
            ars = np.concatenate((ars, ar), axis=0)
            acs = np.concatenate((acs, ac), axis=0)
            vrs = np.concatenate((vrs, vr), axis=0)
            vcs = np.concatenate((vcs, vc), axis=0)

        self.draw_mask(z, ars, acs, vrs, vcs, color)
        median.append(np.array([np.median(ars), np.median(acs)]))

        self.zdraw.append(zdraw)
        d = datetime.datetime.now()
        self.track_changes.append(
            [d.strftime("%m/%d/%Y, %H:%M:%S"), "added mask", [ar, ac]])
        return median

    def draw_mask(self, z, ar, ac, vr, vc, color, idx=None):
        """ draw single mask using outlines and area """
        if idx is None:
            idx = self.ncells + 1
        self.cellpix[z, vr, vc] = idx
        self.cellpix[z, ar, ac] = idx
        self.outpix[z, vr, vc] = idx
        if self.restore and "upsample" in self.restore:
            if self.resize:
                self.cellpix_resize[z, vr, vc] = idx
                self.cellpix_resize[z, ar, ac] = idx
                self.outpix_resize[z, vr, vc] = idx
                self.cellpix_orig[z, (vr / self.ratio).astype(int),
                                  (vc / self.ratio).astype(int)] = idx
                self.cellpix_orig[z, (ar / self.ratio).astype(int),
                                  (ac / self.ratio).astype(int)] = idx
                self.outpix_orig[z, (vr / self.ratio).astype(int),
                                 (vc / self.ratio).astype(int)] = idx
            else:
                self.cellpix_orig[z, vr, vc] = idx
                self.cellpix_orig[z, ar, ac] = idx
                self.outpix_orig[z, vr, vc] = idx

                # get upsampled mask
                vrr = (vr.copy() * self.ratio).astype(int)
                vcr = (vc.copy() * self.ratio).astype(int)
                mask = np.zeros((np.ptp(vrr) + 4, np.ptp(vcr) + 4), np.uint8)
                pts = np.stack((vcr - vcr.min() + 2, vrr - vrr.min() + 2),
                               axis=-1)[:, np.newaxis, :]
                mask = cv2.fillPoly(mask, [pts], (255, 0, 0))
                arr, acr = np.nonzero(mask)
                arr, acr = arr + vrr.min() - 2, acr + vcr.min() - 2
                # get dense outline
                contours = cv2.findContours(mask, cv2.RETR_EXTERNAL,
                                            cv2.CHAIN_APPROX_NONE)
                pvc, pvr = contours[-2][0].squeeze().T
                vrr, vcr = pvr + vrr.min() - 2, pvc + vcr.min() - 2
                # concatenate all points
                arr, acr = np.hstack((np.vstack((vrr, vcr)), np.vstack((arr, acr))))
                self.cellpix_resize[z, vrr, vcr] = idx
                self.cellpix_resize[z, arr, acr] = idx
                self.outpix_resize[z, vrr, vcr] = idx

        if z == self.currentZ:
            self.layerz[ar, ac, :3] = color
            if self.masksOn:
                self.layerz[ar, ac, -1] = self.opacity
            if self.outlinesOn:
                self.layerz[vr, vc] = np.array(self.outcolor)

    def compute_scale(self):
        self.diameter = float(self.Diameter.text())
        self.pr = int(float(self.Diameter.text()))
        self.radii_padding = int(self.pr * 1.25)
        self.radii = np.zeros((self.Ly + self.radii_padding, self.Lx, 4), np.uint8)
        yy, xx = disk([self.Ly + self.radii_padding / 2 - 1, self.pr / 2 + 1],
                      self.pr / 2, self.Ly + self.radii_padding, self.Lx)
        # rgb(150,50,150)
        self.radii[yy, xx, 0] = 150
        self.radii[yy, xx, 1] = 50
        self.radii[yy, xx, 2] = 150
        self.radii[yy, xx, 3] = 255
        self.p0.setYRange(0, self.Ly + self.radii_padding)
        self.p0.setXRange(0, self.Lx)

    def update_scale(self):
        self.compute_scale()
        self.scale.setImage(self.radii, autoLevels=False)
        self.scale.setLevels([0.0, 255.0])
        self.win.show()
        self.show()

    def redraw_masks(self, masks=True, outlines=True, draw=True):
        self.draw_layer()

    def draw_masks(self):
        self.draw_layer()

    def draw_layer(self):
        if self.resize:
            self.Ly, self.Lx = self.Lyr, self.Lxr
        else:
            self.Ly, self.Lx = self.Ly0, self.Lx0

        if self.masksOn or self.outlinesOn:
            if self.restore and "upsample" in self.restore:
                if self.resize:
                    self.cellpix = self.cellpix_resize.copy()
                    self.outpix = self.outpix_resize.copy()
                else:
                    self.cellpix = self.cellpix_orig.copy()
                    self.outpix = self.outpix_orig.copy()

        #print(self.cellpix.shape, self.outpix.shape, self.cellpix.max(), self.outpix.max())
        self.layerz = np.zeros((self.Ly, self.Lx, 4), np.uint8)
        if self.masksOn:
            self.layerz[..., :3] = self.cellcolors[self.cellpix[self.currentZ], :]
            self.layerz[...,
                        3] = self.opacity * (self.cellpix[self.currentZ] > 0).astype(
                            np.uint8)
            if self.selected > 0:
                self.layerz[self.cellpix[self.currentZ] == self.selected] = np.array(
                    [255, 255, 255, self.opacity])
            cZ = self.currentZ
            stroke_z = np.array([s[0][0] for s in self.strokes])
            inZ = np.nonzero(stroke_z == cZ)[0]
            if len(inZ) > 0:
                for i in inZ:
                    stroke = np.array(self.strokes[i])
                    self.layerz[stroke[:, 1], stroke[:,
                                                     2]] = np.array([255, 0, 255, 100])
        else:
            self.layerz[..., 3] = 0

        if self.outlinesOn:
            self.layerz[self.outpix[self.currentZ] > 0] = np.array(
                self.outcolor).astype(np.uint8)

    def set_restore_button(self):
        keys = self.denoise_text
        for i, key in enumerate(keys):
            if key != "none" and (self.restore and key in self.restore):
                self.DenoiseButtons[i].setStyleSheet(self.stylePressed)
            elif key == "none" and self.restore is None:
                self.DenoiseButtons[i].setStyleSheet(self.stylePressed)
            else:
                if self.DenoiseButtons[i].isEnabled():
                    self.DenoiseButtons[i].setStyleSheet(self.styleUnpressed)

    def set_normalize_params(self, normalize_params):
        from cellpose.models import normalize_default
        if self.restore != "filter":
            keys = list(normalize_params.keys()).copy()
            for key in keys:
                if key != "percentile":
                    normalize_params[key] = normalize_default[key]
        normalize_params = {**normalize_default, **normalize_params}
        percentile = self.check_percentile_params(normalize_params["percentile"])
        out = self.check_filter_params(normalize_params["sharpen_radius"],
                                       normalize_params["smooth_radius"],
                                       normalize_params["tile_norm_blocksize"],
                                       normalize_params["tile_norm_smooth3D"],
                                       normalize_params["norm3D"],
                                       normalize_params["invert"])

    def check_percentile_params(self, percentile):
        # check normalization params
        if percentile is not None and not (percentile[0] >= 0 and percentile[1] > 0 and
                                           percentile[0] < 100 and percentile[1] <= 100
                                           and percentile[1] > percentile[0]):
            print(
                "GUI_ERROR: percentiles need be between 0 and 100, and upper > lower, using defaults"
            )
            self.norm_edits[0].setText("1.")
            self.norm_edits[1].setText("99.")
            percentile = [1., 99.]
        elif percentile is None:
            percentile = [1., 99.]
        self.norm_edits[0].setText(str(percentile[0]))
        self.norm_edits[1].setText(str(percentile[1]))
        return percentile

    def check_filter_params(self, sharpen, smooth, tile_norm, smooth3D, norm3D, invert):
        tile_norm = 0 if tile_norm < 0 else tile_norm
        sharpen = 0 if sharpen < 0 else sharpen
        smooth = 0 if smooth < 0 else smooth
        smooth3D = 0 if smooth3D < 0 else smooth3D
        norm3D = bool(norm3D)
        invert = bool(invert)
        if tile_norm > self.Ly and tile_norm > self.Lx:
            print(
                "GUI_ERROR: tile size (tile_norm) bigger than both image dimensions, disabling"
            )
            tile_norm = 0
        self.filt_edits[0].setText(str(sharpen))
        self.filt_edits[1].setText(str(smooth))
        self.filt_edits[2].setText(str(tile_norm))
        self.filt_edits[3].setText(str(smooth3D))
        self.norm3D_cb.setChecked(norm3D)
        self.invert_cb.setChecked(invert)
        return sharpen, smooth, tile_norm, smooth3D, norm3D, invert

    def get_normalize_params(self):
        percentile = [
            float(self.norm_edits[0].text()),
            float(self.norm_edits[1].text())
        ]
        self.check_percentile_params(percentile)
        normalize_params = {"percentile": percentile}
        if self.restore == "filter":
            sharpen = float(self.filt_edits[0].text())
            smooth = float(self.filt_edits[1].text())
            tile_norm = float(self.filt_edits[2].text())
            smooth3D = float(self.filt_edits[3].text())
            norm3D = self.norm3D_cb.isChecked()
            invert = self.invert_cb.isChecked()
            out = self.check_filter_params(sharpen, smooth, tile_norm, smooth3D, norm3D,
                                           invert)
            sharpen, smooth, tile_norm, smooth3D, norm3D, invert = out
            normalize_params["sharpen_radius"] = sharpen
            normalize_params["smooth_radius"] = smooth
            normalize_params["tile_norm_blocksize"] = tile_norm
            normalize_params["tile_norm_smooth3D"] = smooth3D
            normalize_params["norm3D"] = norm3D
            normalize_params["invert"] = invert

        from cellpose.models import normalize_default
        normalize_params = {**normalize_default, **normalize_params}

        return normalize_params

    def compute_saturation(self, return_img=False):
        norm = self.get_normalize_params()
        print(norm)
        sharpen, smooth = norm["sharpen_radius"], norm["smooth_radius"]
        percentile = norm["percentile"]
        tile_norm = norm["tile_norm_blocksize"]
        invert = norm["invert"]
        norm3D = norm["norm3D"]
        smooth3D = norm["tile_norm_smooth3D"]
        tile_norm = norm["tile_norm_blocksize"]

        # if grayscale, use gray img
        channels = self.get_channels()
        if channels[0] == 0:
            img_norm = self.stack.mean(axis=-1, keepdims=True)
        elif sharpen > 0 or smooth > 0 or tile_norm > 0:
            img_norm = self.stack.copy()
        else:
            img_norm = self.stack

        if sharpen > 0 or smooth > 0 or tile_norm > 0:
            self.clear_restore()
            self.restore = "filter"
            print(
                "GUI_INFO: computing filtered image because sharpen > 0 or tile_norm > 0"
            )
            print(
                "GUI_WARNING: will use memory to create filtered image -- make sure to have RAM for this"
            )
            img_norm = self.stack.copy()
            if sharpen > 0 or smooth > 0:
                img_norm = smooth_sharpen_img(self.stack, sharpen_radius=sharpen,
                                              smooth_radius=smooth)

            if tile_norm > 0:
                img_norm = normalize99_tile(img_norm, blocksize=tile_norm,
                                            lower=percentile[0], upper=percentile[1],
                                            smooth3D=smooth3D, norm3D=norm3D)
            # convert to 0->255
            img_norm_min = img_norm.min()
            img_norm_max = img_norm.max()
            for c in range(img_norm.shape[-1]):
                if np.ptp(img_norm[..., c]) > 1e-3:
                    img_norm[..., c] -= img_norm_min
                    img_norm[..., c] /= (img_norm_max - img_norm_min)
            img_norm *= 255
            self.stack_filtered = img_norm
            self.ViewDropDown.model().item(self.ViewDropDown.count() -
                                           1).setEnabled(True)
            self.ViewDropDown.setCurrentIndex(self.ViewDropDown.count() - 1)
        elif invert:
            img_norm = self.stack.copy()
        else:
            img_norm = self.stack if self.restore is None or self.restore == "filter" else self.stack_filtered

        self.saturation = []
        for c in range(img_norm.shape[-1]):
            self.saturation.append([])
            if np.ptp(img_norm[..., c]) > 1e-3:
                if norm3D:
                    x01 = np.percentile(img_norm[..., c], percentile[0])
                    x99 = np.percentile(img_norm[..., c], percentile[1])
                    if invert:
                        x01i = 255. - x99
                        x99i = 255. - x01
                        x01, x99 = x01i, x99i
                    for n in range(self.NZ):
                        self.saturation[-1].append([x01, x99])
                else:
                    for z in range(self.NZ):
                        if self.NZ > 1:
                            x01 = np.percentile(img_norm[z, :, :, c], percentile[0])
                            x99 = np.percentile(img_norm[z, :, :, c], percentile[1])
                        else:
                            x01 = np.percentile(img_norm[..., c], percentile[0])
                            x99 = np.percentile(img_norm[..., c], percentile[1])
                        if invert:
                            x01i = 255. - x99
                            x99i = 255. - x01
                            x01, x99 = x01i, x99i
                        self.saturation[-1].append([x01, x99])
            else:
                for n in range(self.NZ):
                    self.saturation[-1].append([0, 255.])
        # if only 2 restore channels, add blue
        if len(self.saturation) < 3:
            for i in range(3 - len(self.saturation)):
                self.saturation.append([])
                for n in range(self.NZ):
                    self.saturation[-1].append([0, 255.])
        print(self.saturation[2][self.currentZ])

        if invert:
            img_norm = 255. - img_norm
            self.stack_filtered = img_norm
            self.ViewDropDown.model().item(self.ViewDropDown.count() -
                                           1).setEnabled(True)
            self.ViewDropDown.setCurrentIndex(self.ViewDropDown.count() - 1)

        if img_norm.shape[-1] == 1:
            self.saturation.append(self.saturation[0])
            self.saturation.append(self.saturation[0])

        self.autobtn.setChecked(True)
        self.update_plot()

    def chanchoose(self, image):
        if image.ndim > 2 and self.nchan > 1:
            if self.ChannelChoose[0].currentIndex() == 0:
                return image.mean(axis=-1, keepdims=True)
            else:
                chanid = [self.ChannelChoose[0].currentIndex() - 1]
                if self.ChannelChoose[1].currentIndex() > 0:
                    chanid.append(self.ChannelChoose[1].currentIndex() - 1)
                return image[:, :, chanid]
        else:
            return image

    def get_model_path(self, custom=False):
        if custom:
            self.current_model = self.ModelChooseC.currentText()
            self.current_model_path = os.fspath(
                models.MODEL_DIR.joinpath(self.current_model))
        else:
            self.current_model = self.net_names[max(
                0,
                self.ModelChooseB.currentIndex() - 1)]
            self.current_model_path = models.model_path(self.current_model)

    def initialize_model(self, model_name=None, custom=False):
        if model_name == "dataset-specific models":
            raise ValueError("need to specify model (use dropdown)")
        elif model_name is None or custom:
            self.get_model_path(custom=custom)
            if not os.path.exists(self.current_model_path):
                raise ValueError("need to specify model (use dropdown)")

        if model_name is None or not isinstance(model_name, str):
            self.model = models.CellposeModel(gpu=self.useGPU.isChecked(),
                                              pretrained_model=self.current_model_path)
        else:
            self.current_model = model_name
            if self.current_model == "cyto" or self.current_model == "nuclei":
                self.current_model_path = models.model_path(self.current_model, 0)
            else:
                self.current_model_path = os.fspath(
                    models.MODEL_DIR.joinpath(self.current_model))

            if self.current_model != "cyto3":
                diam_mean = 17. if self.current_model == "nuclei" else 30.
                self.model = models.CellposeModel(gpu=self.useGPU.isChecked(),
                                                  diam_mean=diam_mean,
                                                  model_type=self.current_model)
            else:
                self.model = models.Cellpose(gpu=self.useGPU.isChecked(),
                                             model_type=self.current_model)

    def add_model(self):
        io._add_model(self)
        return

    def remove_model(self):
        io._remove_model(self)
        return

    def new_model(self):
        if self.NZ != 1:
            print("ERROR: cannot train model on 3D data")
            return

        # train model
        image_names = self.get_files()[0]
        self.train_data, self.train_labels, self.train_files, restore, normalize_params = io._get_train_set(
            image_names)
        TW = guiparts.TrainWindow(self, models.MODEL_NAMES)
        train = TW.exec_()
        if train:
            self.logger.info(
                f"training with {[os.path.split(f)[1] for f in self.train_files]}")
            self.train_model(restore=restore, normalize_params=normalize_params)
        else:
            print("GUI_INFO: training cancelled")

    def train_model(self, restore=None, normalize_params=None):
        from cellpose.models import normalize_default
        if normalize_params is None:
            normalize_params = copy.deepcopy(normalize_default)
        if self.training_params["model_index"] < len(models.MODEL_NAMES):
            model_type = models.MODEL_NAMES[self.training_params["model_index"]]
            self.logger.info(f"training new model starting at model {model_type}")
        else:
            model_type = None
            self.logger.info(f"training new model starting from scratch")
        self.current_model = model_type
        self.channels = self.get_channels()
        self.logger.info(
            f"training with chan = {self.ChannelChoose[0].currentText()}, chan2 = {self.ChannelChoose[1].currentText()}"
        )

        self.model = models.CellposeModel(gpu=self.useGPU.isChecked(),
                                          model_type=model_type)
        self.SizeButton.setEnabled(False)
        save_path = os.path.dirname(self.filename)

        print("GUI_INFO: name of new model: " + self.training_params["model_name"])
        self.new_model_path = train.train_seg(
            self.model.net, train_data=self.train_data, train_labels=self.train_labels,
            channels=self.channels, normalize=normalize_params, min_train_masks=0,
            save_path=save_path, nimg_per_epoch=8, SGD=True,
            learning_rate=self.training_params["learning_rate"],
            weight_decay=self.training_params["weight_decay"],
            n_epochs=self.training_params["n_epochs"],
            model_name=self.training_params["model_name"])
        diam_labels = self.model.diam_labels  #.copy()
        # run model on next image
        io._add_model(self, self.new_model_path, load_model=False)
        self.new_model_ind = len(self.model_strings)
        self.autorun = True
        if self.autorun:
            channels = self.channels.copy()
            self.clear_all()
            # keep same channels
            self.ChannelChoose[0].setCurrentIndex(channels[0])
            self.ChannelChoose[1].setCurrentIndex(channels[1])
            self.diameter = diam_labels
            self.Diameter.setText("%0.2f" % self.diameter)
            self.logger.info(
                f">>>> diameter set to diam_labels ( = {diam_labels: 0.3f} )")
            self.restore = restore
            self.set_normalize_params(normalize_params)
            self.get_next_image(load_seg=True)

            self.compute_segmentation(custom=True)
        self.logger.info(
            f"!!! computed masks for {os.path.split(self.filename)[1]} from new model !!!"
        )

    def compute_restore(self):
        if self.restore:
            self.logger.info(f"running image restoration {self.restore}")
            if self.restore != "filter":
                rstr = self.restore.split("_")
                model_type = rstr[0]
                if len(rstr) > 1:
                    dset = rstr[1]
                    if dset == "cyto3":
                        self.DenoiseChoose.setCurrentIndex(0)
                    else:
                        self.DenoiseChoose.setCurrentIndex(1)
                if "upsample" in self.restore:
                    i = self.DenoiseChoose.currentIndex()
                    diam_up = 30. if i == 0 else 17.
                    print(diam_up, self.ratio)
                    self.Diameter.setText(str(diam_up / self.ratio))
                self.compute_denoise_model(model_type=model_type)
            else:
                self.compute_saturation()

    def get_thresholds(self):
        try:
            flow_threshold = float(self.flow_threshold.text())
            cellprob_threshold = float(self.cellprob_threshold.text())
            if flow_threshold == 0.0 or self.NZ > 1:
                flow_threshold = None
            return flow_threshold, cellprob_threshold
        except Exception as e:
            print(
                "flow threshold or cellprob threshold not a valid number, setting to defaults"
            )
            self.flow_threshold.setText("0.4")
            self.cellprob_threshold.setText("0.0")
            return 0.4, 0.0

    def compute_cprob(self):
        if self.recompute_masks:
            flow_threshold, cellprob_threshold = self.get_thresholds()
            if flow_threshold is None:
                self.logger.info(
                    "computing masks with cell prob=%0.3f, no flow error threshold" %
                    (cellprob_threshold))
            else:
                self.logger.info(
                    "computing masks with cell prob=%0.3f, flow error threshold=%0.3f" %
                    (cellprob_threshold, flow_threshold))
            maski = dynamics.resize_and_compute_masks(
                self.flows[4][:-1], self.flows[4][-1], p=self.flows[3].copy(),
                cellprob_threshold=cellprob_threshold, flow_threshold=flow_threshold,
                resize=self.cellpix.shape[-2:])[0]

            self.masksOn = True
            if not self.OCheckBox.isChecked():
                self.MCheckBox.setChecked(True)
            if maski.ndim < 3:
                maski = maski[np.newaxis, ...]
            self.logger.info("%d cells found" % (len(np.unique(maski)[1:])))
            io._masks_to_gui(self, maski, outlines=None)
            self.show()

    def compute_denoise_model(self, model_type=None):
        self.progress.setValue(0)
        if 1:
            tic = time.time()
            nstr = "cyto3" if self.DenoiseChoose.currentText(
            ) == "one-click" else "nuclei"
            print(model_type)
            self.clear_restore()
            model_name = model_type + "_" + nstr
            # denoising model
            self.denoise_model = denoise.DenoiseModel(gpu=self.useGPU.isChecked(),
                                                      model_type=model_name)
            self.progress.setValue(10)
            diam_up = 30. if "cyto3" in model_name else 17.

            # params
            channels = self.get_channels()
            self.diameter = float(self.Diameter.text())
            normalize_params = self.get_normalize_params()
            print("GUI_INFO: channels: ", channels)
            print("GUI_INFO: normalize_params: ", normalize_params)
            print("GUI_INFO: diameter (before upsampling): ", self.diameter)

            data = self.stack.copy()
            print(data.shape)
            self.Ly, self.Lx = data.shape[-3:-1]
            if "upsample" in model_name:
                # get upsampling factor
                if self.diameter >= diam_up:
                    print(
                        f"GUI_ERROR: cannot upsample, already set to pixel diameter >= {diam_up}"
                    )
                    self.progress.setValue(0)
                    return
                self.ratio = diam_up / self.diameter
                print(
                    "GUI_WARNING: upsampling image, this will also duplicate mask layer and resize it, will use more RAM"
                )
                print(
                    f"GUI_INFO: upsampling image to {diam_up} pixel diameter ({self.ratio:0.2f} times)"
                )
                self.Lyr, self.Lxr = int(self.Ly * self.ratio), int(self.Lx *
                                                                    self.ratio)
                self.Ly0, self.Lx0 = self.Ly, self.Lx
                # moved resize into eval
                #data = resize_image(data, Ly=self.Lyr, Lx=self.Lxr)
                #self.diameter = diam_up
                #self.Diameter.setText(str(diam_up))
            else:
                self.Lyr, self.Lxr = self.Ly, self.Lx
                self.Ly0, self.Lx0 = self.Ly, self.Lx

            img_norm = self.denoise_model.eval(data, channels=channels, z_axis=0,
                                               channel_axis=3, diameter=self.diameter,
                                               normalize=normalize_params)
            print(img_norm.shape)
            self.diameter = diam_up
            self.Diameter.setText(str(diam_up))

            if img_norm.ndim == 2:
                img_norm = img_norm[:, :, np.newaxis]
            if img_norm.ndim == 3:
                img_norm = img_norm[np.newaxis, ...]

            self.progress.setValue(100)
            self.logger.info(f"{model_name} finished in %0.3f sec" %
                             (time.time() - tic))

            # compute saturation
            percentile = normalize_params["percentile"]
            img_norm_min = img_norm.min()
            img_norm_max = img_norm.max()
            chan = [0] if channels[0] == 0 else [channels[0] - 1, channels[1] - 1]
            self.saturation = [[], [], []]
            for c in range(img_norm.shape[-1]):
                if np.ptp(img_norm[..., c]) > 1e-3:
                    img_norm[..., c] -= img_norm_min
                    img_norm[..., c] /= (img_norm_max - img_norm_min)
                for z in range(self.NZ):
                    x01 = np.percentile(img_norm[z, :, :, c], percentile[0]) * 255.
                    x99 = np.percentile(img_norm[z, :, :, c], percentile[1]) * 255.
                    self.saturation[chan[c]].append([x01, x99])
            notchan = np.ones(3, "bool")
            notchan[np.array(chan)] = False
            notchan = np.nonzero(notchan)[0]
            for c in notchan:
                for z in range(self.NZ):
                    self.saturation[c].append([0, 255.])

            img_norm *= 255.
            self.autobtn.setChecked(True)

            # assign to denoised channels
            self.stack_filtered = np.zeros(
                (self.NZ, self.Lyr, self.Lxr, self.stack.shape[-1]), "float32")
            for i, c in enumerate(chan[:img_norm.shape[-1]]):
                for z in range(self.NZ):
                    self.stack_filtered[z, :, :, c] = img_norm[z, :, :, i]

            # make upsampled masks
            if model_type == "upsample":
                self.cellpix_orig = self.cellpix.copy()
                self.outpix_orig = self.outpix.copy()
                self.cellpix_resize = cv2.resize(
                    self.cellpix_orig[0], (self.Lxr, self.Lyr),
                    interpolation=cv2.INTER_NEAREST)[np.newaxis, :, :]
                outlines = masks_to_outlines(self.cellpix_resize[0])[np.newaxis, :, :]
                self.outpix_resize = outlines * self.cellpix_resize

            self.restore = model_name

            # draw plot
            if model_type == "upsample":
                self.resize = True
            else:
                self.resize = False
            self.draw_layer()
            self.update_layer()
            self.update_scale()
            # if denoised in grayscale, show in grayscale
            if channels[0] == 0:
                self.RGBDropDown.setCurrentIndex(4)

            self.ViewDropDown.model().item(self.ViewDropDown.count() -
                                           1).setEnabled(True)
            self.ViewDropDown.setCurrentIndex(self.ViewDropDown.count() - 1)

            self.update_plot()

        #except Exception as e:
        #    print("ERROR: %s"%e)

    def compute_segmentation(self, custom=False, model_name=None):
        self.progress.setValue(0)
        if 1:
            tic = time.time()
            self.clear_all()
            self.flows = [[], [], []]
            self.initialize_model(model_name=model_name, custom=custom)
            self.progress.setValue(10)
            do_3D = self.load_3D
            stitch_threshold = float(self.stitch_threshold.text()) if not isinstance(
                self.stitch_threshold, float) else self.stitch_threshold
            do_3D = False if stitch_threshold > 0. else do_3D

            channels = self.get_channels()
            if self.restore is not None and self.restore != "filter":
                data = self.stack_filtered.copy().squeeze()
            else:
                data = self.stack.copy().squeeze()
            flow_threshold, cellprob_threshold = self.get_thresholds()
            self.diameter = float(self.Diameter.text())
            niter = max(0, int(self.niter.text()))
            niter = None if niter == 0 else niter
            normalize_params = self.get_normalize_params()
            print(normalize_params)
            if 1:
                masks, flows = self.model.eval(
                    data, channels=channels, diameter=self.diameter,
                    cellprob_threshold=cellprob_threshold,
                    flow_threshold=flow_threshold, do_3D=do_3D, niter=niter,
                    normalize=normalize_params, stitch_threshold=stitch_threshold,
                    progress=self.progress)[:2]
            # except Exception as e:
            #     print("NET ERROR: %s"%e)
            #     self.progress.setValue(0)
            #     return

            self.progress.setValue(75)

            # convert flows to uint8 and resize to original image size
            flows_new = []
            flows_new.append(flows[0].copy())  # RGB flow
            flows_new.append((np.clip(normalize99(flows[2].copy()), 0, 1) *
                              255).astype("uint8"))  # cellprob
            if self.load_3D:
                if stitch_threshold == 0.:
                    flows_new.append((flows[1][0] / 10 * 127 + 127).astype("uint8"))
                else:
                    flows_new.append(np.zeros(flows[1][0].shape, dtype="uint8"))

            if self.restore and "upsample" in self.restore:
                self.Ly, self.Lx = self.Lyr, self.Lxr

            if flows_new[0].shape[-3:-1] != (self.Ly, self.Lx):
                self.flows = []
                for j in range(len(flows_new)):
                    self.flows.append(
                        resize_image(flows_new[j], Ly=self.Ly, Lx=self.Lx,
                                     interpolation=cv2.INTER_NEAREST))
            else:
                self.flows = flows_new

            # add first axis
            if self.NZ == 1:
                masks = masks[np.newaxis, ...]
                self.flows = [
                    self.flows[n][np.newaxis, ...] for n in range(len(self.flows))
                ]

            self.logger.info("%d cells found with model in %0.3f sec" %
                             (len(np.unique(masks)[1:]), time.time() - tic))
            self.progress.setValue(80)
            z = 0

            io._masks_to_gui(self, masks, outlines=None)
            self.masksOn = True
            self.MCheckBox.setChecked(True)
            self.progress.setValue(100)
            if self.restore != "filter":
                self.compute_saturation()
            if not do_3D and not stitch_threshold > 0:
                self.recompute_masks = True
            else:
                self.recompute_masks = False
        # except Exception as e:
        #     print("ERROR: %s"%e)<|MERGE_RESOLUTION|>--- conflicted
+++ resolved
@@ -442,47 +442,38 @@
         self.autobtn.setChecked(True)
         self.satBoxG.addWidget(self.autobtn, b0, 1, 1, 8)
 
-<<<<<<< HEAD
-
-        # ---Create a list (extendable) of color buttons  ---#
-        self.marker_buttons = [self.create_color_button() for _ in range(3)]
-
-=======
-    
->>>>>>> 4d6bb2e7
+
         c = 0  # position of the elements in the right side menu
 
         self.sliders = []
         # ---Create a list (extendable) of color/on-off buttons  ---#
         colors = ["red", "green", "blue"]
-        self.marker_buttons = [self.create_color_button(color) for color in colors]
+        self.marker_buttons = [
+            self.create_color_button(color) for color in colors
+        ]
         self.on_off_buttons = [self.create_on_off_button() for color in colors]
 
         for r in range(3):
             c += 1
 
-<<<<<<< HEAD
-            label = QLabel(f'Marker {r+1}')  # create a label for each marker
+            label = QLabel(f'Marker {r + 1}')  # create a label for each marker
             color_button = self.marker_buttons[
                 r]  # get the corresponding color button
+            self.marker_buttons = [
+                self.create_color_button(color) for color in colors
+            ]
+            on_off_button = self.on_off_buttons[
+                r]  # get the corresponding on-off button
             label.setStyleSheet("color: white")
             label.setFont(self.boldmedfont)
             self.rightBoxLayout.addWidget(label, c, 0, 1, 1)
             self.rightBoxLayout.addWidget(
                 color_button, c, 9, 1, 1)  # add the color button to the layout
-            self.sliders.append(Slider(self, names[r], colors[r]))
-=======
-            label = QLabel(f'Marker {r + 1}')  # create a label for each marker
-            color_button = self.marker_buttons[r]  # get the corresponding color button
-            self.marker_buttons = [self.create_color_button(color) for color in colors]
-            on_off_button = self.on_off_buttons[r]  # get the corresponding on-off button
-            label.setStyleSheet("color: white")
-            label.setFont(self.boldmedfont)
-            self.rightBoxLayout.addWidget(label, c, 0, 1, 1)
-            self.rightBoxLayout.addWidget(color_button, c, 9, 1, 1)  # add the color button to the layout
-            self.rightBoxLayout.addWidget(on_off_button, c, 10, 1, 1)  # add the on-off button to the layout
+            self.rightBoxLayout.addWidget(
+                on_off_button, c, 10, 1,
+                1)  # add the on-off button to the layout
             self.sliders.append(Slider(self, colors[r], None))
->>>>>>> 4d6bb2e7
+
             self.sliders[-1].setMinimum(-.1)
             self.sliders[-1].setMaximum(255.1)
             self.sliders[-1].setValue([0, 255])
@@ -948,14 +939,6 @@
         self.l0.addWidget(self.ScaleOn, b, 0, 1, 5)
 
         return b
-<<<<<<< HEAD
-
-    def create_color_button(self):
-        """
-        Creates a new QPushButton with a transparent background color and connects 
-        its clicked signal to the open_color_dialog method.
-=======
->>>>>>> 4d6bb2e7
 
     def create_color_button(self, color):
         """
@@ -983,7 +966,9 @@
         on_off_button = QPushButton()
         on_off_button.setCheckable(True)
         on_off_button.setChecked(False)
-        on_off_button.setIcon(QIcon("cellpose/resources/icon/visibility_off.png"))  # Icon for "off" state
+        on_off_button.setIcon(
+            QIcon("cellpose/resources/icon/visibility_off.png")
+        )  # Icon for "off" state
         on_off_button.setIconSize(QtCore.QSize(12, 12))
         on_off_button.clicked.connect(self.toggle_on_off)
         return on_off_button
@@ -995,21 +980,17 @@
         """
         button = self.sender()
         if button.isChecked():
-            button.setIcon(QIcon("cellpose/resources/icon/visibility_on.png"))  # Icon for "on" state
+            button.setIcon(QIcon("cellpose/resources/icon/visibility_on.png")
+                          )  # Icon for "on" state
         else:
-            button.setIcon(QIcon("cellpose/resources/icon/visibility_off.png"))  # Icon for "off" state
+            button.setIcon(QIcon("cellpose/resources/icon/visibility_off.png")
+                          )  # Icon for "off" state
 
     def open_color_dialog(self):
         """
         Opens a QColorDialog and updates the background color of the button 
         that was clicked (the sender of the signal) if a valid color is selected.
         """
-<<<<<<< HEAD
-        color = QColorDialog.getColor()
-        if color.isValid():
-            self.sender().setStyleSheet(
-                self.get_color_button_style(color.name()))
-=======
         # Get the current color of the sender button
         current_color = self.sender().palette().button().color()
 
@@ -1023,8 +1004,8 @@
         if color_dialog.exec_():
             color = color_dialog.selectedColor()
             if color.isValid():
-                self.sender().setStyleSheet(self.get_color_button_style(color.name()))
->>>>>>> 4d6bb2e7
+                self.sender().setStyleSheet(
+                    self.get_color_button_style(color.name()))
 
     def get_color_button_style(self, color_name):
         """
