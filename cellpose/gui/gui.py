"""
Copyright © 2023 Howard Hughes Medical Institute, Authored by Carsen Stringer and Marius Pachitariu.
"""

import sys, os, pathlib, warnings, datetime, time, copy

from qtpy import QtGui, QtCore
from superqt import QRangeSlider, QCollapsible
from qtpy.QtWidgets import QScrollArea, QMainWindow, QApplication, QWidget, QScrollBar, QComboBox, QGridLayout, QPushButton, QFrame, QCheckBox, QLabel, QProgressBar, QLineEdit, QMessageBox, QGroupBox, QColorDialog
import pyqtgraph as pg

import numpy as np
from scipy.stats import mode
import cv2

from . import guiparts, menus, io
from .. import models, core, dynamics, version, denoise, train
from ..utils import download_url_to_file, masks_to_outlines, diameters
from ..io import get_image_files, imsave, imread
from ..transforms import resize_image, normalize99, normalize99_tile, smooth_sharpen_img
from ..models import normalize_default
from ..plot import disk

try:
    import matplotlib.pyplot as plt
    MATPLOTLIB = True
except:
    MATPLOTLIB = False

try:
    from google.cloud import storage
    os.environ["GOOGLE_APPLICATION_CREDENTIALS"] = os.path.join(
        os.path.dirname(os.path.realpath(__file__)), "key/cellpose-data-writer.json")
    SERVER_UPLOAD = True
except:
    SERVER_UPLOAD = False

Horizontal = QtCore.Qt.Orientation.Horizontal


class Slider(QRangeSlider):

    def __init__(self, parent, name, color):
        super().__init__(Horizontal)
        self.setEnabled(False)
        self.valueChanged.connect(lambda: self.levelChanged(parent))
        self.name = name

        self.setStyleSheet(""" QSlider{
                             background-color: transparent;
                             }
        """)
        self.show()

    def levelChanged(self, parent):
        parent.level_change(self.name)


class QHLine(QFrame):

    def __init__(self):
        super(QHLine, self).__init__()
        self.setFrameShape(QFrame.HLine)
        #self.setFrameShadow(QFrame.Sunken)
        self.setLineWidth(8)


def make_bwr():
    # make a bwr colormap
    b = np.append(255 * np.ones(128), np.linspace(0, 255, 128)[::-1])[:, np.newaxis]
    r = np.append(np.linspace(0, 255, 128), 255 * np.ones(128))[:, np.newaxis]
    g = np.append(np.linspace(0, 255, 128),
                  np.linspace(0, 255, 128)[::-1])[:, np.newaxis]
    color = np.concatenate((r, g, b), axis=-1).astype(np.uint8)
    bwr = pg.ColorMap(pos=np.linspace(0.0, 255, 256), color=color)
    return bwr


def make_spectral():
    # make spectral colormap
    r = np.array([
        0, 4, 8, 12, 16, 20, 24, 28, 32, 36, 40, 44, 48, 52, 56, 60, 64, 68, 72, 76, 80,
        84, 88, 92, 96, 100, 104, 108, 112, 116, 120, 124, 128, 128, 128, 128, 128, 128,
        128, 128, 128, 128, 128, 128, 128, 128, 128, 128, 128, 120, 112, 104, 96, 88,
        80, 72, 64, 56, 48, 40, 32, 24, 16, 8, 0, 0, 0, 0, 0, 0, 0, 0, 0, 0, 0, 0, 0, 0,
        0, 0, 0, 0, 0, 0, 0, 0, 0, 0, 0, 0, 0, 0, 0, 0, 0, 0, 0, 3, 7, 11, 15, 19, 23,
        27, 31, 35, 39, 43, 47, 51, 55, 59, 63, 67, 71, 75, 79, 83, 87, 91, 95, 99, 103,
        107, 111, 115, 119, 123, 127, 131, 135, 139, 143, 147, 151, 155, 159, 163, 167,
        171, 175, 179, 183, 187, 191, 195, 199, 203, 207, 211, 215, 219, 223, 227, 231,
        235, 239, 243, 247, 251, 255, 255, 255, 255, 255, 255, 255, 255, 255, 255, 255,
        255, 255, 255, 255, 255, 255, 255, 255, 255, 255, 255, 255, 255, 255, 255, 255,
        255, 255, 255, 255, 255, 255, 255, 255, 255, 255, 255, 255, 255, 255, 255, 255,
        255, 255, 255, 255, 255, 255, 255, 255, 255, 255, 255, 255, 255, 255, 255, 255,
        255, 255, 255, 255, 255, 255, 255, 255, 255, 255, 255, 255, 255, 255, 255, 255,
        255, 255, 255, 255, 255, 255, 255, 255, 255, 255, 255, 255, 255, 255, 255, 255,
        255, 255, 255, 255, 255
    ])
    g = np.array([
        0, 1, 2, 3, 4, 5, 6, 7, 8, 9, 10, 9, 9, 8, 8, 7, 7, 6, 6, 5, 5, 5, 4, 4, 3, 3,
        2, 2, 1, 1, 0, 0, 0, 7, 15, 23, 31, 39, 47, 55, 63, 71, 79, 87, 95, 103, 111,
        119, 127, 135, 143, 151, 159, 167, 175, 183, 191, 199, 207, 215, 223, 231, 239,
        247, 255, 247, 239, 231, 223, 215, 207, 199, 191, 183, 175, 167, 159, 151, 143,
        135, 128, 129, 131, 132, 134, 135, 137, 139, 140, 142, 143, 145, 147, 148, 150,
        151, 153, 154, 156, 158, 159, 161, 162, 164, 166, 167, 169, 170, 172, 174, 175,
        177, 178, 180, 181, 183, 185, 186, 188, 189, 191, 193, 194, 196, 197, 199, 201,
        202, 204, 205, 207, 208, 210, 212, 213, 215, 216, 218, 220, 221, 223, 224, 226,
        228, 229, 231, 232, 234, 235, 237, 239, 240, 242, 243, 245, 247, 248, 250, 251,
        253, 255, 251, 247, 243, 239, 235, 231, 227, 223, 219, 215, 211, 207, 203, 199,
        195, 191, 187, 183, 179, 175, 171, 167, 163, 159, 155, 151, 147, 143, 139, 135,
        131, 127, 123, 119, 115, 111, 107, 103, 99, 95, 91, 87, 83, 79, 75, 71, 67, 63,
        59, 55, 51, 47, 43, 39, 35, 31, 27, 23, 19, 15, 11, 7, 3, 0, 8, 16, 24, 32, 41,
        49, 57, 65, 74, 82, 90, 98, 106, 115, 123, 131, 139, 148, 156, 164, 172, 180,
        189, 197, 205, 213, 222, 230, 238, 246, 254
    ])
    b = np.array([
        0, 7, 15, 23, 31, 39, 47, 55, 63, 71, 79, 87, 95, 103, 111, 119, 127, 135, 143,
        151, 159, 167, 175, 183, 191, 199, 207, 215, 223, 231, 239, 247, 255, 255, 255,
        255, 255, 255, 255, 255, 255, 255, 255, 255, 255, 255, 255, 255, 255, 255, 255,
        255, 255, 255, 255, 255, 255, 255, 255, 255, 255, 255, 255, 255, 255, 251, 247,
        243, 239, 235, 231, 227, 223, 219, 215, 211, 207, 203, 199, 195, 191, 187, 183,
        179, 175, 171, 167, 163, 159, 155, 151, 147, 143, 139, 135, 131, 128, 126, 124,
        122, 120, 118, 116, 114, 112, 110, 108, 106, 104, 102, 100, 98, 96, 94, 92, 90,
        88, 86, 84, 82, 80, 78, 76, 74, 72, 70, 68, 66, 64, 62, 60, 58, 56, 54, 52, 50,
        48, 46, 44, 42, 40, 38, 36, 34, 32, 30, 28, 26, 24, 22, 20, 18, 16, 14, 12, 10,
        8, 6, 4, 2, 0, 0, 0, 0, 0, 0, 0, 0, 0, 0, 0, 0, 0, 0, 0, 0, 0, 0, 0, 0, 0, 0, 0,
        0, 0, 0, 0, 0, 0, 0, 0, 0, 0, 0, 0, 0, 0, 0, 0, 0, 0, 0, 0, 0, 0, 0, 0, 0, 0, 0,
        0, 0, 0, 0, 0, 0, 0, 0, 0, 0, 0, 0, 0, 0, 0, 8, 16, 24, 32, 41, 49, 57, 65, 74,
        82, 90, 98, 106, 115, 123, 131, 139, 148, 156, 164, 172, 180, 189, 197, 205,
        213, 222, 230, 238, 246, 254
    ])
    color = (np.vstack((r, g, b)).T).astype(np.uint8)
    spectral = pg.ColorMap(pos=np.linspace(0.0, 255, 256), color=color)
    return spectral


def make_cmap(cm=0):
    # make a single channel colormap
    r = np.arange(0, 256)
    color = np.zeros((256, 3))
    color[:, cm] = r
    color = color.astype(np.uint8)
    cmap = pg.ColorMap(pos=np.linspace(0.0, 255, 256), color=color)
    return cmap


def run(image=None):
    from ..io import logger_setup
    logger, log_file = logger_setup()
    # Always start by initializing Qt (only once per application)
    warnings.filterwarnings("ignore")
    app = QApplication(sys.argv)
    icon_path = pathlib.Path.home().joinpath(".cellpose", "logo.png")
    guip_path = pathlib.Path.home().joinpath(".cellpose", "cellpose_gui.png")
    if not icon_path.is_file():
        cp_dir = pathlib.Path.home().joinpath(".cellpose")
        cp_dir.mkdir(exist_ok=True)
        print("downloading logo")
        download_url_to_file(
            "https://www.cellpose.org/static/images/cellpose_transparent.png",
            icon_path, progress=True)
    if not guip_path.is_file():
        print("downloading help window image")
        download_url_to_file("https://www.cellpose.org/static/images/cellpose_gui.png",
                             guip_path, progress=True)
    icon_path = str(icon_path.resolve())
    app_icon = QtGui.QIcon()
    app_icon.addFile(icon_path, QtCore.QSize(16, 16))
    app_icon.addFile(icon_path, QtCore.QSize(24, 24))
    app_icon.addFile(icon_path, QtCore.QSize(32, 32))
    app_icon.addFile(icon_path, QtCore.QSize(48, 48))
    app_icon.addFile(icon_path, QtCore.QSize(64, 64))
    app_icon.addFile(icon_path, QtCore.QSize(256, 256))
    app.setWindowIcon(app_icon)
    app.setStyle("Fusion")
    app.setPalette(guiparts.DarkPalette())
    #app.setStyleSheet("QLineEdit { color: yellow }")

    # models.download_model_weights() # does not exist
    MainW(image=image, logger=logger)
    ret = app.exec_()
    sys.exit(ret)


class MainW(QMainWindow):

    def __init__(self, image=None, logger=None):
        super(MainW, self).__init__()

        self.logger = logger
        pg.setConfigOptions(imageAxisOrder="row-major")
        self.setGeometry(50, 50, 1200, 1000)
        self.setWindowTitle(f"cellpose v{version}")
        self.cp_path = os.path.dirname(os.path.realpath(__file__))
        app_icon = QtGui.QIcon()
        icon_path = pathlib.Path.home().joinpath(".cellpose", "logo.png")
        icon_path = str(icon_path.resolve())
        app_icon.addFile(icon_path, QtCore.QSize(16, 16))
        app_icon.addFile(icon_path, QtCore.QSize(24, 24))
        app_icon.addFile(icon_path, QtCore.QSize(32, 32))
        app_icon.addFile(icon_path, QtCore.QSize(48, 48))
        app_icon.addFile(icon_path, QtCore.QSize(64, 64))
        app_icon.addFile(icon_path, QtCore.QSize(256, 256))
        self.setWindowIcon(app_icon)
        # rgb(150,255,150)
        self.setStyleSheet(guiparts.stylesheet())

        menus.mainmenu(self)
        menus.editmenu(self)
        menus.modelmenu(self)
        menus.helpmenu(self)

        self.stylePressed = """QPushButton {Text-align: center; 
                             background-color: rgb(150,50,150); 
                             border-color: white;
                             color:white;}
                            QToolTip { 
                           background-color: black; 
                           color: white; 
                           border: black solid 1px
                           }"""
        self.styleUnpressed = """QPushButton {Text-align: center; 
                               background-color: rgb(50,50,50);
                                border-color: white;
                               color:white;}
                                QToolTip { 
                           background-color: black; 
                           color: white; 
                           border: black solid 1px
                           }"""
        self.loaded = False

        # ---- MAIN WIDGET LAYOUT ---- #
        self.cwidget = QWidget(self)
        self.lmain = QGridLayout()
        self.cwidget.setLayout(self.lmain)
        self.setCentralWidget(self.cwidget)
        self.lmain.setVerticalSpacing(0)
        self.lmain.setContentsMargins(0, 0, 0, 10)

        self.imask = 0
        self.scrollarea = QScrollArea()
        self.scrollarea.setVerticalScrollBarPolicy(QtCore.Qt.ScrollBarAlwaysOn)
        self.scrollarea.setStyleSheet("""QScrollArea { border: none }""")
        self.scrollarea.setWidgetResizable(True)
        self.swidget = QWidget(self)
        self.scrollarea.setWidget(self.swidget)
        self.l0 = QGridLayout()
        self.swidget.setLayout(self.l0)
        self.lmain.addWidget(self.scrollarea, 0, 0, 39, 9)

        # ---- Right side menu layout ---- #
        self.rightBox = QGroupBox()
        self.rightBoxLayout = QGridLayout()
        self.rightBox.setLayout(self.rightBoxLayout)

        # --- Make the right side menu scrollable---#
        self.rightScrollArea = QScrollArea()
        self.rightScrollArea.setVerticalScrollBarPolicy(QtCore.Qt.ScrollBarAlwaysOn)  # scrollbar always visible
        self.rightScrollArea.setStyleSheet("""QScrollArea { border: none }""")  # remove border
        self.rightScrollArea.setWidgetResizable(True)  # resizing allowed
        self.rightScrollArea.setWidget(self.rightBox)  # set the rightBox as the content of the scroll area

        # --- Add right side menu to the main layout ---#
<<<<<<< HEAD
        self.lmain.addWidget(self.rightScrollArea, 0, 40, 39, 9)  # Set the same row and column spans as the left side menu
=======
        self.lmain.addWidget(self.rightScrollArea, 0, 40, 39,
                             9)  # Set the same row and column spans as the left side menu

>>>>>>> f3e8bc91
        b = self.make_buttons()

        # ---- drawing area ---- #
        self.win = pg.GraphicsLayoutWidget()

        self.lmain.addWidget(self.win, 0, 9, 40, 30)

        self.win.scene().sigMouseClicked.connect(self.plot_clicked)
        self.win.scene().sigMouseMoved.connect(self.mouse_moved)
        self.make_viewbox()
        self.lmain.setColumnStretch(10, 1)
        bwrmap = make_bwr()
        self.bwr = bwrmap.getLookupTable(start=0.0, stop=255.0, alpha=False)
        self.cmap = []
        # spectral colormap
        self.cmap.append(make_spectral().getLookupTable(start=0.0, stop=255.0,
                                                        alpha=False))
        # single channel colormaps
        for i in range(3):
            self.cmap.append(
                make_cmap(i).getLookupTable(start=0.0, stop=255.0, alpha=False))

        if MATPLOTLIB:
            self.colormap = (plt.get_cmap("gist_ncar")(np.linspace(0.0, .9, 1000000)) *
                             255).astype(np.uint8)
            np.random.seed(42)  # make colors stable
            self.colormap = self.colormap[np.random.permutation(1000000)]
        else:
            np.random.seed(42)  # make colors stable
            self.colormap = ((np.random.rand(1000000, 3) * 0.8 + 0.1) * 255).astype(
                np.uint8)
        self.NZ = 1
        self.restore = None
        self.ratio = 1.
        self.reset()

        # if called with image, load it
        if image is not None:
            self.filename = image
            io._load_image(self, self.filename)

        # training settings
        d = datetime.datetime.now()
        self.training_params = {
            "model_index": 0,
            "learning_rate": 0.1,
            "weight_decay": 0.0001,
            "n_epochs": 100,
            "model_name": "CP" + d.strftime("_%Y%m%d_%H%M%S"),
        }

        self.load_3D = False
        self.stitch_threshold = 0.

        self.setAcceptDrops(True)
        self.win.show()
        self.show()

    def help_window(self):
        HW = guiparts.HelpWindow(self)
        HW.show()

    def train_help_window(self):
        THW = guiparts.TrainHelpWindow(self)
        THW.show()

    def gui_window(self):
        EG = guiparts.ExampleGUI(self)
        EG.show()

    def make_buttons(self):
        self.boldfont = QtGui.QFont("Arial", 11, QtGui.QFont.Bold)
        self.boldmedfont = QtGui.QFont("Arial", 9, QtGui.QFont.Bold)
        self.medfont = QtGui.QFont("Arial", 9)
        self.smallfont = QtGui.QFont("Arial", 8)

        b = 0
        self.satBox = QGroupBox("Views")
        self.satBox.setFont(self.boldfont)
        self.satBoxG = QGridLayout()
        self.satBox.setLayout(self.satBoxG)
        self.l0.addWidget(self.satBox, b, 0, 1, 9)

        b0 = 0
        self.view = 0  # 0=image, 1=flowsXY, 2=flowsZ, 3=cellprob
        self.color = 0  # 0=RGB, 1=gray, 2=R, 3=G, 4=B
        self.RGBDropDown = QComboBox()
        self.RGBDropDown.addItems(
            ["RGB", "red=R", "green=G", "blue=B", "gray", "spectral"])
        self.RGBDropDown.setFont(self.medfont)
        self.RGBDropDown.currentIndexChanged.connect(self.color_choose)
        self.satBoxG.addWidget(self.RGBDropDown, b0, 0, 1, 3)

        label = QLabel("<p>[&uarr; / &darr; or W/S]</p>")
        label.setFont(self.smallfont)
        self.satBoxG.addWidget(label, b0, 3, 1, 3)
        label = QLabel("[R / G / B \n toggles color ]")
        label.setFont(self.smallfont)
        self.satBoxG.addWidget(label, b0, 6, 1, 3)

        b0 += 1
        self.ViewDropDown = QComboBox()
        self.ViewDropDown.addItems(["image", "gradXY", "cellprob", "restored"])
        self.ViewDropDown.setFont(self.medfont)
        self.ViewDropDown.model().item(3).setEnabled(False)
        self.ViewDropDown.currentIndexChanged.connect(self.update_plot)
        self.satBoxG.addWidget(self.ViewDropDown, b0, 0, 2, 3)

        label = QLabel("[pageup / pagedown]")
        label.setFont(self.smallfont)
        self.satBoxG.addWidget(label, b0, 3, 1, 5)

        b0 += 2
        label = QLabel("")
        label.setToolTip(
            "NOTE: manually changing the saturation bars does not affect normalization in segmentation"
        )
        self.satBoxG.addWidget(label, b0, 0, 1, 5)

        self.autobtn = QCheckBox("auto-adjust saturation")
        self.autobtn.setToolTip("sets scale-bars as normalized for segmentation")
        self.autobtn.setFont(self.medfont)
        self.autobtn.setChecked(True)
        self.satBoxG.addWidget(self.autobtn, b0, 1, 1, 8)

<<<<<<< HEAD
        # ---Create a list (extendable) of color buttons  ---#
        self.marker_buttons = [self.create_color_button() for _ in range(3)]

        c = 0
=======
        c = 0  # position of the elements in the right side menu

>>>>>>> f3e8bc91
        self.sliders = []
        colors = [[255, 0, 0], [0, 255, 0], [0, 0, 255], [100, 100, 100]]
        colornames = ["red", "Chartreuse", "DodgerBlue"]
        names = ["red", "green", "blue"]
        for r in range(3):
            c += 1
<<<<<<< HEAD
            label = QLabel(f'Marker {r+1}') # create a label for each marker
            color_button = self.marker_buttons[r] # get the corresponding color button
            label.setStyleSheet("color: white")
            label.setFont(self.boldmedfont)
            self.rightBoxLayout.addWidget(label, c, 0, 1, 1) 
            self.rightBoxLayout.addWidget(color_button, c, 9, 1, 1) # add the color button to the layout
=======
            if r == 0:
                label = QLabel('<font color="gray">gray/</font><br>red')
            else:
                label = QLabel(names[r] + ":")
            label.setStyleSheet(f"color: {colornames[r]}")
            label.setFont(self.boldmedfont)
            self.rightBoxLayout.addWidget(label, c, 0, 1, 2)
>>>>>>> f3e8bc91
            self.sliders.append(Slider(self, names[r], colors[r]))
            self.sliders[-1].setMinimum(-.1)
            self.sliders[-1].setMaximum(255.1)
            self.sliders[-1].setValue([0, 255])
            self.sliders[-1].setToolTip(
                "NOTE: manually changing the saturation bars does not affect normalization in segmentation"
            )
<<<<<<< HEAD
            self.sliders[-1].setFixedWidth(250)
            self.rightBoxLayout.addWidget(self.sliders[-1], c, 2, 1, 7)
            stretch_widget = QWidget()
            self.rightBoxLayout.addWidget(stretch_widget)
=======
            self.sliders[-1].setFixedWidth(160)
            self.rightBoxLayout.addWidget(self.sliders[-1], c, 2, 1, 7)
            stretch_widget = QWidget()
            self.rightBoxLayout.addWidget(stretch_widget)

>>>>>>> f3e8bc91

        b += 1
        self.drawBox = QGroupBox("Drawing")
        self.drawBox.setFont(self.boldfont)
        self.drawBoxG = QGridLayout()
        self.drawBox.setLayout(self.drawBoxG)
        self.l0.addWidget(self.drawBox, b, 0, 1, 9)
        self.autosave = True

        b0 = 0
        self.brush_size = 3
        self.BrushChoose = QComboBox()
        self.BrushChoose.addItems(["1", "3", "5", "7", "9"])
        self.BrushChoose.currentIndexChanged.connect(self.brush_choose)
        self.BrushChoose.setFixedWidth(40)
        self.BrushChoose.setFont(self.medfont)
        self.drawBoxG.addWidget(self.BrushChoose, b0, 3, 1, 2)
        label = QLabel("brush size:")
        label.setFont(self.medfont)
        self.drawBoxG.addWidget(label, b0, 0, 1, 3)

        b0 += 1
        # turn off masks
        self.layer_off = False
        self.masksOn = True
        self.MCheckBox = QCheckBox("MASKS ON [X]")
        self.MCheckBox.setFont(self.medfont)
        self.MCheckBox.setChecked(True)
        self.MCheckBox.toggled.connect(self.toggle_masks)
        self.drawBoxG.addWidget(self.MCheckBox, b0, 0, 1, 5)

        b0 += 1
        # turn off outlines
        self.outlinesOn = False  # turn off by default
        self.OCheckBox = QCheckBox("outlines on [Z]")
        self.OCheckBox.setFont(self.medfont)
        self.drawBoxG.addWidget(self.OCheckBox, b0, 0, 1, 5)
        self.OCheckBox.setChecked(False)
        self.OCheckBox.toggled.connect(self.toggle_masks)

        b0 += 1
        self.SCheckBox = QCheckBox("single stroke")
        self.SCheckBox.setFont(self.medfont)
        self.SCheckBox.setChecked(True)
        self.SCheckBox.toggled.connect(self.autosave_on)
        self.SCheckBox.setEnabled(True)
        self.drawBoxG.addWidget(self.SCheckBox, b0, 0, 1, 5)

        # buttons for deleting multiple cells
        self.deleteBox = QGroupBox("delete multiple ROIs")
        self.deleteBox.setStyleSheet("color: rgb(200, 200, 200)")
        self.deleteBox.setFont(self.medfont)
        self.deleteBoxG = QGridLayout()
        self.deleteBox.setLayout(self.deleteBoxG)
        self.drawBoxG.addWidget(self.deleteBox, 0, 5, 4, 4)
        self.MakeDeletionRegionButton = QPushButton("region-select")
        self.MakeDeletionRegionButton.clicked.connect(self.remove_region_cells)
        self.deleteBoxG.addWidget(self.MakeDeletionRegionButton, 0, 0, 1, 4)
        self.MakeDeletionRegionButton.setFont(self.smallfont)
        self.MakeDeletionRegionButton.setFixedWidth(70)
        self.DeleteMultipleROIButton = QPushButton("click-select")
        self.DeleteMultipleROIButton.clicked.connect(self.delete_multiple_cells)
        self.deleteBoxG.addWidget(self.DeleteMultipleROIButton, 1, 0, 1, 4)
        self.DeleteMultipleROIButton.setFont(self.smallfont)
        self.DeleteMultipleROIButton.setFixedWidth(70)
        self.DoneDeleteMultipleROIButton = QPushButton("done")
        self.DoneDeleteMultipleROIButton.clicked.connect(
            self.done_remove_multiple_cells)
        self.deleteBoxG.addWidget(self.DoneDeleteMultipleROIButton, 2, 0, 1, 2)
        self.DoneDeleteMultipleROIButton.setFont(self.smallfont)
        self.DoneDeleteMultipleROIButton.setFixedWidth(35)
        self.CancelDeleteMultipleROIButton = QPushButton("cancel")
        self.CancelDeleteMultipleROIButton.clicked.connect(self.cancel_remove_multiple)
        self.deleteBoxG.addWidget(self.CancelDeleteMultipleROIButton, 2, 2, 1, 2)
        self.CancelDeleteMultipleROIButton.setFont(self.smallfont)
        self.CancelDeleteMultipleROIButton.setFixedWidth(35)

        b += 1
        b0 = 0
        self.segBox = QGroupBox("Segmentation")
        self.segBoxG = QGridLayout()
        self.segBox.setLayout(self.segBoxG)
        self.l0.addWidget(self.segBox, b, 0, 1, 9)
        self.segBox.setFont(self.boldfont)

        self.diameter = 30
        label = QLabel("diameter (pixels):")
        label.setFont(self.medfont)
        label.setToolTip(
            'you can manually enter the approximate diameter for your cells, \nor press “calibrate” to let the model estimate it. \nThe size is represented by a disk at the bottom of the view window \n(can turn this disk off by unchecking “scale disk on”)'
        )
        self.segBoxG.addWidget(label, b0, 0, 1, 4)
        self.Diameter = QLineEdit()
        self.Diameter.setToolTip(
            'you can manually enter the approximate diameter for your cells, \nor press “calibrate” to let the "cyto3" model estimate it. \nThe size is represented by a disk at the bottom of the view window \n(can turn this disk off by unchecking “scale disk on”)'
        )
        self.Diameter.setText(str(self.diameter))
        self.Diameter.setFont(self.medfont)
        self.Diameter.returnPressed.connect(self.update_scale)
        self.Diameter.setFixedWidth(50)
        self.segBoxG.addWidget(self.Diameter, b0, 4, 1, 2)

        # compute diameter
        self.SizeButton = QPushButton("calibrate")
        self.SizeButton.setFont(self.medfont)
        self.SizeButton.clicked.connect(self.calibrate_size)
        self.segBoxG.addWidget(self.SizeButton, b0, 6, 1, 3)
        #self.SizeButton.setFixedWidth(65)
        self.SizeButton.setEnabled(False)
        self.SizeButton.setToolTip(
            'you can manually enter the approximate diameter for your cells, \nor press “calibrate” to let the cyto3 model estimate it. \nThe size is represented by a disk at the bottom of the view window \n(can turn this disk off by unchecking “scale disk on”)'
        )

        b0 += 1
        # choose channel
        self.ChannelChoose = [QComboBox(), QComboBox()]
        self.ChannelChoose[0].addItems(["0: gray", "1: red", "2: green", "3: blue"])
        self.ChannelChoose[1].addItems(["0: none", "1: red", "2: green", "3: blue"])
        cstr = ["chan to segment:", "chan2 (optional): "]
        for i in range(2):
            self.ChannelChoose[i].setFont(self.medfont)
            label = QLabel(cstr[i])
            label.setFont(self.medfont)
            if i == 0:
                label.setToolTip(
                    "this is the channel in which the cytoplasm or nuclei exist that you want to segment"
                )
                self.ChannelChoose[i].setToolTip(
                    "this is the channel in which the cytoplasm or nuclei exist that you want to segment"
                )
            else:
                label.setToolTip(
                    "if <em>cytoplasm</em> model is chosen, and you also have a nuclear channel, then choose the nuclear channel for this option"
                )
                self.ChannelChoose[i].setToolTip(
                    "if <em>cytoplasm</em> model is chosen, and you also have a nuclear channel, then choose the nuclear channel for this option"
                )
            self.segBoxG.addWidget(label, b0 + i, 0, 1, 4)
            self.segBoxG.addWidget(self.ChannelChoose[i], b0 + i, 4, 1, 5)

        b0 += 2

        # use GPU
        self.useGPU = QCheckBox("use GPU")
        self.useGPU.setToolTip(
            "if you have specially installed the <i>cuda</i> version of torch, then you can activate this"
        )
        self.useGPU.setFont(self.medfont)
        self.check_gpu()
        self.segBoxG.addWidget(self.useGPU, b0, 0, 1, 3)

        # compute segmentation with general models
        self.net_text = ["run cyto3"]
        nett = ["cellpose super-generalist model"]

        #label = QLabel("Run:")
        #label.setFont(self.boldfont)
        #label.setFont(self.medfont)
        #self.segBoxG.addWidget(label, b0, 0, 1, 2)
        self.StyleButtons = []
        jj = 4
        for j in range(len(self.net_text)):
            self.StyleButtons.append(
                guiparts.ModelButton(self, self.net_text[j], self.net_text[j]))
            w = 5
            self.segBoxG.addWidget(self.StyleButtons[-1], b0, jj, 1, w)
            jj += w
            #self.StyleButtons[-1].setFixedWidth(140)
            self.StyleButtons[-1].setToolTip(nett[j])

        b0 += 1
        self.roi_count = QLabel("0 ROIs")
        self.roi_count.setFont(self.boldfont)
        self.roi_count.setAlignment(QtCore.Qt.AlignLeft)
        self.segBoxG.addWidget(self.roi_count, b0, 0, 1, 4)

        self.progress = QProgressBar(self)
        self.segBoxG.addWidget(self.progress, b0, 4, 1, 5)

        b0 += 1
        self.segaBox = QCollapsible("additional settings")
        self.segaBox.setFont(self.medfont)
        self.segaBox._toggle_btn.setFont(self.medfont)
        self.segaBoxG = QGridLayout()
        _content = QWidget()
        _content.setLayout(self.segaBoxG)
        _content.setMaximumHeight(0)
        _content.setMinimumHeight(0)
        #_content.layout().setContentsMargins(QtCore.QMargins(0, -20, -20, -20))
        self.segaBox.setContent(_content)
        self.segBoxG.addWidget(self.segaBox, b0, 0, 1, 9)

        b0 = 0
        # post-hoc paramater tuning
        label = QLabel("flow\nthreshold:")
        label.setToolTip(
            "threshold on flow error to accept a mask (set higher to get more cells, e.g. in range from (0.1, 3.0), OR set to 0.0 to turn off so no cells discarded);\n press enter to recompute if model already run"
        )
        label.setFont(self.medfont)
        self.segaBoxG.addWidget(label, b0, 0, 1, 2)
        self.flow_threshold = QLineEdit()
        self.flow_threshold.setText("0.4")
        self.flow_threshold.returnPressed.connect(self.compute_cprob)
        self.flow_threshold.setFixedWidth(40)
        self.flow_threshold.setFont(self.medfont)
        self.segaBoxG.addWidget(self.flow_threshold, b0, 2, 1, 2)
        self.flow_threshold.setToolTip(
            "threshold on flow error to accept a mask (set higher to get more cells, e.g. in range from (0.1, 3.0), OR set to 0.0 to turn off so no cells discarded);\n press enter to recompute if model already run"
        )

        label = QLabel("cellprob\nthreshold:")
        label.setToolTip(
            "threshold on cellprob output to seed cell masks (set lower to include more pixels or higher to include fewer, e.g. in range from (-6, 6)); \n press enter to recompute if model already run"
        )
        label.setFont(self.medfont)
        self.segaBoxG.addWidget(label, b0, 4, 1, 2)
        self.cellprob_threshold = QLineEdit()
        self.cellprob_threshold.setText("0.0")
        self.cellprob_threshold.returnPressed.connect(self.compute_cprob)
        self.cellprob_threshold.setFixedWidth(40)
        self.cellprob_threshold.setFont(self.medfont)
        self.cellprob_threshold.setToolTip(
            "threshold on cellprob output to seed cell masks (set lower to include more pixels or higher to include fewer, e.g. in range from (-6, 6)); \n press enter to recompute if model already run"
        )
        self.segaBoxG.addWidget(self.cellprob_threshold, b0, 6, 1, 2)

        b0 += 1
        label = QLabel("norm percentiles:")
        label.setToolTip(
            "sets normalization percentiles for segmentation and denoising\n(pixels at lower percentile set to 0.0 and at upper set to 1.0 for network)"
        )
        label.setFont(self.medfont)
        self.segaBoxG.addWidget(label, b0, 0, 1, 8)

        b0 += 1
        self.norm_vals = [1., 99.]
        self.norm_edits = []
        labels = ["lower", "upper"]
        tooltips = [
            "pixels at this percentile set to 0 (default 1.0)",
            "pixels at this percentile set to 1  (default 99.0)"
        ]
        for p in range(2):
            label = QLabel(f"{labels[p]}:")
            label.setToolTip(tooltips[p])
            label.setFont(self.medfont)
            self.segaBoxG.addWidget(label, b0, 4 * (p % 2), 1, 2)
            self.norm_edits.append(QLineEdit())
            self.norm_edits[p].setText(str(self.norm_vals[p]))
            self.norm_edits[p].setFixedWidth(40)
            self.norm_edits[p].setFont(self.medfont)
            self.segaBoxG.addWidget(self.norm_edits[p], b0, 4 * (p % 2) + 2, 1, 2)
            self.norm_edits[p].setToolTip(tooltips[p])

        b0 += 1
        label = QLabel("niter dynamics:")
        label.setFont(self.medfont)
        label.setToolTip(
            "number of iterations for dynamics (0 uses default based on diameter); use 2000 for bacteria"
        )
        self.segaBoxG.addWidget(label, b0, 0, 1, 4)
        self.niter = QLineEdit()
        self.niter.setText("0")
        self.niter.setFixedWidth(40)
        self.niter.setFont(self.medfont)
        self.niter.setToolTip(
            "number of iterations for dynamics (0 uses default based on diameter); use 2000 for bacteria"
        )
        self.segaBoxG.addWidget(self.niter, b0, 4, 1, 2)

        b += 1
        b0 = 0
        self.modelBox = QGroupBox("Other models")
        self.modelBoxG = QGridLayout()
        self.modelBox.setLayout(self.modelBoxG)
        self.l0.addWidget(self.modelBox, b, 0, 1, 9)
        self.modelBox.setFont(self.boldfont)
        # choose models
        self.ModelChooseC = QComboBox()
        self.ModelChooseC.setFont(self.medfont)
        current_index = 0
        self.ModelChooseC.addItems(["custom models"])
        if len(self.model_strings) > 0:
            self.ModelChooseC.addItems(self.model_strings)
        self.ModelChooseC.setFixedWidth(175)
        self.ModelChooseC.setCurrentIndex(current_index)
        tipstr = 'add or train your own models in the "Models" file menu and choose model here'
        self.ModelChooseC.setToolTip(tipstr)
        self.ModelChooseC.activated.connect(lambda: self.model_choose(custom=True))
        self.modelBoxG.addWidget(self.ModelChooseC, b0, 0, 1, 8)

        # compute segmentation w/ custom model
        self.ModelButtonC = QPushButton(u"run")
        self.ModelButtonC.setFont(self.medfont)
        self.ModelButtonC.setFixedWidth(35)
        self.ModelButtonC.clicked.connect(
            lambda: self.compute_segmentation(custom=True))
        self.modelBoxG.addWidget(self.ModelButtonC, b0, 8, 1, 1)
        self.ModelButtonC.setEnabled(False)

        # compute segmentation with style model
        self.net_names = [
            "nuclei", "cyto2_cp3", "tissuenet_cp3", "livecell_cp3", "yeast_PhC_cp3",
            "yeast_BF_cp3", "bact_phase_cp3", "bact_fluor_cp3", "deepbacs_cp3"
        ]
        nett = [
            "nuclei", "cellpose (cyto2_cp3)", "tissuenet_cp3", "livecell_cp3",
            "yeast_PhC_cp3", "yeast_BF_cp3", "bact_phase_cp3", "bact_fluor_cp3",
            "deepbacs_cp3"
        ]
        b0 += 1
        self.ModelChooseB = QComboBox()
        self.ModelChooseB.setFont(self.medfont)
        self.ModelChooseB.addItems(["dataset-specific models"])
        self.ModelChooseB.addItems(nett)
        self.ModelChooseB.setFixedWidth(175)
        tipstr = "dataset-specific models"
        self.ModelChooseB.setToolTip(tipstr)
        self.ModelChooseB.activated.connect(lambda: self.model_choose(custom=False))
        self.modelBoxG.addWidget(self.ModelChooseB, b0, 0, 1, 8)

        # compute segmentation w/ cp model
        self.ModelButtonB = QPushButton(u"run")
        self.ModelButtonB.setFont(self.medfont)
        self.ModelButtonB.setFixedWidth(35)
        self.ModelButtonB.clicked.connect(
            lambda: self.compute_segmentation(custom=False))
        self.modelBoxG.addWidget(self.ModelButtonB, b0, 8, 1, 1)
        self.ModelButtonB.setEnabled(False)

        b += 1
        self.denoiseBox = QGroupBox("Image restoration")
        self.denoiseBox.setFont(self.boldfont)
        self.denoiseBoxG = QGridLayout()
        self.denoiseBox.setLayout(self.denoiseBoxG)
        self.l0.addWidget(self.denoiseBox, b, 0, 1, 9)

        b0 = 0
        self.denoiseBoxG.addWidget(QLabel("mode:"), b0, 0, 1, 3)

        # DENOISING
        self.DenoiseButtons = []
        nett = [
            "filter image (settings below)",
            "clear restore/filter",
            "denoise (please set cell diameter first)",
            "deblur (please set cell diameter first)",
            "upsample to 30. diameter (cyto3) or 17. diameter (nuclei) (please set cell diameter first) (disabled in 3D)",
        ]
        self.denoise_text = ["filter", "none", "denoise", "deblur", "upsample"]
        self.restore = None
        self.ratio = 1.
        jj = 3
        for j in range(len(self.denoise_text)):
            self.DenoiseButtons.append(
                guiparts.DenoiseButton(self, self.denoise_text[j]))
            w = 3
            self.denoiseBoxG.addWidget(self.DenoiseButtons[-1], b0, jj, 1, w)
            jj += w
            self.DenoiseButtons[-1].setFixedWidth(75)
            self.DenoiseButtons[-1].setToolTip(nett[j])
            self.DenoiseButtons[-1].setFont(self.medfont)
            b0 += 1 if j == 1 else 0
            jj = 0 if j == 1 else jj

        # b0+=1
        self.save_norm = QCheckBox("save restored/filtered image")
        self.save_norm.setFont(self.medfont)
        self.save_norm.setToolTip("save restored/filtered image in _seg.npy file")
        self.save_norm.setChecked(True)
        # self.denoiseBoxG.addWidget(self.save_norm, b0, 0, 1, 8)

        b0 += 1
        label = QLabel("Cellpose3 model type:")
        label.setToolTip(
            "choose model type and click [denoise], [deblur], or [upsample]")
        label.setFont(self.medfont)
        self.denoiseBoxG.addWidget(label, b0, 0, 1, 4)

        self.DenoiseChoose = QComboBox()
        self.DenoiseChoose.setFont(self.medfont)
        self.DenoiseChoose.addItems(["one-click", "nuclei"])
        self.DenoiseChoose.setFixedWidth(100)
        tipstr = "choose model type and click [denoise], [deblur], or [upsample]"
        self.DenoiseChoose.setToolTip(tipstr)
        self.denoiseBoxG.addWidget(self.DenoiseChoose, b0, 5, 1, 4)

        b0 += 1
        # FILTERING
        self.filtBox = QCollapsible("custom filter settings")
        self.filtBox._toggle_btn.setFont(self.medfont)
        self.filtBoxG = QGridLayout()
        _content = QWidget()
        _content.setLayout(self.filtBoxG)
        _content.setMaximumHeight(0)
        _content.setMinimumHeight(0)
        #_content.layout().setContentsMargins(QtCore.QMargins(0, -20, -20, -20))
        self.filtBox.setContent(_content)
        self.denoiseBoxG.addWidget(self.filtBox, b0, 0, 1, 9)

        self.filt_vals = [0., 0., 0., 0.]
        self.filt_edits = []
        labels = [
            "sharpen\nradius", "smooth\nradius", "tile_norm\nblocksize",
            "tile_norm\nsmooth3D"
        ]
        tooltips = [
            "set size of surround-subtraction filter for sharpening image",
            "set size of gaussian filter for smoothing image",
            "set size of tiles to use to normalize image",
            "set amount of smoothing of normalization values across planes"
        ]

        for p in range(4):
            label = QLabel(f"{labels[p]}:")
            label.setToolTip(tooltips[p])
            label.setFont(self.medfont)
            self.filtBoxG.addWidget(label, b0 + p // 2, 4 * (p % 2), 1, 2)
            self.filt_edits.append(QLineEdit())
            self.filt_edits[p].setText(str(self.filt_vals[p]))
            self.filt_edits[p].setFixedWidth(40)
            self.filt_edits[p].setFont(self.medfont)
            self.filtBoxG.addWidget(self.filt_edits[p], b0 + p // 2, 4 * (p % 2) + 2, 1,
                                    2)
            self.filt_edits[p].setToolTip(tooltips[p])

        b0 += 3
        self.norm3D_cb = QCheckBox("norm3D")
        self.norm3D_cb.setFont(self.medfont)
        self.norm3D_cb.setToolTip("run same normalization across planes")
        self.filtBoxG.addWidget(self.norm3D_cb, b0, 0, 1, 3)

        self.invert_cb = QCheckBox("invert")
        self.invert_cb.setFont(self.medfont)
        self.invert_cb.setToolTip("invert image")
        self.filtBoxG.addWidget(self.invert_cb, b0, 3, 1, 3)

        b += 1
        self.l0.addWidget(QLabel(""), b, 0, 1, 9)
        self.l0.setRowStretch(b, 100)

        b += 1
        # scale toggle
        self.scale_on = True
        self.ScaleOn = QCheckBox("scale disk on")
        self.ScaleOn.setFont(self.medfont)
        self.ScaleOn.setStyleSheet("color: rgb(150,50,150);")
        self.ScaleOn.setChecked(True)
        self.ScaleOn.setToolTip("see current diameter as red disk at bottom")
        self.ScaleOn.toggled.connect(self.toggle_scale)
        self.l0.addWidget(self.ScaleOn, b, 0, 1, 5)

        return b
    
    def create_color_button(self):
        """
        Creates a new QPushButton with a transparent background color and connects 
        its clicked signal to the open_color_dialog method.

        Returns:
            QPushButton: The created color button.
        """
        color_button = QPushButton()
        color_button.setStyleSheet(self.get_color_button_style("transparent"))

        #--- Connect the button's clicked signal to a new slot method ---#
        color_button.clicked.connect(self.open_color_dialog)

        return color_button

    def open_color_dialog(self):
        """
        Opens a QColorDialog and updates the background color of the button 
        that was clicked (the sender of the signal) if a valid color is selected.
        """
        color = QColorDialog.getColor()
        if color.isValid():
            self.sender().setStyleSheet(self.get_color_button_style(color.name()))

    def get_color_button_style(self, color_name):
        """
        Returns a string with the CSS style for a QPushButton with the specified background color, a solid border, a border width of 1 pixel, and a size of 12x12 pixels.

        Args:
            color_name (str): The name of the color to use for the button's background.

        Returns:
            str: The CSS style for the button.
        """
        return f"""
            QPushButton {{
                background-color: {color_name};
                border-style: solid;
                border-width: 1px;
                height: 12px;
                width: 12px;
                }}
            """

    def level_change(self, r):
        r = ["red", "green", "blue"].index(r)
        if self.loaded:
            sval = self.sliders[r].value()
            self.saturation[r][self.currentZ] = sval
            if not self.autobtn.isChecked():
                for r in range(3):
                    for i in range(len(self.saturation[r])):
                        self.saturation[r][i] = self.saturation[r][self.currentZ]
            self.update_plot()

    def keyPressEvent(self, event):
        if self.loaded:
            if not (event.modifiers() &
                    (QtCore.Qt.ControlModifier | QtCore.Qt.ShiftModifier |
                     QtCore.Qt.AltModifier) or self.in_stroke):
                updated = False
                if len(self.current_point_set) > 0:
                    if event.key() == QtCore.Qt.Key_Return:
                        self.add_set()
                else:
                    nviews = self.ViewDropDown.count() - 1
                    nviews += int(
                        self.ViewDropDown.model().item(self.ViewDropDown.count() -
                                                       1).isEnabled())
                    if event.key() == QtCore.Qt.Key_X:
                        self.MCheckBox.toggle()
                    if event.key() == QtCore.Qt.Key_Z:
                        self.OCheckBox.toggle()
                    if event.key() == QtCore.Qt.Key_Left or event.key(
                    ) == QtCore.Qt.Key_A:
                        self.get_prev_image()
                    elif event.key() == QtCore.Qt.Key_Right or event.key(
                    ) == QtCore.Qt.Key_D:
                        self.get_next_image()
                    elif event.key() == QtCore.Qt.Key_PageDown:
                        self.view = (self.view + 1) % (nviews)
                        self.ViewDropDown.setCurrentIndex(self.view)
                    elif event.key() == QtCore.Qt.Key_PageUp:
                        self.view = (self.view - 1) % (nviews)
                        self.ViewDropDown.setCurrentIndex(self.view)

                # can change background or stroke size if cell not finished
                if event.key() == QtCore.Qt.Key_Up or event.key() == QtCore.Qt.Key_W:
                    self.color = (self.color - 1) % (6)
                    self.RGBDropDown.setCurrentIndex(self.color)
                elif event.key() == QtCore.Qt.Key_Down or event.key(
                ) == QtCore.Qt.Key_S:
                    self.color = (self.color + 1) % (6)
                    self.RGBDropDown.setCurrentIndex(self.color)
                elif event.key() == QtCore.Qt.Key_R:
                    if self.color != 1:
                        self.color = 1
                    else:
                        self.color = 0
                    self.RGBDropDown.setCurrentIndex(self.color)
                elif event.key() == QtCore.Qt.Key_G:
                    if self.color != 2:
                        self.color = 2
                    else:
                        self.color = 0
                    self.RGBDropDown.setCurrentIndex(self.color)
                elif event.key() == QtCore.Qt.Key_B:
                    if self.color != 3:
                        self.color = 3
                    else:
                        self.color = 0
                    self.RGBDropDown.setCurrentIndex(self.color)
                elif (event.key() == QtCore.Qt.Key_Comma or
                      event.key() == QtCore.Qt.Key_Period):
                    count = self.BrushChoose.count()
                    gci = self.BrushChoose.currentIndex()
                    if event.key() == QtCore.Qt.Key_Comma:
                        gci = max(0, gci - 1)
                    else:
                        gci = min(count - 1, gci + 1)
                    self.BrushChoose.setCurrentIndex(gci)
                    self.brush_choose()
                if not updated:
                    self.update_plot()
        if event.key() == QtCore.Qt.Key_Minus or event.key() == QtCore.Qt.Key_Equal:
            self.p0.keyPressEvent(event)

    def autosave_on(self):
        if self.SCheckBox.isChecked():
            self.autosave = True
        else:
            self.autosave = False

    def check_gpu(self, torch=True):
        # also decide whether or not to use torch
        self.useGPU.setChecked(False)
        self.useGPU.setEnabled(False)
        if core.use_gpu(use_torch=True):
            self.useGPU.setEnabled(True)
            self.useGPU.setChecked(True)
        else:
            self.useGPU.setStyleSheet("color: rgb(80,80,80);")

    def get_channels(self):
        channels = [
            self.ChannelChoose[0].currentIndex(), self.ChannelChoose[1].currentIndex()
        ]
        if hasattr(self, "current_model"):
            if self.current_model == "nuclei":
                channels[1] = 0
        if channels[0] == 0:
            channels[1] = 0
        if self.nchan == 1:
            channels = [0, 0]
        elif self.nchan == 2:
            if channels[0] == 3:
                channels[0] = 1 if channels[1] != 1 else 2
                print(
                    f"GUI_WARNING: only two channels in image, cannot use blue channel, changing channels"
                )
            if channels[1] == 3:
                channels[1] = 1 if channels[0] != 1 else 2
                print(
                    f"GUI_WARNING: only two channels in image, cannot use blue channel, changing channels"
                )
        self.ChannelChoose[0].setCurrentIndex(channels[0])
        self.ChannelChoose[1].setCurrentIndex(channels[1])
        return channels

    def model_choose(self, custom=False):
        index = self.ModelChooseC.currentIndex(
        ) if custom else self.ModelChooseB.currentIndex()
        if index > 0:
            if custom:
                model_name = self.ModelChooseC.currentText()
            else:
                model_name = self.net_names[index - 1]
            print(f"GUI_INFO: selected model {model_name}, loading now")
            self.initialize_model(model_name=model_name, custom=custom)
            self.diameter = self.model.diam_labels
            self.Diameter.setText("%0.2f" % self.diameter)
            print(
                f"GUI_INFO: diameter set to {self.diameter: 0.2f} (but can be changed)")

    def calibrate_size(self):
        self.initialize_model(model_name="cyto3")
        diams, _ = self.model.sz.eval(self.stack[self.currentZ].copy(),
                                      channels=self.get_channels(),
                                      progress=self.progress)
        diams = np.maximum(5.0, diams)
        self.logger.info("estimated diameter of cells using %s model = %0.1f pixels" %
                         (self.current_model, diams))
        self.Diameter.setText("%0.1f" % diams)
        self.diameter = diams
        self.update_scale()
        self.progress.setValue(100)

    def toggle_scale(self):
        if self.scale_on:
            self.p0.removeItem(self.scale)
            self.scale_on = False
        else:
            self.p0.addItem(self.scale)
            self.scale_on = True

    def enable_buttons(self):
        if len(self.model_strings) > 0:
            self.ModelButtonC.setEnabled(True)
        for i in range(len(self.StyleButtons)):
            self.StyleButtons[i].setEnabled(True)
        for i in range(len(self.DenoiseButtons)):
            self.DenoiseButtons[i].setEnabled(True)
        if self.load_3D:
            self.DenoiseButtons[-1].setEnabled(False)
        self.ModelButtonB.setEnabled(True)
        self.SizeButton.setEnabled(True)
        self.newmodel.setEnabled(True)
        self.loadMasks.setEnabled(True)

        for n in range(self.nchan):
            self.sliders[n].setEnabled(True)
        for n in range(self.nchan, 3):
            self.sliders[n].setEnabled(True)

        self.toggle_mask_ops()

        self.update_plot()
        self.setWindowTitle(self.filename)

    def disable_buttons_removeROIs(self):
        if len(self.model_strings) > 0:
            self.ModelButtonC.setEnabled(False)
        for i in range(len(self.StyleButtons)):
            self.StyleButtons[i].setEnabled(False)
        self.ModelButtonB.setEnabled(False)
        self.SizeButton.setEnabled(False)
        self.newmodel.setEnabled(False)
        self.loadMasks.setEnabled(False)
        self.saveSet.setEnabled(False)
        self.savePNG.setEnabled(False)
        self.saveFlows.setEnabled(False)
        self.saveOutlines.setEnabled(False)
        self.saveROIs.setEnabled(False)

        self.MakeDeletionRegionButton.setEnabled(False)
        self.DeleteMultipleROIButton.setEnabled(False)
        self.DoneDeleteMultipleROIButton.setEnabled(True)
        self.CancelDeleteMultipleROIButton.setEnabled(True)

    def toggle_mask_ops(self):
        self.update_layer()
        self.toggle_saving()
        self.toggle_removals()

    def toggle_saving(self):
        if self.ncells > 0:
            self.saveSet.setEnabled(True)
            self.savePNG.setEnabled(True)
            self.saveFlows.setEnabled(True)
            self.saveOutlines.setEnabled(True)
            self.saveROIs.setEnabled(True)
        else:
            self.saveSet.setEnabled(False)
            self.savePNG.setEnabled(False)
            self.saveFlows.setEnabled(False)
            self.saveOutlines.setEnabled(False)
            self.saveROIs.setEnabled(False)

    def toggle_removals(self):
        if self.ncells > 0:
            self.ClearButton.setEnabled(True)
            self.remcell.setEnabled(True)
            self.undo.setEnabled(True)
            self.MakeDeletionRegionButton.setEnabled(True)
            self.DeleteMultipleROIButton.setEnabled(True)
            self.DoneDeleteMultipleROIButton.setEnabled(False)
            self.CancelDeleteMultipleROIButton.setEnabled(False)
        else:
            self.ClearButton.setEnabled(False)
            self.remcell.setEnabled(False)
            self.undo.setEnabled(False)
            self.MakeDeletionRegionButton.setEnabled(False)
            self.DeleteMultipleROIButton.setEnabled(False)
            self.DoneDeleteMultipleROIButton.setEnabled(False)
            self.CancelDeleteMultipleROIButton.setEnabled(False)

    def remove_action(self):
        if self.selected > 0:
            self.remove_cell(self.selected)

    def undo_action(self):
        if (len(self.strokes) > 0 and self.strokes[-1][0][0] == self.currentZ):
            self.remove_stroke()
        else:
            # remove previous cell
            if self.ncells > 0:
                self.remove_cell(self.ncells)

    def undo_remove_action(self):
        self.undo_remove_cell()

    def get_files(self):
        folder = os.path.dirname(self.filename)
        mask_filter = "_masks"
        images = get_image_files(folder, mask_filter)
        fnames = [os.path.split(images[k])[-1] for k in range(len(images))]
        f0 = os.path.split(self.filename)[-1]
        idx = np.nonzero(np.array(fnames) == f0)[0][0]
        return images, idx

    def get_prev_image(self):
        images, idx = self.get_files()
        idx = (idx - 1) % len(images)
        io._load_image(self, filename=images[idx])

    def get_next_image(self, load_seg=True):
        images, idx = self.get_files()
        idx = (idx + 1) % len(images)
        io._load_image(self, filename=images[idx], load_seg=load_seg)

    def dragEnterEvent(self, event):
        if event.mimeData().hasUrls():
            event.accept()
        else:
            event.ignore()

    def dropEvent(self, event):
        files = [u.toLocalFile() for u in event.mimeData().urls()]
        if os.path.splitext(files[0])[-1] == ".npy":
            io._load_seg(self, filename=files[0], load_3D=self.load_3D)
        else:
            io._load_image(self, filename=files[0], load_seg=True, load_3D=self.load_3D)

    def toggle_masks(self):
        if self.MCheckBox.isChecked():
            self.masksOn = True
        else:
            self.masksOn = False
        if self.OCheckBox.isChecked():
            self.outlinesOn = True
        else:
            self.outlinesOn = False
        if not self.masksOn and not self.outlinesOn:
            self.p0.removeItem(self.layer)
            self.layer_off = True
        else:
            if self.layer_off:
                self.p0.addItem(self.layer)
            self.draw_layer()
            self.update_layer()
        if self.loaded:
            self.update_plot()
            self.update_layer()

    def make_viewbox(self):
        self.p0 = guiparts.ViewBoxNoRightDrag(parent=self, lockAspect=True,
                                              name="plot1", border=[100, 100,
                                                                    100], invertY=True)
        self.p0.setCursor(QtCore.Qt.CrossCursor)
        self.brush_size = 3
        self.win.addItem(self.p0, 0, 0, rowspan=1, colspan=1)
        self.p0.setMenuEnabled(False)
        self.p0.setMouseEnabled(x=True, y=True)
        self.img = pg.ImageItem(viewbox=self.p0, parent=self)
        self.img.autoDownsample = False
        self.layer = guiparts.ImageDraw(viewbox=self.p0, parent=self)
        self.layer.setLevels([0, 255])
        self.scale = pg.ImageItem(viewbox=self.p0, parent=self)
        self.scale.setLevels([0, 255])
        self.p0.scene().contextMenuItem = self.p0
        #self.p0.setMouseEnabled(x=False,y=False)
        self.Ly, self.Lx = 512, 512
        self.p0.addItem(self.img)
        self.p0.addItem(self.layer)
        self.p0.addItem(self.scale)

    def reset(self):
        # ---- start sets of points ---- #
        self.selected = 0
        self.nchan = 3
        self.loaded = False
        self.channel = [0, 1]
        self.current_point_set = []
        self.in_stroke = False
        self.strokes = []
        self.stroke_appended = True
        self.resize = False
        self.ncells = 0
        self.zdraw = []
        self.removed_cell = []
        self.cellcolors = np.array([255, 255, 255])[np.newaxis, :]

        # -- zero out image stack -- #
        self.opacity = 128  # how opaque masks should be
        self.outcolor = [200, 200, 255, 200]
        self.NZ, self.Ly, self.Lx = 1, 224, 224
        self.saturation = []
        for r in range(3):
            self.saturation.append([[0, 255] for n in range(self.NZ)])
            self.sliders[r].setValue([0, 255])
            self.sliders[r].setEnabled(False)
            self.sliders[r].show()
        self.currentZ = 0
        self.flows = [[], [], [], [], [[]]]
        # masks matrix
        # image matrix with a scale disk
        self.stack = np.zeros((1, self.Ly, self.Lx, 3))
        self.Lyr, self.Lxr = self.Ly, self.Lx
        self.Ly0, self.Lx0 = self.Ly, self.Lx
        self.radii = 0 * np.ones((self.Ly, self.Lx, 4), np.uint8)
        self.layerz = 0 * np.ones((self.Ly, self.Lx, 4), np.uint8)
        self.cellpix = np.zeros((1, self.Ly, self.Lx), np.uint16)
        self.outpix = np.zeros((1, self.Ly, self.Lx), np.uint16)
        if self.restore and "upsample" in self.restore:
            self.cellpix_resize = self.cellpix
            self.cellpix_orig = self.cellpix
            self.outpix_resize = self.cellpix
            self.outpix_orig = self.cellpix
        self.ismanual = np.zeros(0, "bool")

        # -- set menus to default -- #
        self.color = 0
        self.RGBDropDown.setCurrentIndex(self.color)
        self.view = 0
        self.ViewDropDown.setCurrentIndex(0)
        self.ViewDropDown.model().item(self.ViewDropDown.count() - 1).setEnabled(False)
        self.delete_restore()

        self.BrushChoose.setCurrentIndex(1)
        self.clear_all()

        #self.update_plot()
        self.filename = []
        self.loaded = False
        self.recompute_masks = False

        self.deleting_multiple = False
        self.removing_cells_list = []
        self.removing_region = False
        self.remove_roi_obj = None

    def delete_restore(self):
        """ delete restored imgs but don't reset settings """
        if hasattr(self, "stack_filtered"):
            del self.stack_filtered
        if hasattr(self, "cellpix_orig"):
            self.cellpix = self.cellpix_orig.copy()
            self.outpix = self.outpix_orig.copy()
            del self.outpix_orig, self.outpix_resize
            del self.cellpix_orig, self.cellpix_resize

    def clear_restore(self):
        """ delete restored imgs and reset settings """
        print("GUI_INFO: clearing restored image")
        self.ViewDropDown.model().item(self.ViewDropDown.count() - 1).setEnabled(False)
        if self.ViewDropDown.currentIndex() == self.ViewDropDown.count() - 1:
            self.ViewDropDown.setCurrentIndex(0)
        self.delete_restore()
        self.restore = None
        self.ratio = 1.
        self.set_normalize_params(self.get_normalize_params())

    def brush_choose(self):
        self.brush_size = self.BrushChoose.currentIndex() * 2 + 1
        if self.loaded:
            self.layer.setDrawKernel(kernel_size=self.brush_size)
            self.update_layer()

    def clear_all(self):
        self.prev_selected = 0
        self.selected = 0
        if self.restore and "upsample" in self.restore:
            self.layerz = 0 * np.ones((self.Lyr, self.Lxr, 4), np.uint8)
            self.cellpix = np.zeros((self.NZ, self.Lyr, self.Lxr), np.uint16)
            self.outpix = np.zeros((self.NZ, self.Lyr, self.Lxr), np.uint16)
            self.cellpix_resize = self.cellpix.copy()
            self.outpix_resize = self.outpix.copy()
            self.cellpix_orig = np.zeros((self.NZ, self.Ly0, self.Lx0), np.uint16)
            self.outpix_orig = np.zeros((self.NZ, self.Ly0, self.Lx0), np.uint16)
        else:
            self.layerz = 0 * np.ones((self.Ly, self.Lx, 4), np.uint8)
            self.cellpix = np.zeros((self.NZ, self.Ly, self.Lx), np.uint16)
            self.outpix = np.zeros((self.NZ, self.Ly, self.Lx), np.uint16)

        self.cellcolors = np.array([255, 255, 255])[np.newaxis, :]
        self.ncells = 0
        self.toggle_removals()
        self.update_scale()
        self.update_layer()

    def select_cell(self, idx):
        self.prev_selected = self.selected
        self.selected = idx
        if self.selected > 0:
            z = self.currentZ
            self.layerz[self.cellpix[z] == idx] = np.array(
                [255, 255, 255, self.opacity])
            self.update_layer()

    def select_cell_multi(self, idx):
        if idx > 0:
            z = self.currentZ
            self.layerz[self.cellpix[z] == idx] = np.array(
                [255, 255, 255, self.opacity])
            self.update_layer()

    def unselect_cell(self):
        if self.selected > 0:
            idx = self.selected
            if idx < self.ncells + 1:
                z = self.currentZ
                self.layerz[self.cellpix[z] == idx] = np.append(
                    self.cellcolors[idx], self.opacity)
                if self.outlinesOn:
                    self.layerz[self.outpix[z] == idx] = np.array(self.outcolor).astype(
                        np.uint8)
                    #[0,0,0,self.opacity])
                self.update_layer()
        self.selected = 0

    def unselect_cell_multi(self, idx):
        z = self.currentZ
        self.layerz[self.cellpix[z] == idx] = np.append(self.cellcolors[idx],
                                                        self.opacity)
        if self.outlinesOn:
            self.layerz[self.outpix[z] == idx] = np.array(self.outcolor).astype(
                np.uint8)
            # [0,0,0,self.opacity])
        self.update_layer()

    def remove_cell(self, idx):
        if isinstance(idx, (int, np.integer)):
            idx = [idx]
        # because the function remove_single_cell updates the state of the cellpix and outpix arrays
        # by reindexing cells to avoid gaps in the indices, we need to remove the cells in reverse order
        # so that the indices are correct
        idx.sort(reverse=True)
        for i in idx:
            self.remove_single_cell(i)
        self.ncells -= len(idx)  # _save_sets uses ncells

        if self.ncells == 0:
            self.ClearButton.setEnabled(False)
        if self.NZ == 1:
            io._save_sets_with_check(self)

        self.update_layer()

    def remove_single_cell(self, idx):
        # remove from manual array
        self.selected = 0
        if self.NZ > 1:
            zextent = ((self.cellpix == idx).sum(axis=(1, 2)) > 0).nonzero()[0]
        else:
            zextent = [0]
        for z in zextent:
            cp = self.cellpix[z] == idx
            op = self.outpix[z] == idx
            # remove from self.cellpix and self.outpix
            self.cellpix[z, cp] = 0
            self.outpix[z, op] = 0
            if z == self.currentZ:
                # remove from mask layer
                self.layerz[cp] = np.array([0, 0, 0, 0])

        # reduce other pixels by -1
        self.cellpix[self.cellpix > idx] -= 1
        self.outpix[self.outpix > idx] -= 1

        if self.NZ == 1:
            self.removed_cell = [
                self.ismanual[idx - 1], self.cellcolors[idx],
                np.nonzero(cp),
                np.nonzero(op)
            ]
            self.redo.setEnabled(True)
            ar, ac = self.removed_cell[2]
            d = datetime.datetime.now()
            self.track_changes.append(
                [d.strftime("%m/%d/%Y, %H:%M:%S"), "removed mask", [ar, ac]])
        # remove cell from lists
        self.ismanual = np.delete(self.ismanual, idx - 1)
        self.cellcolors = np.delete(self.cellcolors, [idx], axis=0)
        del self.zdraw[idx - 1]
        print("GUI_INFO: removed cell %d" % (idx - 1))

    def remove_region_cells(self):
        if self.removing_cells_list:
            for idx in self.removing_cells_list:
                self.unselect_cell_multi(idx)
            self.removing_cells_list.clear()
        self.disable_buttons_removeROIs()
        self.removing_region = True

        self.clear_multi_selected_cells()

        # make roi region here in center of view, making ROI half the size of the view
        roi_width = self.p0.viewRect().width() / 2
        x_loc = self.p0.viewRect().x() + (roi_width / 2)
        roi_height = self.p0.viewRect().height() / 2
        y_loc = self.p0.viewRect().y() + (roi_height / 2)

        pos = [x_loc, y_loc]
        roi = pg.RectROI(pos, [roi_width, roi_height], pen=pg.mkPen("y", width=2),
                         removable=True)
        roi.sigRemoveRequested.connect(self.remove_roi)
        roi.sigRegionChangeFinished.connect(self.roi_changed)
        self.p0.addItem(roi)
        self.remove_roi_obj = roi
        self.roi_changed(roi)

    def delete_multiple_cells(self):
        self.unselect_cell()
        self.disable_buttons_removeROIs()
        self.DoneDeleteMultipleROIButton.setEnabled(True)
        self.MakeDeletionRegionButton.setEnabled(True)
        self.CancelDeleteMultipleROIButton.setEnabled(True)
        self.deleting_multiple = True

    def done_remove_multiple_cells(self):
        self.deleting_multiple = False
        self.removing_region = False
        self.DoneDeleteMultipleROIButton.setEnabled(False)
        self.MakeDeletionRegionButton.setEnabled(False)
        self.CancelDeleteMultipleROIButton.setEnabled(False)

        if self.removing_cells_list:
            self.removing_cells_list = list(set(self.removing_cells_list))
            display_remove_list = [i - 1 for i in self.removing_cells_list]
            print(f"GUI_INFO: removing cells: {display_remove_list}")
            self.remove_cell(self.removing_cells_list)
            self.removing_cells_list.clear()
            self.unselect_cell()
        self.enable_buttons()

        if self.remove_roi_obj is not None:
            self.remove_roi(self.remove_roi_obj)

    def merge_cells(self, idx):
        self.prev_selected = self.selected
        self.selected = idx
        if self.selected != self.prev_selected:
            for z in range(self.NZ):
                ar0, ac0 = np.nonzero(self.cellpix[z] == self.prev_selected)
                ar1, ac1 = np.nonzero(self.cellpix[z] == self.selected)
                touching = np.logical_and((ar0[:, np.newaxis] - ar1) < 3,
                                          (ac0[:, np.newaxis] - ac1) < 3).sum()
                ar = np.hstack((ar0, ar1))
                ac = np.hstack((ac0, ac1))
                vr0, vc0 = np.nonzero(self.outpix[z] == self.prev_selected)
                vr1, vc1 = np.nonzero(self.outpix[z] == self.selected)
                self.outpix[z, vr0, vc0] = 0
                self.outpix[z, vr1, vc1] = 0
                if touching > 0:
                    mask = np.zeros((np.ptp(ar) + 4, np.ptp(ac) + 4), np.uint8)
                    mask[ar - ar.min() + 2, ac - ac.min() + 2] = 1
                    contours = cv2.findContours(mask, cv2.RETR_EXTERNAL,
                                                cv2.CHAIN_APPROX_NONE)
                    pvc, pvr = contours[-2][0].squeeze().T
                    vr, vc = pvr + ar.min() - 2, pvc + ac.min() - 2

                else:
                    vr = np.hstack((vr0, vr1))
                    vc = np.hstack((vc0, vc1))
                color = self.cellcolors[self.prev_selected]
                self.draw_mask(z, ar, ac, vr, vc, color, idx=self.prev_selected)
            self.remove_cell(self.selected)
            print("GUI_INFO: merged two cells")
            self.update_layer()
            io._save_sets_with_check(self)
            self.undo.setEnabled(False)
            self.redo.setEnabled(False)

    def undo_remove_cell(self):
        if len(self.removed_cell) > 0:
            z = 0
            ar, ac = self.removed_cell[2]
            vr, vc = self.removed_cell[3]
            color = self.removed_cell[1]
            self.draw_mask(z, ar, ac, vr, vc, color)
            self.toggle_mask_ops()
            self.cellcolors = np.append(self.cellcolors, color[np.newaxis, :], axis=0)
            self.ncells += 1
            self.ismanual = np.append(self.ismanual, self.removed_cell[0])
            self.zdraw.append([])
            print(">>> added back removed cell")
            self.update_layer()
            io._save_sets_with_check(self)
            self.removed_cell = []
            self.redo.setEnabled(False)

    def remove_stroke(self, delete_points=True, stroke_ind=-1):
        stroke = np.array(self.strokes[stroke_ind])
        cZ = self.currentZ
        inZ = stroke[0, 0] == cZ
        if inZ:
            outpix = self.outpix[cZ, stroke[:, 1], stroke[:, 2]] > 0
            self.layerz[stroke[~outpix, 1], stroke[~outpix, 2]] = np.array([0, 0, 0, 0])
            cellpix = self.cellpix[cZ, stroke[:, 1], stroke[:, 2]]
            ccol = self.cellcolors.copy()
            if self.selected > 0:
                ccol[self.selected] = np.array([255, 255, 255])
            col2mask = ccol[cellpix]
            if self.masksOn:
                col2mask = np.concatenate(
                    (col2mask, self.opacity * (cellpix[:, np.newaxis] > 0)), axis=-1)
            else:
                col2mask = np.concatenate((col2mask, 0 * (cellpix[:, np.newaxis] > 0)),
                                          axis=-1)
            self.layerz[stroke[:, 1], stroke[:, 2], :] = col2mask
            if self.outlinesOn:
                self.layerz[stroke[outpix, 1], stroke[outpix,
                                                      2]] = np.array(self.outcolor)
            if delete_points:
                # self.current_point_set = self.current_point_set[:-1*(stroke[:,-1]==1).sum()]
                del self.current_point_set[stroke_ind]
            self.update_layer()

        del self.strokes[stroke_ind]

    def plot_clicked(self, event):
        if event.button()==QtCore.Qt.LeftButton \
                and not event.modifiers() & (QtCore.Qt.ShiftModifier | QtCore.Qt.AltModifier)\
                and not self.removing_region:
            if event.double():
                try:
                    self.p0.setYRange(0, self.Ly + self.pr)
                except:
                    self.p0.setYRange(0, self.Ly)
                self.p0.setXRange(0, self.Lx)

    def cancel_remove_multiple(self):
        self.clear_multi_selected_cells()
        self.done_remove_multiple_cells()

    def clear_multi_selected_cells(self):
        # unselect all previously selected cells:
        for idx in self.removing_cells_list:
            self.unselect_cell_multi(idx)
        self.removing_cells_list.clear()

    def add_roi(self, roi):
        self.p0.addItem(roi)
        self.remove_roi_obj = roi

    def remove_roi(self, roi):
        self.clear_multi_selected_cells()
        assert roi == self.remove_roi_obj
        self.remove_roi_obj = None
        self.p0.removeItem(roi)
        self.removing_region = False

    def roi_changed(self, roi):
        # find the overlapping cells and make them selected
        pos = roi.pos()
        size = roi.size()
        x0 = int(pos.x())
        y0 = int(pos.y())
        x1 = int(pos.x() + size.x())
        y1 = int(pos.y() + size.y())
        if x0 < 0:
            x0 = 0
        if y0 < 0:
            y0 = 0
        if x1 > self.Lx:
            x1 = self.Lx
        if y1 > self.Ly:
            y1 = self.Ly

        # find cells in that region
        cell_idxs = np.unique(self.cellpix[self.currentZ, y0:y1, x0:x1])
        cell_idxs = np.trim_zeros(cell_idxs)
        # deselect cells not in region by deselecting all and then selecting the ones in the region
        self.clear_multi_selected_cells()

        for idx in cell_idxs:
            self.select_cell_multi(idx)
            self.removing_cells_list.append(idx)

        self.update_layer()

    def mouse_moved(self, pos):
        items = self.win.scene().items(pos)

    def color_choose(self):
        self.color = self.RGBDropDown.currentIndex()
        self.view = 0
        self.ViewDropDown.setCurrentIndex(self.view)
        self.update_plot()

    def update_plot(self):
        self.view = self.ViewDropDown.currentIndex()
        self.Ly, self.Lx, _ = self.stack[self.currentZ].shape

        if self.restore and "upsample" in self.restore:
            if self.view != 0:
                if self.view == 3:
                    self.resize = True
                elif len(self.flows[0]) > 0 and self.flows[0].shape[1] == self.Lyr:
                    self.resize = True
                else:
                    self.resize = False
            else:
                self.resize = False
            self.draw_layer()
            self.update_scale()
            self.update_layer()

        if self.view == 0 or self.view == self.ViewDropDown.count() - 1:
            image = self.stack[
                self.currentZ] if self.view == 0 else self.stack_filtered[self.currentZ]
            if self.nchan == 1:
                # show single channel
                image = image[..., 0]
            if self.color == 0:
                self.img.setImage(image, autoLevels=False, lut=None)
                if self.nchan > 1:
                    levels = np.array([
                        self.saturation[0][self.currentZ],
                        self.saturation[1][self.currentZ],
                        self.saturation[2][self.currentZ]
                    ])
                    self.img.setLevels(levels)
                else:
                    self.img.setLevels(self.saturation[0][self.currentZ])
            elif self.color > 0 and self.color < 4:
                if self.nchan > 1:
                    image = image[:, :, self.color - 1]
                self.img.setImage(image, autoLevels=False, lut=self.cmap[self.color])
                if self.nchan > 1:
                    self.img.setLevels(self.saturation[self.color - 1][self.currentZ])
                else:
                    self.img.setLevels(self.saturation[0][self.currentZ])
            elif self.color == 4:
                if self.nchan > 1:
                    image = image.mean(axis=-1)
                self.img.setImage(image, autoLevels=False, lut=None)
                self.img.setLevels(self.saturation[0][self.currentZ])
            elif self.color == 5:
                if self.nchan > 1:
                    image = image.mean(axis=-1)
                self.img.setImage(image, autoLevels=False, lut=self.cmap[0])
                self.img.setLevels(self.saturation[0][self.currentZ])
        else:
            image = np.zeros((self.Ly, self.Lx), np.uint8)
            if len(self.flows) >= self.view - 1 and len(self.flows[self.view - 1]) > 0:
                image = self.flows[self.view - 1][self.currentZ]
            if self.view > 1:
                self.img.setImage(image, autoLevels=False, lut=self.bwr)
            else:
                self.img.setImage(image, autoLevels=False, lut=None)
            self.img.setLevels([0.0, 255.0])

        for r in range(3):
            self.sliders[r].setValue([
                self.saturation[r][self.currentZ][0],
                self.saturation[r][self.currentZ][1]
            ])
        self.win.show()
        self.show()

    def update_layer(self):
        if self.masksOn or self.outlinesOn:
            #self.draw_layer()
            self.layer.setImage(self.layerz, autoLevels=False)
        self.update_roi_count()
        self.win.show()
        self.show()

    def update_roi_count(self):
        self.roi_count.setText(f"{self.ncells} ROIs")

    def add_set(self):
        if len(self.current_point_set) > 0:
            while len(self.strokes) > 0:
                self.remove_stroke(delete_points=False)
            if len(self.current_point_set[0]) > 8:
                color = self.colormap[self.ncells, :3]
                median = self.add_mask(points=self.current_point_set, color=color)
                if median is not None:
                    self.removed_cell = []
                    self.toggle_mask_ops()
                    self.cellcolors = np.append(self.cellcolors, color[np.newaxis, :],
                                                axis=0)
                    self.ncells += 1
                    self.ismanual = np.append(self.ismanual, True)
                    if self.NZ == 1:
                        # only save after each cell if single image
                        io._save_sets_with_check(self)
            self.current_stroke = []
            self.strokes = []
            self.current_point_set = []
            self.update_layer()

    def add_mask(self, points=None, color=(100, 200, 50), dense=True):
        # points is list of strokes
        points_all = np.concatenate(points, axis=0)

        # loop over z values
        median = []
        zdraw = np.unique(points_all[:, 0])
        z = 0
        ars, acs, vrs, vcs = np.zeros(0, "int"), np.zeros(0, "int"), np.zeros(
            0, "int"), np.zeros(0, "int")
        for stroke in points:
            stroke = np.concatenate(stroke, axis=0).reshape(-1, 4)
            vr = stroke[:, 1]
            vc = stroke[:, 2]
            # get points inside drawn points
            mask = np.zeros((np.ptp(vr) + 4, np.ptp(vc) + 4), np.uint8)
            pts = np.stack((vc - vc.min() + 2, vr - vr.min() + 2),
                           axis=-1)[:, np.newaxis, :]
            mask = cv2.fillPoly(mask, [pts], (255, 0, 0))
            ar, ac = np.nonzero(mask)
            ar, ac = ar + vr.min() - 2, ac + vc.min() - 2
            # get dense outline
            contours = cv2.findContours(mask, cv2.RETR_EXTERNAL, cv2.CHAIN_APPROX_NONE)
            pvc, pvr = contours[-2][0].squeeze().T
            vr, vc = pvr + vr.min() - 2, pvc + vc.min() - 2
            # concatenate all points
            ar, ac = np.hstack((np.vstack((vr, vc)), np.vstack((ar, ac))))
            # if these pixels are overlapping with another cell, reassign them
            ioverlap = self.cellpix[z][ar, ac] > 0
            if (~ioverlap).sum() < 8:
                print("ERROR: cell too small without overlaps, not drawn")
                return None
            elif ioverlap.sum() > 0:
                ar, ac = ar[~ioverlap], ac[~ioverlap]
                # compute outline of new mask
                mask = np.zeros((np.ptp(ar) + 4, np.ptp(ac) + 4), np.uint8)
                mask[ar - ar.min() + 2, ac - ac.min() + 2] = 1
                contours = cv2.findContours(mask, cv2.RETR_EXTERNAL,
                                            cv2.CHAIN_APPROX_NONE)
                pvc, pvr = contours[-2][0].squeeze().T
                vr, vc = pvr + ar.min() - 2, pvc + ac.min() - 2
            ars = np.concatenate((ars, ar), axis=0)
            acs = np.concatenate((acs, ac), axis=0)
            vrs = np.concatenate((vrs, vr), axis=0)
            vcs = np.concatenate((vcs, vc), axis=0)

        self.draw_mask(z, ars, acs, vrs, vcs, color)
        median.append(np.array([np.median(ars), np.median(acs)]))

        self.zdraw.append(zdraw)
        d = datetime.datetime.now()
        self.track_changes.append(
            [d.strftime("%m/%d/%Y, %H:%M:%S"), "added mask", [ar, ac]])
        return median

    def draw_mask(self, z, ar, ac, vr, vc, color, idx=None):
        """ draw single mask using outlines and area """
        if idx is None:
            idx = self.ncells + 1
        self.cellpix[z, vr, vc] = idx
        self.cellpix[z, ar, ac] = idx
        self.outpix[z, vr, vc] = idx
        if self.restore and "upsample" in self.restore:
            if self.resize:
                self.cellpix_resize[z, vr, vc] = idx
                self.cellpix_resize[z, ar, ac] = idx
                self.outpix_resize[z, vr, vc] = idx
                self.cellpix_orig[z, (vr / self.ratio).astype(int),
                                  (vc / self.ratio).astype(int)] = idx
                self.cellpix_orig[z, (ar / self.ratio).astype(int),
                                  (ac / self.ratio).astype(int)] = idx
                self.outpix_orig[z, (vr / self.ratio).astype(int),
                                 (vc / self.ratio).astype(int)] = idx
            else:
                self.cellpix_orig[z, vr, vc] = idx
                self.cellpix_orig[z, ar, ac] = idx
                self.outpix_orig[z, vr, vc] = idx

                # get upsampled mask
                vrr = (vr.copy() * self.ratio).astype(int)
                vcr = (vc.copy() * self.ratio).astype(int)
                mask = np.zeros((np.ptp(vrr) + 4, np.ptp(vcr) + 4), np.uint8)
                pts = np.stack((vcr - vcr.min() + 2, vrr - vrr.min() + 2),
                               axis=-1)[:, np.newaxis, :]
                mask = cv2.fillPoly(mask, [pts], (255, 0, 0))
                arr, acr = np.nonzero(mask)
                arr, acr = arr + vrr.min() - 2, acr + vcr.min() - 2
                # get dense outline
                contours = cv2.findContours(mask, cv2.RETR_EXTERNAL,
                                            cv2.CHAIN_APPROX_NONE)
                pvc, pvr = contours[-2][0].squeeze().T
                vrr, vcr = pvr + vrr.min() - 2, pvc + vcr.min() - 2
                # concatenate all points
                arr, acr = np.hstack((np.vstack((vrr, vcr)), np.vstack((arr, acr))))
                self.cellpix_resize[z, vrr, vcr] = idx
                self.cellpix_resize[z, arr, acr] = idx
                self.outpix_resize[z, vrr, vcr] = idx

        if z == self.currentZ:
            self.layerz[ar, ac, :3] = color
            if self.masksOn:
                self.layerz[ar, ac, -1] = self.opacity
            if self.outlinesOn:
                self.layerz[vr, vc] = np.array(self.outcolor)

    def compute_scale(self):
        self.diameter = float(self.Diameter.text())
        self.pr = int(float(self.Diameter.text()))
        self.radii_padding = int(self.pr * 1.25)
        self.radii = np.zeros((self.Ly + self.radii_padding, self.Lx, 4), np.uint8)
        yy, xx = disk([self.Ly + self.radii_padding / 2 - 1, self.pr / 2 + 1],
                      self.pr / 2, self.Ly + self.radii_padding, self.Lx)
        # rgb(150,50,150)
        self.radii[yy, xx, 0] = 150
        self.radii[yy, xx, 1] = 50
        self.radii[yy, xx, 2] = 150
        self.radii[yy, xx, 3] = 255
        self.p0.setYRange(0, self.Ly + self.radii_padding)
        self.p0.setXRange(0, self.Lx)

    def update_scale(self):
        self.compute_scale()
        self.scale.setImage(self.radii, autoLevels=False)
        self.scale.setLevels([0.0, 255.0])
        self.win.show()
        self.show()

    def redraw_masks(self, masks=True, outlines=True, draw=True):
        self.draw_layer()

    def draw_masks(self):
        self.draw_layer()

    def draw_layer(self):
        if self.resize:
            self.Ly, self.Lx = self.Lyr, self.Lxr
        else:
            self.Ly, self.Lx = self.Ly0, self.Lx0

        if self.masksOn or self.outlinesOn:
            if self.restore and "upsample" in self.restore:
                if self.resize:
                    self.cellpix = self.cellpix_resize.copy()
                    self.outpix = self.outpix_resize.copy()
                else:
                    self.cellpix = self.cellpix_orig.copy()
                    self.outpix = self.outpix_orig.copy()

        #print(self.cellpix.shape, self.outpix.shape, self.cellpix.max(), self.outpix.max())
        self.layerz = np.zeros((self.Ly, self.Lx, 4), np.uint8)
        if self.masksOn:
            self.layerz[..., :3] = self.cellcolors[self.cellpix[self.currentZ], :]
            self.layerz[...,
                        3] = self.opacity * (self.cellpix[self.currentZ] > 0).astype(
                            np.uint8)
            if self.selected > 0:
                self.layerz[self.cellpix[self.currentZ] == self.selected] = np.array(
                    [255, 255, 255, self.opacity])
            cZ = self.currentZ
            stroke_z = np.array([s[0][0] for s in self.strokes])
            inZ = np.nonzero(stroke_z == cZ)[0]
            if len(inZ) > 0:
                for i in inZ:
                    stroke = np.array(self.strokes[i])
                    self.layerz[stroke[:, 1], stroke[:,
                                                     2]] = np.array([255, 0, 255, 100])
        else:
            self.layerz[..., 3] = 0

        if self.outlinesOn:
            self.layerz[self.outpix[self.currentZ] > 0] = np.array(
                self.outcolor).astype(np.uint8)

    def set_restore_button(self):
        keys = self.denoise_text
        for i, key in enumerate(keys):
            if key != "none" and (self.restore and key in self.restore):
                self.DenoiseButtons[i].setStyleSheet(self.stylePressed)
            elif key == "none" and self.restore is None:
                self.DenoiseButtons[i].setStyleSheet(self.stylePressed)
            else:
                if self.DenoiseButtons[i].isEnabled():
                    self.DenoiseButtons[i].setStyleSheet(self.styleUnpressed)

    def set_normalize_params(self, normalize_params):
        from cellpose.models import normalize_default
        if self.restore != "filter":
            keys = list(normalize_params.keys()).copy()
            for key in keys:
                if key != "percentile":
                    normalize_params[key] = normalize_default[key]
        normalize_params = {**normalize_default, **normalize_params}
        percentile = self.check_percentile_params(normalize_params["percentile"])
        out = self.check_filter_params(normalize_params["sharpen_radius"],
                                       normalize_params["smooth_radius"],
                                       normalize_params["tile_norm_blocksize"],
                                       normalize_params["tile_norm_smooth3D"],
                                       normalize_params["norm3D"],
                                       normalize_params["invert"])

    def check_percentile_params(self, percentile):
        # check normalization params
        if percentile is not None and not (percentile[0] >= 0 and percentile[1] > 0 and
                                           percentile[0] < 100 and percentile[1] <= 100
                                           and percentile[1] > percentile[0]):
            print(
                "GUI_ERROR: percentiles need be between 0 and 100, and upper > lower, using defaults"
            )
            self.norm_edits[0].setText("1.")
            self.norm_edits[1].setText("99.")
            percentile = [1., 99.]
        elif percentile is None:
            percentile = [1., 99.]
        self.norm_edits[0].setText(str(percentile[0]))
        self.norm_edits[1].setText(str(percentile[1]))
        return percentile

    def check_filter_params(self, sharpen, smooth, tile_norm, smooth3D, norm3D, invert):
        tile_norm = 0 if tile_norm < 0 else tile_norm
        sharpen = 0 if sharpen < 0 else sharpen
        smooth = 0 if smooth < 0 else smooth
        smooth3D = 0 if smooth3D < 0 else smooth3D
        norm3D = bool(norm3D)
        invert = bool(invert)
        if tile_norm > self.Ly and tile_norm > self.Lx:
            print(
                "GUI_ERROR: tile size (tile_norm) bigger than both image dimensions, disabling"
            )
            tile_norm = 0
        self.filt_edits[0].setText(str(sharpen))
        self.filt_edits[1].setText(str(smooth))
        self.filt_edits[2].setText(str(tile_norm))
        self.filt_edits[3].setText(str(smooth3D))
        self.norm3D_cb.setChecked(norm3D)
        self.invert_cb.setChecked(invert)
        return sharpen, smooth, tile_norm, smooth3D, norm3D, invert

    def get_normalize_params(self):
        percentile = [
            float(self.norm_edits[0].text()),
            float(self.norm_edits[1].text())
        ]
        self.check_percentile_params(percentile)
        normalize_params = {"percentile": percentile}
        if self.restore == "filter":
            sharpen = float(self.filt_edits[0].text())
            smooth = float(self.filt_edits[1].text())
            tile_norm = float(self.filt_edits[2].text())
            smooth3D = float(self.filt_edits[3].text())
            norm3D = self.norm3D_cb.isChecked()
            invert = self.invert_cb.isChecked()
            out = self.check_filter_params(sharpen, smooth, tile_norm, smooth3D, norm3D,
                                           invert)
            sharpen, smooth, tile_norm, smooth3D, norm3D, invert = out
            normalize_params["sharpen_radius"] = sharpen
            normalize_params["smooth_radius"] = smooth
            normalize_params["tile_norm_blocksize"] = tile_norm
            normalize_params["tile_norm_smooth3D"] = smooth3D
            normalize_params["norm3D"] = norm3D
            normalize_params["invert"] = invert

        from cellpose.models import normalize_default
        normalize_params = {**normalize_default, **normalize_params}

        return normalize_params

    def compute_saturation(self, return_img=False):
        norm = self.get_normalize_params()
        print(norm)
        sharpen, smooth = norm["sharpen_radius"], norm["smooth_radius"]
        percentile = norm["percentile"]
        tile_norm = norm["tile_norm_blocksize"]
        invert = norm["invert"]
        norm3D = norm["norm3D"]
        smooth3D = norm["tile_norm_smooth3D"]
        tile_norm = norm["tile_norm_blocksize"]

        # if grayscale, use gray img
        channels = self.get_channels()
        if channels[0] == 0:
            img_norm = self.stack.mean(axis=-1, keepdims=True)
        elif sharpen > 0 or smooth > 0 or tile_norm > 0:
            img_norm = self.stack.copy()
        else:
            img_norm = self.stack

        if sharpen > 0 or smooth > 0 or tile_norm > 0:
            self.clear_restore()
            self.restore = "filter"
            print(
                "GUI_INFO: computing filtered image because sharpen > 0 or tile_norm > 0"
            )
            print(
                "GUI_WARNING: will use memory to create filtered image -- make sure to have RAM for this"
            )
            img_norm = self.stack.copy()
            if sharpen > 0 or smooth > 0:
                img_norm = smooth_sharpen_img(self.stack, sharpen_radius=sharpen,
                                              smooth_radius=smooth)

            if tile_norm > 0:
                img_norm = normalize99_tile(img_norm, blocksize=tile_norm,
                                            lower=percentile[0], upper=percentile[1],
                                            smooth3D=smooth3D, norm3D=norm3D)
            # convert to 0->255
            img_norm_min = img_norm.min()
            img_norm_max = img_norm.max()
            for c in range(img_norm.shape[-1]):
                if np.ptp(img_norm[..., c]) > 1e-3:
                    img_norm[..., c] -= img_norm_min
                    img_norm[..., c] /= (img_norm_max - img_norm_min)
            img_norm *= 255
            self.stack_filtered = img_norm
            self.ViewDropDown.model().item(self.ViewDropDown.count() -
                                           1).setEnabled(True)
            self.ViewDropDown.setCurrentIndex(self.ViewDropDown.count() - 1)
        elif invert:
            img_norm = self.stack.copy()
        else:
            img_norm = self.stack if self.restore is None or self.restore == "filter" else self.stack_filtered

        self.saturation = []
        for c in range(img_norm.shape[-1]):
            self.saturation.append([])
            if np.ptp(img_norm[..., c]) > 1e-3:
                if norm3D:
                    x01 = np.percentile(img_norm[..., c], percentile[0])
                    x99 = np.percentile(img_norm[..., c], percentile[1])
                    if invert:
                        x01i = 255. - x99
                        x99i = 255. - x01
                        x01, x99 = x01i, x99i
                    for n in range(self.NZ):
                        self.saturation[-1].append([x01, x99])
                else:
                    for z in range(self.NZ):
                        if self.NZ > 1:
                            x01 = np.percentile(img_norm[z, :, :, c], percentile[0])
                            x99 = np.percentile(img_norm[z, :, :, c], percentile[1])
                        else:
                            x01 = np.percentile(img_norm[..., c], percentile[0])
                            x99 = np.percentile(img_norm[..., c], percentile[1])
                        if invert:
                            x01i = 255. - x99
                            x99i = 255. - x01
                            x01, x99 = x01i, x99i
                        self.saturation[-1].append([x01, x99])
            else:
                for n in range(self.NZ):
                    self.saturation[-1].append([0, 255.])
        # if only 2 restore channels, add blue
        if len(self.saturation) < 3:
            for i in range(3 - len(self.saturation)):
                self.saturation.append([])
                for n in range(self.NZ):
                    self.saturation[-1].append([0, 255.])
        print(self.saturation[2][self.currentZ])

        if invert:
            img_norm = 255. - img_norm
            self.stack_filtered = img_norm
            self.ViewDropDown.model().item(self.ViewDropDown.count() -
                                           1).setEnabled(True)
            self.ViewDropDown.setCurrentIndex(self.ViewDropDown.count() - 1)

        if img_norm.shape[-1] == 1:
            self.saturation.append(self.saturation[0])
            self.saturation.append(self.saturation[0])

        self.autobtn.setChecked(True)
        self.update_plot()

    def chanchoose(self, image):
        if image.ndim > 2 and self.nchan > 1:
            if self.ChannelChoose[0].currentIndex() == 0:
                return image.mean(axis=-1, keepdims=True)
            else:
                chanid = [self.ChannelChoose[0].currentIndex() - 1]
                if self.ChannelChoose[1].currentIndex() > 0:
                    chanid.append(self.ChannelChoose[1].currentIndex() - 1)
                return image[:, :, chanid]
        else:
            return image

    def get_model_path(self, custom=False):
        if custom:
            self.current_model = self.ModelChooseC.currentText()
            self.current_model_path = os.fspath(
                models.MODEL_DIR.joinpath(self.current_model))
        else:
            self.current_model = self.net_names[max(
                0,
                self.ModelChooseB.currentIndex() - 1)]
            self.current_model_path = models.model_path(self.current_model)

    def initialize_model(self, model_name=None, custom=False):
        if model_name == "dataset-specific models":
            raise ValueError("need to specify model (use dropdown)")
        elif model_name is None or custom:
            self.get_model_path(custom=custom)
            if not os.path.exists(self.current_model_path):
                raise ValueError("need to specify model (use dropdown)")

        if model_name is None or not isinstance(model_name, str):
            self.model = models.CellposeModel(gpu=self.useGPU.isChecked(),
                                              pretrained_model=self.current_model_path)
        else:
            self.current_model = model_name
            if self.current_model == "cyto" or self.current_model == "nuclei":
                self.current_model_path = models.model_path(self.current_model, 0)
            else:
                self.current_model_path = os.fspath(
                    models.MODEL_DIR.joinpath(self.current_model))

            if self.current_model != "cyto3":
                diam_mean = 17. if self.current_model == "nuclei" else 30.
                self.model = models.CellposeModel(gpu=self.useGPU.isChecked(),
                                                  diam_mean=diam_mean,
                                                  model_type=self.current_model)
            else:
                self.model = models.Cellpose(gpu=self.useGPU.isChecked(),
                                             model_type=self.current_model)

    def add_model(self):
        io._add_model(self)
        return

    def remove_model(self):
        io._remove_model(self)
        return

    def new_model(self):
        if self.NZ != 1:
            print("ERROR: cannot train model on 3D data")
            return

        # train model
        image_names = self.get_files()[0]
        self.train_data, self.train_labels, self.train_files, restore, normalize_params = io._get_train_set(
            image_names)
        TW = guiparts.TrainWindow(self, models.MODEL_NAMES)
        train = TW.exec_()
        if train:
            self.logger.info(
                f"training with {[os.path.split(f)[1] for f in self.train_files]}")
            self.train_model(restore=restore, normalize_params=normalize_params)
        else:
            print("GUI_INFO: training cancelled")

    def train_model(self, restore=None, normalize_params=None):
        from cellpose.models import normalize_default
        if normalize_params is None:
            normalize_params = copy.deepcopy(normalize_default)
        if self.training_params["model_index"] < len(models.MODEL_NAMES):
            model_type = models.MODEL_NAMES[self.training_params["model_index"]]
            self.logger.info(f"training new model starting at model {model_type}")
        else:
            model_type = None
            self.logger.info(f"training new model starting from scratch")
        self.current_model = model_type
        self.channels = self.get_channels()
        self.logger.info(
            f"training with chan = {self.ChannelChoose[0].currentText()}, chan2 = {self.ChannelChoose[1].currentText()}"
        )

        self.model = models.CellposeModel(gpu=self.useGPU.isChecked(),
                                          model_type=model_type)
        self.SizeButton.setEnabled(False)
        save_path = os.path.dirname(self.filename)

        print("GUI_INFO: name of new model: " + self.training_params["model_name"])
        self.new_model_path = train.train_seg(
            self.model.net, train_data=self.train_data, train_labels=self.train_labels,
            channels=self.channels, normalize=normalize_params, min_train_masks=0,
            save_path=save_path, nimg_per_epoch=8, SGD=True,
            learning_rate=self.training_params["learning_rate"],
            weight_decay=self.training_params["weight_decay"],
            n_epochs=self.training_params["n_epochs"],
            model_name=self.training_params["model_name"])
        diam_labels = self.model.diam_labels  #.copy()
        # run model on next image
        io._add_model(self, self.new_model_path, load_model=False)
        self.new_model_ind = len(self.model_strings)
        self.autorun = True
        if self.autorun:
            channels = self.channels.copy()
            self.clear_all()
            # keep same channels
            self.ChannelChoose[0].setCurrentIndex(channels[0])
            self.ChannelChoose[1].setCurrentIndex(channels[1])
            self.diameter = diam_labels
            self.Diameter.setText("%0.2f" % self.diameter)
            self.logger.info(
                f">>>> diameter set to diam_labels ( = {diam_labels: 0.3f} )")
            self.restore = restore
            self.set_normalize_params(normalize_params)
            self.get_next_image(load_seg=True)

            self.compute_segmentation(custom=True)
        self.logger.info(
            f"!!! computed masks for {os.path.split(self.filename)[1]} from new model !!!"
        )

    def compute_restore(self):
        if self.restore:
            self.logger.info(f"running image restoration {self.restore}")
            if self.restore != "filter":
                rstr = self.restore.split("_")
                model_type = rstr[0]
                if len(rstr) > 1:
                    dset = rstr[1]
                    if dset == "cyto3":
                        self.DenoiseChoose.setCurrentIndex(0)
                    else:
                        self.DenoiseChoose.setCurrentIndex(1)
                if "upsample" in self.restore:
                    i = self.DenoiseChoose.currentIndex()
                    diam_up = 30. if i == 0 else 17.
                    print(diam_up, self.ratio)
                    self.Diameter.setText(str(diam_up / self.ratio))
                self.compute_denoise_model(model_type=model_type)
            else:
                self.compute_saturation()

    def get_thresholds(self):
        try:
            flow_threshold = float(self.flow_threshold.text())
            cellprob_threshold = float(self.cellprob_threshold.text())
            if flow_threshold == 0.0 or self.NZ > 1:
                flow_threshold = None
            return flow_threshold, cellprob_threshold
        except Exception as e:
            print(
                "flow threshold or cellprob threshold not a valid number, setting to defaults"
            )
            self.flow_threshold.setText("0.4")
            self.cellprob_threshold.setText("0.0")
            return 0.4, 0.0

    def compute_cprob(self):
        if self.recompute_masks:
            flow_threshold, cellprob_threshold = self.get_thresholds()
            if flow_threshold is None:
                self.logger.info(
                    "computing masks with cell prob=%0.3f, no flow error threshold" %
                    (cellprob_threshold))
            else:
                self.logger.info(
                    "computing masks with cell prob=%0.3f, flow error threshold=%0.3f" %
                    (cellprob_threshold, flow_threshold))
            maski = dynamics.resize_and_compute_masks(
                self.flows[4][:-1], self.flows[4][-1], p=self.flows[3].copy(),
                cellprob_threshold=cellprob_threshold, flow_threshold=flow_threshold,
                resize=self.cellpix.shape[-2:])[0]

            self.masksOn = True
            if not self.OCheckBox.isChecked():
                self.MCheckBox.setChecked(True)
            if maski.ndim < 3:
                maski = maski[np.newaxis, ...]
            self.logger.info("%d cells found" % (len(np.unique(maski)[1:])))
            io._masks_to_gui(self, maski, outlines=None)
            self.show()

    def compute_denoise_model(self, model_type=None):
        self.progress.setValue(0)
        if 1:
            tic = time.time()
            nstr = "cyto3" if self.DenoiseChoose.currentText(
            ) == "one-click" else "nuclei"
            print(model_type)
            self.clear_restore()
            model_name = model_type + "_" + nstr
            # denoising model
            self.denoise_model = denoise.DenoiseModel(gpu=self.useGPU.isChecked(),
                                                      model_type=model_name)
            self.progress.setValue(10)
            diam_up = 30. if "cyto3" in model_name else 17.

            # params
            channels = self.get_channels()
            self.diameter = float(self.Diameter.text())
            normalize_params = self.get_normalize_params()
            print("GUI_INFO: channels: ", channels)
            print("GUI_INFO: normalize_params: ", normalize_params)
            print("GUI_INFO: diameter (before upsampling): ", self.diameter)

            data = self.stack.copy()
            print(data.shape)
            self.Ly, self.Lx = data.shape[-3:-1]
            if "upsample" in model_name:
                # get upsampling factor
                if self.diameter >= diam_up:
                    print(
                        f"GUI_ERROR: cannot upsample, already set to pixel diameter >= {diam_up}"
                    )
                    self.progress.setValue(0)
                    return
                self.ratio = diam_up / self.diameter
                print(
                    "GUI_WARNING: upsampling image, this will also duplicate mask layer and resize it, will use more RAM"
                )
                print(
                    f"GUI_INFO: upsampling image to {diam_up} pixel diameter ({self.ratio:0.2f} times)"
                )
                self.Lyr, self.Lxr = int(self.Ly * self.ratio), int(self.Lx *
                                                                    self.ratio)
                self.Ly0, self.Lx0 = self.Ly, self.Lx
                # moved resize into eval
                #data = resize_image(data, Ly=self.Lyr, Lx=self.Lxr)
                #self.diameter = diam_up
                #self.Diameter.setText(str(diam_up))
            else:
                self.Lyr, self.Lxr = self.Ly, self.Lx
                self.Ly0, self.Lx0 = self.Ly, self.Lx

            img_norm = self.denoise_model.eval(data, channels=channels, z_axis=0,
                                               channel_axis=3, diameter=self.diameter,
                                               normalize=normalize_params)
            print(img_norm.shape)
            self.diameter = diam_up
            self.Diameter.setText(str(diam_up))

            if img_norm.ndim == 2:
                img_norm = img_norm[:, :, np.newaxis]
            if img_norm.ndim == 3:
                img_norm = img_norm[np.newaxis, ...]

            self.progress.setValue(100)
            self.logger.info(f"{model_name} finished in %0.3f sec" %
                             (time.time() - tic))

            # compute saturation
            percentile = normalize_params["percentile"]
            img_norm_min = img_norm.min()
            img_norm_max = img_norm.max()
            chan = [0] if channels[0] == 0 else [channels[0] - 1, channels[1] - 1]
            self.saturation = [[], [], []]
            for c in range(img_norm.shape[-1]):
                if np.ptp(img_norm[..., c]) > 1e-3:
                    img_norm[..., c] -= img_norm_min
                    img_norm[..., c] /= (img_norm_max - img_norm_min)
                for z in range(self.NZ):
                    x01 = np.percentile(img_norm[z, :, :, c], percentile[0]) * 255.
                    x99 = np.percentile(img_norm[z, :, :, c], percentile[1]) * 255.
                    self.saturation[chan[c]].append([x01, x99])
            notchan = np.ones(3, "bool")
            notchan[np.array(chan)] = False
            notchan = np.nonzero(notchan)[0]
            for c in notchan:
                for z in range(self.NZ):
                    self.saturation[c].append([0, 255.])

            img_norm *= 255.
            self.autobtn.setChecked(True)

            # assign to denoised channels
            self.stack_filtered = np.zeros(
                (self.NZ, self.Lyr, self.Lxr, self.stack.shape[-1]), "float32")
            for i, c in enumerate(chan[:img_norm.shape[-1]]):
                for z in range(self.NZ):
                    self.stack_filtered[z, :, :, c] = img_norm[z, :, :, i]

            # make upsampled masks
            if model_type == "upsample":
                self.cellpix_orig = self.cellpix.copy()
                self.outpix_orig = self.outpix.copy()
                self.cellpix_resize = cv2.resize(
                    self.cellpix_orig[0], (self.Lxr, self.Lyr),
                    interpolation=cv2.INTER_NEAREST)[np.newaxis, :, :]
                outlines = masks_to_outlines(self.cellpix_resize[0])[np.newaxis, :, :]
                self.outpix_resize = outlines * self.cellpix_resize

            self.restore = model_name

            # draw plot
            if model_type == "upsample":
                self.resize = True
            else:
                self.resize = False
            self.draw_layer()
            self.update_layer()
            self.update_scale()
            # if denoised in grayscale, show in grayscale
            if channels[0] == 0:
                self.RGBDropDown.setCurrentIndex(4)

            self.ViewDropDown.model().item(self.ViewDropDown.count() -
                                           1).setEnabled(True)
            self.ViewDropDown.setCurrentIndex(self.ViewDropDown.count() - 1)

            self.update_plot()

        #except Exception as e:
        #    print("ERROR: %s"%e)

    def compute_segmentation(self, custom=False, model_name=None):
        self.progress.setValue(0)
        if 1:
            tic = time.time()
            self.clear_all()
            self.flows = [[], [], []]
            self.initialize_model(model_name=model_name, custom=custom)
            self.progress.setValue(10)
            do_3D = self.load_3D
            stitch_threshold = float(self.stitch_threshold.text()) if not isinstance(
                self.stitch_threshold, float) else self.stitch_threshold
            do_3D = False if stitch_threshold > 0. else do_3D

            channels = self.get_channels()
            if self.restore is not None and self.restore != "filter":
                data = self.stack_filtered.copy().squeeze()
            else:
                data = self.stack.copy().squeeze()
            flow_threshold, cellprob_threshold = self.get_thresholds()
            self.diameter = float(self.Diameter.text())
            niter = max(0, int(self.niter.text()))
            niter = None if niter == 0 else niter
            normalize_params = self.get_normalize_params()
            print(normalize_params)
            if 1:
                masks, flows = self.model.eval(
                    data, channels=channels, diameter=self.diameter,
                    cellprob_threshold=cellprob_threshold,
                    flow_threshold=flow_threshold, do_3D=do_3D, niter=niter,
                    normalize=normalize_params, stitch_threshold=stitch_threshold,
                    progress=self.progress)[:2]
            # except Exception as e:
            #     print("NET ERROR: %s"%e)
            #     self.progress.setValue(0)
            #     return

            self.progress.setValue(75)

            # convert flows to uint8 and resize to original image size
            flows_new = []
            flows_new.append(flows[0].copy())  # RGB flow
            flows_new.append((np.clip(normalize99(flows[2].copy()), 0, 1) *
                              255).astype("uint8"))  # cellprob
            if self.load_3D:
                if stitch_threshold == 0.:
                    flows_new.append((flows[1][0] / 10 * 127 + 127).astype("uint8"))
                else:
                    flows_new.append(np.zeros(flows[1][0].shape, dtype="uint8"))

            if self.restore and "upsample" in self.restore:
                self.Ly, self.Lx = self.Lyr, self.Lxr

            if flows_new[0].shape[-3:-1] != (self.Ly, self.Lx):
                self.flows = []
                for j in range(len(flows_new)):
                    self.flows.append(
                        resize_image(flows_new[j], Ly=self.Ly, Lx=self.Lx,
                                     interpolation=cv2.INTER_NEAREST))
            else:
                self.flows = flows_new

            # add first axis
            if self.NZ == 1:
                masks = masks[np.newaxis, ...]
                self.flows = [
                    self.flows[n][np.newaxis, ...] for n in range(len(self.flows))
                ]

            self.logger.info("%d cells found with model in %0.3f sec" %
                             (len(np.unique(masks)[1:]), time.time() - tic))
            self.progress.setValue(80)
            z = 0

            io._masks_to_gui(self, masks, outlines=None)
            self.masksOn = True
            self.MCheckBox.setChecked(True)
            self.progress.setValue(100)
            if self.restore != "filter":
                self.compute_saturation()
            if not do_3D and not stitch_threshold > 0:
                self.recompute_masks = True
            else:
                self.recompute_masks = False
        # except Exception as e:
        #     print("ERROR: %s"%e)<|MERGE_RESOLUTION|>--- conflicted
+++ resolved
@@ -261,13 +261,8 @@
         self.rightScrollArea.setWidget(self.rightBox)  # set the rightBox as the content of the scroll area
 
         # --- Add right side menu to the main layout ---#
-<<<<<<< HEAD
         self.lmain.addWidget(self.rightScrollArea, 0, 40, 39, 9)  # Set the same row and column spans as the left side menu
-=======
-        self.lmain.addWidget(self.rightScrollArea, 0, 40, 39,
-                             9)  # Set the same row and column spans as the left side menu
-
->>>>>>> f3e8bc91
+
         b = self.make_buttons()
 
         # ---- drawing area ---- #
@@ -393,37 +388,25 @@
         self.autobtn.setChecked(True)
         self.satBoxG.addWidget(self.autobtn, b0, 1, 1, 8)
 
-<<<<<<< HEAD
+
         # ---Create a list (extendable) of color buttons  ---#
         self.marker_buttons = [self.create_color_button() for _ in range(3)]
-
-        c = 0
-=======
+    
         c = 0  # position of the elements in the right side menu
-
->>>>>>> f3e8bc91
+  
         self.sliders = []
         colors = [[255, 0, 0], [0, 255, 0], [0, 0, 255], [100, 100, 100]]
         colornames = ["red", "Chartreuse", "DodgerBlue"]
         names = ["red", "green", "blue"]
         for r in range(3):
             c += 1
-<<<<<<< HEAD
+
             label = QLabel(f'Marker {r+1}') # create a label for each marker
             color_button = self.marker_buttons[r] # get the corresponding color button
             label.setStyleSheet("color: white")
             label.setFont(self.boldmedfont)
             self.rightBoxLayout.addWidget(label, c, 0, 1, 1) 
             self.rightBoxLayout.addWidget(color_button, c, 9, 1, 1) # add the color button to the layout
-=======
-            if r == 0:
-                label = QLabel('<font color="gray">gray/</font><br>red')
-            else:
-                label = QLabel(names[r] + ":")
-            label.setStyleSheet(f"color: {colornames[r]}")
-            label.setFont(self.boldmedfont)
-            self.rightBoxLayout.addWidget(label, c, 0, 1, 2)
->>>>>>> f3e8bc91
             self.sliders.append(Slider(self, names[r], colors[r]))
             self.sliders[-1].setMinimum(-.1)
             self.sliders[-1].setMaximum(255.1)
@@ -431,18 +414,14 @@
             self.sliders[-1].setToolTip(
                 "NOTE: manually changing the saturation bars does not affect normalization in segmentation"
             )
-<<<<<<< HEAD
+
             self.sliders[-1].setFixedWidth(250)
             self.rightBoxLayout.addWidget(self.sliders[-1], c, 2, 1, 7)
             stretch_widget = QWidget()
             self.rightBoxLayout.addWidget(stretch_widget)
-=======
-            self.sliders[-1].setFixedWidth(160)
-            self.rightBoxLayout.addWidget(self.sliders[-1], c, 2, 1, 7)
-            stretch_widget = QWidget()
-            self.rightBoxLayout.addWidget(stretch_widget)
-
->>>>>>> f3e8bc91
+
+
+
 
         b += 1
         self.drawBox = QGroupBox("Drawing")
