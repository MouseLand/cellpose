<<<<<<< HEAD
import sys, os, pathlib, warnings, datetime, tempfile, glob, time
import gc
from natsort import natsorted
from tqdm import tqdm, trange

import PyQt5
from PyQt5 import QtGui, QtCore, Qt, QtWidgets
from superqt import QRangeSlider
from qtpy.QtCore import Qt as Qtp
from PyQt5.QtWidgets import QMainWindow, QMenu, QAction, QApplication, QWidget, QScrollBar, QSlider, QComboBox, QGridLayout, QPushButton, QFrame, QCheckBox, QLabel, QProgressBar, QLineEdit, QMessageBox, QGroupBox
=======
"""
Copyright © 2023 Howard Hughes Medical Institute, Authored by Carsen Stringer and Marius Pachitariu.
"""

import sys, os, pathlib, warnings, datetime, time, copy

from qtpy import QtGui, QtCore
from superqt import QRangeSlider, QCollapsible
from qtpy.QtWidgets import QScrollArea, QMainWindow, QApplication, QWidget, QScrollBar, QComboBox, QGridLayout, QPushButton, QFrame, QCheckBox, QLabel, QProgressBar, QLineEdit, QMessageBox, QGroupBox
>>>>>>> cc4e62c4
import pyqtgraph as pg

import numpy as np
from scipy.stats import mode
import cv2

from . import guiparts, menus, io
from .. import models, core, dynamics, version, denoise, train
from ..utils import download_url_to_file, masks_to_outlines, diameters
from ..io import get_image_files, imsave, imread
from ..transforms import resize_image, normalize99, normalize99_tile, smooth_sharpen_img
from ..models import normalize_default
from ..plot import disk

from scipy.ndimage import find_objects
from scipy import ndimage
import diplib as dip
from PIL import Image, ImageDraw

try:
    import matplotlib.pyplot as plt
    MATPLOTLIB = True
except:
    MATPLOTLIB = False

try:
    from google.cloud import storage
    os.environ["GOOGLE_APPLICATION_CREDENTIALS"] = os.path.join(
        os.path.dirname(os.path.realpath(__file__)), "key/cellpose-data-writer.json")
    SERVER_UPLOAD = True
except:
    SERVER_UPLOAD = False

Horizontal = QtCore.Qt.Orientation.Horizontal


class Slider(QRangeSlider):

    def __init__(self, parent, name, color):
        super().__init__(Horizontal)
        self.setEnabled(False)
        self.valueChanged.connect(lambda: self.levelChanged(parent))
        self.name = name

        self.setStyleSheet(""" QSlider{
                             background-color: transparent;
                             }
        """)
        self.show()

    def levelChanged(self, parent):
        parent.level_change(self.name)


class QHLine(QFrame):

    def __init__(self):
        super(QHLine, self).__init__()
        self.setFrameShape(QFrame.HLine)
        #self.setFrameShadow(QFrame.Sunken)
        self.setLineWidth(8)


def make_bwr():
    # make a bwr colormap
    b = np.append(255 * np.ones(128), np.linspace(0, 255, 128)[::-1])[:, np.newaxis]
    r = np.append(np.linspace(0, 255, 128), 255 * np.ones(128))[:, np.newaxis]
    g = np.append(np.linspace(0, 255, 128),
                  np.linspace(0, 255, 128)[::-1])[:, np.newaxis]
    color = np.concatenate((r, g, b), axis=-1).astype(np.uint8)
    bwr = pg.ColorMap(pos=np.linspace(0.0, 255, 256), color=color)
    return bwr


def make_spectral():
    # make spectral colormap
    r = np.array([
        0, 4, 8, 12, 16, 20, 24, 28, 32, 36, 40, 44, 48, 52, 56, 60, 64, 68, 72, 76, 80,
        84, 88, 92, 96, 100, 104, 108, 112, 116, 120, 124, 128, 128, 128, 128, 128, 128,
        128, 128, 128, 128, 128, 128, 128, 128, 128, 128, 128, 120, 112, 104, 96, 88,
        80, 72, 64, 56, 48, 40, 32, 24, 16, 8, 0, 0, 0, 0, 0, 0, 0, 0, 0, 0, 0, 0, 0, 0,
        0, 0, 0, 0, 0, 0, 0, 0, 0, 0, 0, 0, 0, 0, 0, 0, 0, 0, 0, 3, 7, 11, 15, 19, 23,
        27, 31, 35, 39, 43, 47, 51, 55, 59, 63, 67, 71, 75, 79, 83, 87, 91, 95, 99, 103,
        107, 111, 115, 119, 123, 127, 131, 135, 139, 143, 147, 151, 155, 159, 163, 167,
        171, 175, 179, 183, 187, 191, 195, 199, 203, 207, 211, 215, 219, 223, 227, 231,
        235, 239, 243, 247, 251, 255, 255, 255, 255, 255, 255, 255, 255, 255, 255, 255,
        255, 255, 255, 255, 255, 255, 255, 255, 255, 255, 255, 255, 255, 255, 255, 255,
        255, 255, 255, 255, 255, 255, 255, 255, 255, 255, 255, 255, 255, 255, 255, 255,
        255, 255, 255, 255, 255, 255, 255, 255, 255, 255, 255, 255, 255, 255, 255, 255,
        255, 255, 255, 255, 255, 255, 255, 255, 255, 255, 255, 255, 255, 255, 255, 255,
        255, 255, 255, 255, 255, 255, 255, 255, 255, 255, 255, 255, 255, 255, 255, 255,
        255, 255, 255, 255, 255
    ])
    g = np.array([
        0, 1, 2, 3, 4, 5, 6, 7, 8, 9, 10, 9, 9, 8, 8, 7, 7, 6, 6, 5, 5, 5, 4, 4, 3, 3,
        2, 2, 1, 1, 0, 0, 0, 7, 15, 23, 31, 39, 47, 55, 63, 71, 79, 87, 95, 103, 111,
        119, 127, 135, 143, 151, 159, 167, 175, 183, 191, 199, 207, 215, 223, 231, 239,
        247, 255, 247, 239, 231, 223, 215, 207, 199, 191, 183, 175, 167, 159, 151, 143,
        135, 128, 129, 131, 132, 134, 135, 137, 139, 140, 142, 143, 145, 147, 148, 150,
        151, 153, 154, 156, 158, 159, 161, 162, 164, 166, 167, 169, 170, 172, 174, 175,
        177, 178, 180, 181, 183, 185, 186, 188, 189, 191, 193, 194, 196, 197, 199, 201,
        202, 204, 205, 207, 208, 210, 212, 213, 215, 216, 218, 220, 221, 223, 224, 226,
        228, 229, 231, 232, 234, 235, 237, 239, 240, 242, 243, 245, 247, 248, 250, 251,
        253, 255, 251, 247, 243, 239, 235, 231, 227, 223, 219, 215, 211, 207, 203, 199,
        195, 191, 187, 183, 179, 175, 171, 167, 163, 159, 155, 151, 147, 143, 139, 135,
        131, 127, 123, 119, 115, 111, 107, 103, 99, 95, 91, 87, 83, 79, 75, 71, 67, 63,
        59, 55, 51, 47, 43, 39, 35, 31, 27, 23, 19, 15, 11, 7, 3, 0, 8, 16, 24, 32, 41,
        49, 57, 65, 74, 82, 90, 98, 106, 115, 123, 131, 139, 148, 156, 164, 172, 180,
        189, 197, 205, 213, 222, 230, 238, 246, 254
    ])
    b = np.array([
        0, 7, 15, 23, 31, 39, 47, 55, 63, 71, 79, 87, 95, 103, 111, 119, 127, 135, 143,
        151, 159, 167, 175, 183, 191, 199, 207, 215, 223, 231, 239, 247, 255, 255, 255,
        255, 255, 255, 255, 255, 255, 255, 255, 255, 255, 255, 255, 255, 255, 255, 255,
        255, 255, 255, 255, 255, 255, 255, 255, 255, 255, 255, 255, 255, 255, 251, 247,
        243, 239, 235, 231, 227, 223, 219, 215, 211, 207, 203, 199, 195, 191, 187, 183,
        179, 175, 171, 167, 163, 159, 155, 151, 147, 143, 139, 135, 131, 128, 126, 124,
        122, 120, 118, 116, 114, 112, 110, 108, 106, 104, 102, 100, 98, 96, 94, 92, 90,
        88, 86, 84, 82, 80, 78, 76, 74, 72, 70, 68, 66, 64, 62, 60, 58, 56, 54, 52, 50,
        48, 46, 44, 42, 40, 38, 36, 34, 32, 30, 28, 26, 24, 22, 20, 18, 16, 14, 12, 10,
        8, 6, 4, 2, 0, 0, 0, 0, 0, 0, 0, 0, 0, 0, 0, 0, 0, 0, 0, 0, 0, 0, 0, 0, 0, 0, 0,
        0, 0, 0, 0, 0, 0, 0, 0, 0, 0, 0, 0, 0, 0, 0, 0, 0, 0, 0, 0, 0, 0, 0, 0, 0, 0, 0,
        0, 0, 0, 0, 0, 0, 0, 0, 0, 0, 0, 0, 0, 0, 0, 8, 16, 24, 32, 41, 49, 57, 65, 74,
        82, 90, 98, 106, 115, 123, 131, 139, 148, 156, 164, 172, 180, 189, 197, 205,
        213, 222, 230, 238, 246, 254
    ])
    color = (np.vstack((r, g, b)).T).astype(np.uint8)
    spectral = pg.ColorMap(pos=np.linspace(0.0, 255, 256), color=color)
    return spectral


def make_cmap(cm=0):
    # make a single channel colormap
    r = np.arange(0, 256)
    color = np.zeros((256, 3))
    color[:, cm] = r
    color = color.astype(np.uint8)
    cmap = pg.ColorMap(pos=np.linspace(0.0, 255, 256), color=color)
    return cmap


def run(image=None):
    from ..io import logger_setup
    logger, log_file = logger_setup()
    # Always start by initializing Qt (only once per application)
    warnings.filterwarnings("ignore")
    app = QApplication(sys.argv)
    icon_path = pathlib.Path.home().joinpath(".cellpose", "logo.png")
    guip_path = pathlib.Path.home().joinpath(".cellpose", "cellpose_gui.png")
    if not icon_path.is_file():
        cp_dir = pathlib.Path.home().joinpath(".cellpose")
        cp_dir.mkdir(exist_ok=True)
        print("downloading logo")
        download_url_to_file(
            "https://www.cellpose.org/static/images/cellpose_transparent.png",
            icon_path, progress=True)
    if not guip_path.is_file():
        print("downloading help window image")
        download_url_to_file("https://www.cellpose.org/static/images/cellpose_gui.png",
                             guip_path, progress=True)
    icon_path = str(icon_path.resolve())
    app_icon = QtGui.QIcon()
    app_icon.addFile(icon_path, QtCore.QSize(16, 16))
    app_icon.addFile(icon_path, QtCore.QSize(24, 24))
    app_icon.addFile(icon_path, QtCore.QSize(32, 32))
    app_icon.addFile(icon_path, QtCore.QSize(48, 48))
    app_icon.addFile(icon_path, QtCore.QSize(64, 64))
    app_icon.addFile(icon_path, QtCore.QSize(256, 256))
    app.setWindowIcon(app_icon)
    app.setStyle("Fusion")
    app.setPalette(guiparts.DarkPalette())
    #app.setStyleSheet("QLineEdit { color: yellow }")

    # models.download_model_weights() # does not exist
    MainW(image=image, logger=logger)
    ret = app.exec_()
    sys.exit(ret)


class MainW(QMainWindow):

    def __init__(self, image=None, logger=None):
        super(MainW, self).__init__()

        self.logger = logger
        pg.setConfigOptions(imageAxisOrder="row-major")
        self.setGeometry(50, 50, 1200, 1000)
        self.setWindowTitle(f"cellpose v{version}")
        self.cp_path = os.path.dirname(os.path.realpath(__file__))
        app_icon = QtGui.QIcon()
        icon_path = pathlib.Path.home().joinpath(".cellpose", "logo.png")
        icon_path = str(icon_path.resolve())
        app_icon.addFile(icon_path, QtCore.QSize(16, 16))
        app_icon.addFile(icon_path, QtCore.QSize(24, 24))
        app_icon.addFile(icon_path, QtCore.QSize(32, 32))
        app_icon.addFile(icon_path, QtCore.QSize(48, 48))
        app_icon.addFile(icon_path, QtCore.QSize(64, 64))
        app_icon.addFile(icon_path, QtCore.QSize(256, 256))
        self.setWindowIcon(app_icon)
        # rgb(150,255,150)
        self.setStyleSheet(guiparts.stylesheet())

        self.main_masks_menu = None # Pointer to masks menu
        self.main_images_menu = None # Pointer to images menu
        self.temp_masks = []
        self.px_to_mm = 0.0
        self.selected_model = None

        menus.mainmenu(self)
        menus.editmenu(self)
        menus.modelmenu(self)
        menus.masksmenu(self)
        menus.imagesmenu(self)
        menus.helpmenu(self)

        self.stylePressed = """QPushButton {Text-align: center; 
                             background-color: rgb(150,50,150); 
                             border-color: white;
                             color:white;}
                            QToolTip { 
                           background-color: black; 
                           color: white; 
                           border: black solid 1px
                           }"""
        self.styleUnpressed = """QPushButton {Text-align: center; 
                               background-color: rgb(50,50,50);
                                border-color: white;
                               color:white;}
                                QToolTip { 
                           background-color: black; 
                           color: white; 
                           border: black solid 1px
                           }"""
        self.loaded = False

        # ---- MAIN WIDGET LAYOUT ---- #
        self.cwidget = QWidget(self)
        self.lmain = QGridLayout()
        self.cwidget.setLayout(self.lmain)
        self.setCentralWidget(self.cwidget)
        self.lmain.setVerticalSpacing(0)
        self.lmain.setContentsMargins(0, 0, 0, 10)

        self.imask = 0
        self.scrollarea = QScrollArea()
        self.scrollarea.setVerticalScrollBarPolicy(QtCore.Qt.ScrollBarAlwaysOn)
        self.scrollarea.setStyleSheet("""QScrollArea { border: none }""")
        self.scrollarea.setWidgetResizable(True)
        self.swidget = QWidget(self)
        self.scrollarea.setWidget(self.swidget)
        self.l0 = QGridLayout()
        self.swidget.setLayout(self.l0)
        b = self.make_buttons()
        self.lmain.addWidget(self.scrollarea, 0, 0, 39, 9)

        # ---- drawing area ---- #
        self.win = pg.GraphicsLayoutWidget()

        self.lmain.addWidget(self.win, 0, 9, 40, 30)

        self.win.scene().sigMouseClicked.connect(self.plot_clicked)
        self.win.scene().sigMouseMoved.connect(self.mouse_moved)
        self.make_viewbox()
        self.lmain.setColumnStretch(10, 1)
        bwrmap = make_bwr()
        self.bwr = bwrmap.getLookupTable(start=0.0, stop=255.0, alpha=False)
        self.cmap = []
        # spectral colormap
        self.cmap.append(make_spectral().getLookupTable(start=0.0, stop=255.0,
                                                        alpha=False))
        # single channel colormaps
        for i in range(3):
            self.cmap.append(
                make_cmap(i).getLookupTable(start=0.0, stop=255.0, alpha=False))

        if MATPLOTLIB:
            self.colormap = (plt.get_cmap("gist_ncar")(np.linspace(0.0, .9, 1000000)) *
                             255).astype(np.uint8)
            np.random.seed(42)  # make colors stable
            self.colormap = self.colormap[np.random.permutation(1000000)]
        else:
            np.random.seed(42)  # make colors stable
            self.colormap = ((np.random.rand(1000000, 3) * 0.8 + 0.1) * 255).astype(
                np.uint8)
        self.NZ = 1
        self.restore = None
        self.ratio = 1.
        self.reset()

        # if called with image, load it
        if image is not None:
            self.filename = image
            io._load_image(self, self.filename)

        # training settings
        d = datetime.datetime.now()
        self.training_params = {
            "model_index": 0,
            "learning_rate": 0.1,
            "weight_decay": 0.0001,
            "n_epochs": 100,
            "model_name": "CP" + d.strftime("_%Y%m%d_%H%M%S"),
        }

        self.load_3D = False
        self.stitch_threshold = 0.

        self.setAcceptDrops(True)
        self.win.show()
        self.show()

    def help_window(self):
        HW = guiparts.HelpWindow(self)
        HW.show()

    def train_help_window(self):
        THW = guiparts.TrainHelpWindow(self)
        THW.show()

    def gui_window(self):
        EG = guiparts.ExampleGUI(self)
        EG.show()

    def make_buttons(self):
        self.boldfont = QtGui.QFont("Arial", 11, QtGui.QFont.Bold)
        self.boldmedfont = QtGui.QFont("Arial", 9, QtGui.QFont.Bold)
        self.medfont = QtGui.QFont("Arial", 9)
        self.smallfont = QtGui.QFont("Arial", 8)

        b = 0
        self.satBox = QGroupBox("Views")
        self.satBox.setFont(self.boldfont)
        self.satBoxG = QGridLayout()
        self.satBox.setLayout(self.satBoxG)
        self.l0.addWidget(self.satBox, b, 0, 1, 9)

        b0 = 0
        self.view = 0  # 0=image, 1=flowsXY, 2=flowsZ, 3=cellprob
        self.color = 0  # 0=RGB, 1=gray, 2=R, 3=G, 4=B
        self.RGBDropDown = QComboBox()
        self.RGBDropDown.addItems(
            ["RGB", "red=R", "green=G", "blue=B", "gray", "spectral"])
        self.RGBDropDown.setFont(self.medfont)
        self.RGBDropDown.currentIndexChanged.connect(self.color_choose)
        self.satBoxG.addWidget(self.RGBDropDown, b0, 0, 1, 3)

        label = QLabel("<p>[&uarr; / &darr; or W/S]</p>")
        label.setFont(self.smallfont)
        self.satBoxG.addWidget(label, b0, 3, 1, 3)
        label = QLabel("[R / G / B \n toggles color ]")
        label.setFont(self.smallfont)
        self.satBoxG.addWidget(label, b0, 6, 1, 3)

        b0 += 1
        self.ViewDropDown = QComboBox()
        self.ViewDropDown.addItems(["image", "gradXY", "cellprob", "restored"])
        self.ViewDropDown.setFont(self.medfont)
        self.ViewDropDown.model().item(3).setEnabled(False)
        self.ViewDropDown.currentIndexChanged.connect(self.update_plot)
        self.satBoxG.addWidget(self.ViewDropDown, b0, 0, 2, 3)

        label = QLabel("[pageup / pagedown]")
        label.setFont(self.smallfont)
        self.satBoxG.addWidget(label, b0, 3, 1, 5)

        b0 += 2
        label = QLabel("")
        label.setToolTip(
            "NOTE: manually changing the saturation bars does not affect normalization in segmentation"
        )
        self.satBoxG.addWidget(label, b0, 0, 1, 5)

        self.autobtn = QCheckBox("auto-adjust saturation")
        self.autobtn.setToolTip("sets scale-bars as normalized for segmentation")
        self.autobtn.setFont(self.medfont)
        self.autobtn.setChecked(True)
        self.satBoxG.addWidget(self.autobtn, b0, 1, 1, 8)

        b0 += 1
        self.sliders = []
        colors = [[255, 0, 0], [0, 255, 0], [0, 0, 255], [100, 100, 100]]
        colornames = ["red", "Chartreuse", "DodgerBlue"]
        names = ["red", "green", "blue"]
        for r in range(3):
            b0 += 1
            if r == 0:
                label = QLabel('<font color="gray">gray/</font><br>red')
            else:
                label = QLabel(names[r] + ":")
            label.setStyleSheet(f"color: {colornames[r]}")
            label.setFont(self.boldmedfont)
            self.satBoxG.addWidget(label, b0, 0, 1, 2)
            self.sliders.append(Slider(self, names[r], colors[r]))
            self.sliders[-1].setMinimum(-.1)
            self.sliders[-1].setMaximum(255.1)
            self.sliders[-1].setValue([0, 255])
            self.sliders[-1].setToolTip(
                "NOTE: manually changing the saturation bars does not affect normalization in segmentation"
            )
            #self.sliders[-1].setTickPosition(QSlider.TicksRight)
            self.satBoxG.addWidget(self.sliders[-1], b0, 2, 1, 7)

        b += 1
        self.drawBox = QGroupBox("Drawing")
        self.drawBox.setFont(self.boldfont)
        self.drawBoxG = QGridLayout()
        self.drawBox.setLayout(self.drawBoxG)
        self.l0.addWidget(self.drawBox, b, 0, 1, 9)
        self.autosave = True

        b0 = 0
        self.brush_size = 3
        self.BrushChoose = QComboBox()
        self.BrushChoose.addItems(["1", "3", "5", "7", "9"])
        self.BrushChoose.currentIndexChanged.connect(self.brush_choose)
        self.BrushChoose.setFixedWidth(40)
        self.BrushChoose.setFont(self.medfont)
        self.drawBoxG.addWidget(self.BrushChoose, b0, 3, 1, 2)
        label = QLabel("brush size:")
        label.setFont(self.medfont)
        self.drawBoxG.addWidget(label, b0, 0, 1, 3)

        b0 += 1
        # turn off masks
        self.layer_off = False
        self.masksOn = True
        self.MCheckBox = QCheckBox("MASKS ON [X]")
        self.MCheckBox.setFont(self.medfont)
        self.MCheckBox.setChecked(True)
        self.MCheckBox.toggled.connect(self.toggle_masks)
        self.drawBoxG.addWidget(self.MCheckBox, b0, 0, 1, 5)

        b0 += 1
        # turn off outlines
        self.outlinesOn = False  # turn off by default
        self.OCheckBox = QCheckBox("outlines on [Z]")
        self.OCheckBox.setFont(self.medfont)
        self.drawBoxG.addWidget(self.OCheckBox, b0, 0, 1, 5)
        self.OCheckBox.setChecked(False)
        self.OCheckBox.toggled.connect(self.toggle_masks)
<<<<<<< HEAD
        
        b+=1
        line = QHLine()
        line.setStyleSheet('color: white;')
        self.l0.addWidget(line, b,0,1,9)
        b+=1
        label = QLabel('Segmentation:')
        label.setStyleSheet(self.headings)
        label.setFont(self.boldfont)
        self.l0.addWidget(label, b,0,1,9)
        
        # use GPU
        self.useGPU = QCheckBox('use GPU')
        self.useGPU.setStyleSheet(self.checkstyle)
        self.useGPU.setFont(self.medfont)
        self.useGPU.setToolTip('if you have specially installed the <i>cuda</i> version of torch, then you can activate this')
        self.check_gpu()
        self.l0.addWidget(self.useGPU, b,5,1,4)
=======

        b0 += 1
        self.SCheckBox = QCheckBox("single stroke")
        self.SCheckBox.setFont(self.medfont)
        self.SCheckBox.setChecked(True)
        self.SCheckBox.toggled.connect(self.autosave_on)
        self.SCheckBox.setEnabled(True)
        self.drawBoxG.addWidget(self.SCheckBox, b0, 0, 1, 5)

        # buttons for deleting multiple cells
        self.deleteBox = QGroupBox("delete multiple ROIs")
        self.deleteBox.setStyleSheet("color: rgb(200, 200, 200)")
        self.deleteBox.setFont(self.medfont)
        self.deleteBoxG = QGridLayout()
        self.deleteBox.setLayout(self.deleteBoxG)
        self.drawBoxG.addWidget(self.deleteBox, 0, 5, 4, 4)
        self.MakeDeletionRegionButton = QPushButton("region-select")
        self.MakeDeletionRegionButton.clicked.connect(self.remove_region_cells)
        self.deleteBoxG.addWidget(self.MakeDeletionRegionButton, 0, 0, 1, 4)
        self.MakeDeletionRegionButton.setFont(self.smallfont)
        self.MakeDeletionRegionButton.setFixedWidth(70)
        self.DeleteMultipleROIButton = QPushButton("click-select")
        self.DeleteMultipleROIButton.clicked.connect(self.delete_multiple_cells)
        self.deleteBoxG.addWidget(self.DeleteMultipleROIButton, 1, 0, 1, 4)
        self.DeleteMultipleROIButton.setFont(self.smallfont)
        self.DeleteMultipleROIButton.setFixedWidth(70)
        self.DoneDeleteMultipleROIButton = QPushButton("done")
        self.DoneDeleteMultipleROIButton.clicked.connect(
            self.done_remove_multiple_cells)
        self.deleteBoxG.addWidget(self.DoneDeleteMultipleROIButton, 2, 0, 1, 2)
        self.DoneDeleteMultipleROIButton.setFont(self.smallfont)
        self.DoneDeleteMultipleROIButton.setFixedWidth(35)
        self.CancelDeleteMultipleROIButton = QPushButton("cancel")
        self.CancelDeleteMultipleROIButton.clicked.connect(self.cancel_remove_multiple)
        self.deleteBoxG.addWidget(self.CancelDeleteMultipleROIButton, 2, 2, 1, 2)
        self.CancelDeleteMultipleROIButton.setFont(self.smallfont)
        self.CancelDeleteMultipleROIButton.setFixedWidth(35)

        b += 1
        b0 = 0
        self.segBox = QGroupBox("Segmentation")
        self.segBoxG = QGridLayout()
        self.segBox.setLayout(self.segBoxG)
        self.l0.addWidget(self.segBox, b, 0, 1, 9)
        self.segBox.setFont(self.boldfont)
>>>>>>> cc4e62c4

        self.diameter = 30
        label = QLabel("diameter (pixels):")
        label.setFont(self.medfont)
        label.setToolTip(
            'you can manually enter the approximate diameter for your cells, \nor press “calibrate” to let the model estimate it. \nThe size is represented by a disk at the bottom of the view window \n(can turn this disk off by unchecking “scale disk on”)'
        )
        self.segBoxG.addWidget(label, b0, 0, 1, 4)
        self.Diameter = QLineEdit()
        self.Diameter.setToolTip(
            'you can manually enter the approximate diameter for your cells, \nor press “calibrate” to let the "cyto3" model estimate it. \nThe size is represented by a disk at the bottom of the view window \n(can turn this disk off by unchecking “scale disk on”)'
        )
        self.Diameter.setText(str(self.diameter))
        self.Diameter.setFont(self.medfont)
        self.Diameter.returnPressed.connect(self.update_scale)
        self.Diameter.setFixedWidth(50)
        self.segBoxG.addWidget(self.Diameter, b0, 4, 1, 2)

        # compute diameter
        self.SizeButton = QPushButton("calibrate")
        self.SizeButton.setFont(self.medfont)
        self.SizeButton.clicked.connect(self.calibrate_size)
        self.segBoxG.addWidget(self.SizeButton, b0, 6, 1, 3)
        #self.SizeButton.setFixedWidth(65)
        self.SizeButton.setEnabled(False)
        self.SizeButton.setToolTip(
            'you can manually enter the approximate diameter for your cells, \nor press “calibrate” to let the cyto3 model estimate it. \nThe size is represented by a disk at the bottom of the view window \n(can turn this disk off by unchecking “scale disk on”)'
        )

<<<<<<< HEAD
        b+=1
        label = QLabel('Length in μm:')
        label.setToolTip('Micrometers(μm) per pixel, *.tif file')
        label.setStyleSheet(label_style)
        label.setFont(self.medfont)
        self.l0.addWidget(label, b, 0,1,5)
        self.pixTomicro = QLineEdit()
        self.pixTomicro.setText('0.0')
        self.pixTomicro.editingFinished.connect(self.update_px_to_mm)
        self.pixTomicro.setFixedWidth(70)
        self.l0.addWidget(self.pixTomicro, b,5,1,4)
        
        b+=1
=======
        b0 += 1
>>>>>>> cc4e62c4
        # choose channel
        self.ChannelChoose = [QComboBox(), QComboBox()]
        self.ChannelChoose[0].addItems(["0: gray", "1: red", "2: green", "3: blue"])
        self.ChannelChoose[1].addItems(["0: none", "1: red", "2: green", "3: blue"])
        cstr = ["chan to segment:", "chan2 (optional): "]
        for i in range(2):
            self.ChannelChoose[i].setFont(self.medfont)
            label = QLabel(cstr[i])
            label.setFont(self.medfont)
            if i == 0:
                label.setToolTip(
                    "this is the channel in which the cytoplasm or nuclei exist that you want to segment"
                )
                self.ChannelChoose[i].setToolTip(
                    "this is the channel in which the cytoplasm or nuclei exist that you want to segment"
                )
            else:
                label.setToolTip(
                    "if <em>cytoplasm</em> model is chosen, and you also have a nuclear channel, then choose the nuclear channel for this option"
                )
                self.ChannelChoose[i].setToolTip(
                    "if <em>cytoplasm</em> model is chosen, and you also have a nuclear channel, then choose the nuclear channel for this option"
                )
            self.segBoxG.addWidget(label, b0 + i, 0, 1, 4)
            self.segBoxG.addWidget(self.ChannelChoose[i], b0 + i, 4, 1, 5)

        b0 += 2

        # use GPU
        self.useGPU = QCheckBox("use GPU")
        self.useGPU.setToolTip(
            "if you have specially installed the <i>cuda</i> version of torch, then you can activate this"
        )
        self.useGPU.setFont(self.medfont)
        self.check_gpu()
        self.segBoxG.addWidget(self.useGPU, b0, 0, 1, 3)

        # compute segmentation with general models
        self.net_text = ["run cyto3"]
        nett = ["cellpose super-generalist model"]

        #label = QLabel("Run:")
        #label.setFont(self.boldfont)
        #label.setFont(self.medfont)
        #self.segBoxG.addWidget(label, b0, 0, 1, 2)
        self.StyleButtons = []
        jj = 4
        for j in range(len(self.net_text)):
            self.StyleButtons.append(
                guiparts.ModelButton(self, self.net_text[j], self.net_text[j]))
            w = 5
            self.segBoxG.addWidget(self.StyleButtons[-1], b0, jj, 1, w)
            jj += w
            #self.StyleButtons[-1].setFixedWidth(140)
            self.StyleButtons[-1].setToolTip(nett[j])

        b0 += 1
        self.roi_count = QLabel("0 ROIs")
        self.roi_count.setFont(self.boldfont)
        self.roi_count.setAlignment(QtCore.Qt.AlignLeft)
        self.segBoxG.addWidget(self.roi_count, b0, 0, 1, 4)

        self.progress = QProgressBar(self)
        self.segBoxG.addWidget(self.progress, b0, 4, 1, 5)

        b0 += 1
        self.segaBox = QCollapsible("additional settings")
        self.segaBox.setFont(self.medfont)
        self.segaBox._toggle_btn.setFont(self.medfont)
        self.segaBoxG = QGridLayout()
        _content = QWidget()
        _content.setLayout(self.segaBoxG)
        _content.setMaximumHeight(0)
        _content.setMinimumHeight(0)
        #_content.layout().setContentsMargins(QtCore.QMargins(0, -20, -20, -20))
        self.segaBox.setContent(_content)
        self.segBoxG.addWidget(self.segaBox, b0, 0, 1, 9)

        b0 = 0
        # post-hoc paramater tuning
        label = QLabel("flow\nthreshold:")
        label.setToolTip(
            "threshold on flow error to accept a mask (set higher to get more cells, e.g. in range from (0.1, 3.0), OR set to 0.0 to turn off so no cells discarded);\n press enter to recompute if model already run"
        )
        label.setFont(self.medfont)
        self.segaBoxG.addWidget(label, b0, 0, 1, 2)
        self.flow_threshold = QLineEdit()
        self.flow_threshold.setText("0.4")
        self.flow_threshold.returnPressed.connect(self.compute_cprob)
        self.flow_threshold.setFixedWidth(40)
        self.flow_threshold.setFont(self.medfont)
        self.segaBoxG.addWidget(self.flow_threshold, b0, 2, 1, 2)
        self.flow_threshold.setToolTip(
            "threshold on flow error to accept a mask (set higher to get more cells, e.g. in range from (0.1, 3.0), OR set to 0.0 to turn off so no cells discarded);\n press enter to recompute if model already run"
        )

        label = QLabel("cellprob\nthreshold:")
        label.setToolTip(
            "threshold on cellprob output to seed cell masks (set lower to include more pixels or higher to include fewer, e.g. in range from (-6, 6)); \n press enter to recompute if model already run"
        )
        label.setFont(self.medfont)
        self.segaBoxG.addWidget(label, b0, 4, 1, 2)
        self.cellprob_threshold = QLineEdit()
        self.cellprob_threshold.setText("0.0")
        self.cellprob_threshold.returnPressed.connect(self.compute_cprob)
        self.cellprob_threshold.setFixedWidth(40)
        self.cellprob_threshold.setFont(self.medfont)
        self.cellprob_threshold.setToolTip(
            "threshold on cellprob output to seed cell masks (set lower to include more pixels or higher to include fewer, e.g. in range from (-6, 6)); \n press enter to recompute if model already run"
        )
        self.segaBoxG.addWidget(self.cellprob_threshold, b0, 6, 1, 2)

<<<<<<< HEAD
        b+=2
        self.CB = QGroupBox('custom models')
        self.CB.setStyleSheet("QGroupBox { border: 1px solid white; color:white; padding: 10px 0px;}")
        self.CBg = QGridLayout()
        self.CB.setLayout(self.CBg)
        tipstr = 'add or train your own models in the "Models" file menu and choose model here'
        self.CB.setToolTip(tipstr)

=======
        b0 += 1
        label = QLabel("norm percentiles:")
        label.setToolTip(
            "sets normalization percentiles for segmentation and denoising\n(pixels at lower percentile set to 0.0 and at upper set to 1.0 for network)"
        )
        label.setFont(self.medfont)
        self.segaBoxG.addWidget(label, b0, 0, 1, 8)

        b0 += 1
        self.norm_vals = [1., 99.]
        self.norm_edits = []
        labels = ["lower", "upper"]
        tooltips = [
            "pixels at this percentile set to 0 (default 1.0)",
            "pixels at this percentile set to 1  (default 99.0)"
        ]
        for p in range(2):
            label = QLabel(f"{labels[p]}:")
            label.setToolTip(tooltips[p])
            label.setFont(self.medfont)
            self.segaBoxG.addWidget(label, b0, 4 * (p % 2), 1, 2)
            self.norm_edits.append(QLineEdit())
            self.norm_edits[p].setText(str(self.norm_vals[p]))
            self.norm_edits[p].setFixedWidth(40)
            self.norm_edits[p].setFont(self.medfont)
            self.segaBoxG.addWidget(self.norm_edits[p], b0, 4 * (p % 2) + 2, 1, 2)
            self.norm_edits[p].setToolTip(tooltips[p])

        b0 += 1
        label = QLabel("niter dynamics:")
        label.setFont(self.medfont)
        label.setToolTip(
            "number of iterations for dynamics (0 uses default based on diameter); use 2000 for bacteria"
        )
        self.segaBoxG.addWidget(label, b0, 0, 1, 4)
        self.niter = QLineEdit()
        self.niter.setText("0")
        self.niter.setFixedWidth(40)
        self.niter.setFont(self.medfont)
        self.niter.setToolTip(
            "number of iterations for dynamics (0 uses default based on diameter); use 2000 for bacteria"
        )
        self.segaBoxG.addWidget(self.niter, b0, 4, 1, 2)

        b += 1
        b0 = 0
        self.modelBox = QGroupBox("Other models")
        self.modelBoxG = QGridLayout()
        self.modelBox.setLayout(self.modelBoxG)
        self.l0.addWidget(self.modelBox, b, 0, 1, 9)
        self.modelBox.setFont(self.boldfont)
>>>>>>> cc4e62c4
        # choose models
        self.ModelChooseC = QComboBox()
        self.ModelChooseC.setFont(self.medfont)
        current_index = 0
        self.ModelChooseC.addItems(["custom models"])
        if len(self.model_strings) > 0:
            self.ModelChooseC.addItems(self.model_strings)
        self.ModelChooseC.setFixedWidth(175)
        self.ModelChooseC.setCurrentIndex(current_index)
        tipstr = 'add or train your own models in the "Models" file menu and choose model here'
        self.ModelChooseC.setToolTip(tipstr)
        self.ModelChooseC.activated.connect(lambda: self.model_choose(custom=True))
        self.modelBoxG.addWidget(self.ModelChooseC, b0, 0, 1, 8)

        # compute segmentation w/ custom model
<<<<<<< HEAD
        self.ModelButton = QPushButton(u'run model')
        self.ModelButton.clicked.connect(self.compute_model)
        self.CBg.addWidget(self.ModelButton, 0,7,2,2)
        self.ModelButton.setEnabled(False)
        self.ModelButton.setStyleSheet(self.styleInactive)

        self.l0.addWidget(self.CB, b, 0, 1, 9)

        ## NEW
        b+=1
        self.MB = QGroupBox('metrics')
        self.MB.setStyleSheet("QGroupBox { border: 1px solid white; color:white; padding: 10px 0px;}")
        self.MBg = QGridLayout()
        self.MB.setLayout(self.MBg)
        self.currentImageMask = ""
        self.indexCytoMask = -1
        self.indexNucleusMask = -1

        # select metrics to calculate
        self.calcSize = True
        self.SMCheckBox = QCheckBox('Size')
        self.SMCheckBox.setStyleSheet(self.checkstyle)
        self.SMCheckBox.setFont(self.medfont)
        self.SMCheckBox.setChecked(False)
        self.SMCheckBox.setEnabled(False)
        self.SMCheckBox.toggled.connect(self.toggle_masks)
        tipstr = 'Area of the cell in μm2'
        self.SMCheckBox.setToolTip(tipstr)
        self.MBg.addWidget(self.SMCheckBox, 0, 0, 1, 7)

        self.calcRound = True
        self.RMCheckBox = QCheckBox('Roundness')
        self.RMCheckBox.setStyleSheet(self.checkstyle)
        self.RMCheckBox.setFont(self.medfont)
        self.RMCheckBox.setChecked(False)
        self.RMCheckBox.setEnabled(False)
        self.RMCheckBox.toggled.connect(self.toggle_masks)
        tipstr = 'Closer to 1 means more like a circle'
        self.RMCheckBox.setToolTip(tipstr)
        self.MBg.addWidget(self.RMCheckBox, 0, 5, 1, 7)

        self.calcRatio = True
        self.RTCheckBox = QCheckBox('Ratio')
        self.RTCheckBox.setStyleSheet(self.checkstyle)
        self.RTCheckBox.setFont(self.medfont)
        self.RTCheckBox.setChecked(False)
        self.RTCheckBox.setEnabled(False)
        self.RTCheckBox.toggled.connect(self.toggle_masks)
        tipstr = 'Ratio between cyto and nucleus'
        self.RTCheckBox.setToolTip(tipstr)
        self.MBg.addWidget(self.RTCheckBox, 1, 0, 1, 7)

        # calculate the selected metrics
        self.CalculateButton = QPushButton(u'calculate')
        self.CalculateButton.clicked.connect(self.calculate_metrics)
        self.MBg.addWidget(self.CalculateButton, 0, 10, 1, 2)
        self.CalculateButton.setEnabled(False)
        self.CalculateButton.setStyleSheet(self.styleInactive)

        self.l0.addWidget(self.MB, b, 0, 1, 9)
        ##

        b+=1
        self.progress = QProgressBar(self)
        self.progress.setStyleSheet('color: gray;')
        self.l0.addWidget(self.progress, b,0,1,5)

        self.roi_count = QLabel('0 ROIs')
        self.roi_count.setStyleSheet('color: white;')
        self.roi_count.setFont(self.boldfont)
        self.roi_count.setAlignment(QtCore.Qt.AlignRight)
        self.l0.addWidget(self.roi_count, b,5,1,3)

        b+=1
        line = QHLine()
        line.setStyleSheet('color: white;')
        self.l0.addWidget(line, b,0,1,9)

        b+=1
        label = QLabel('Image saturation:')
        label.setStyleSheet(self.headings)
        label.setFont(self.boldfont)
        self.l0.addWidget(label, b,0,1,9)

        #b+=1
        #self.autochannelbtn = QCheckBox('renormalize channels')
        #self.autochannelbtn.setStyleSheet(self.checkstyle)
        #self.autochannelbtn.setFont(self.medfont)
        #self.autochannelbtn.setChecked(True)
        #self.autochannelbtn.setToolTip('sets channels so that 1st and 99th percentiles at same values, only works for 2D images currently')
        #self.l0.addWidget(self.autochannelbtn, b,0,1,5)

        b+=1
        self.autobtn = QCheckBox('auto-adjust')
        self.autobtn.setStyleSheet(self.checkstyle)
        self.autobtn.setFont(self.medfont)
        self.autobtn.setChecked(True)
        self.l0.addWidget(self.autobtn, b,0,1,5)

        b+=1
        self.slider = QRangeSlider(Qtp.Orientation.Horizontal)
        self.slider.setMinimum(0)
        self.slider.setMaximum(255)
        self.slider.setValue([0, 255])
        #self.slider.setHigh(255)
        self.slider.setTickPosition(QSlider.TicksRight)
        self.slider.valueChanged.connect(self.level_change)
        self.l0.addWidget(self.slider, b,0,1,9)

        b+=1
        self.l0.addWidget(QLabel(''), b, 0, 1, 5)
        self.l0.setRowStretch(b, 1)

        # cross-hair
        self.vLine = pg.InfiniteLine(angle=90, movable=False)
        self.hLine = pg.InfiniteLine(angle=0, movable=False)
        self.vLineOrtho = [pg.InfiniteLine(angle=90, movable=False), pg.InfiniteLine(angle=90, movable=False)]
        self.hLineOrtho = [pg.InfiniteLine(angle=0, movable=False), pg.InfiniteLine(angle=0, movable=False)]

        b+=1
        self.orthobtn = QCheckBox('orthoviews')
        self.orthobtn.setStyleSheet(self.checkstyle)
        self.orthobtn.setToolTip('activate orthoviews with 3D image')
        self.orthobtn.setFont(self.medfont)
        self.orthobtn.setChecked(False)
        self.l0.addWidget(self.orthobtn, b,0,1,5)
        self.orthobtn.toggled.connect(self.toggle_ortho)

        label = QLabel('ortho dz:')
        label.setAlignment(QtCore.Qt.AlignRight | QtCore.Qt.AlignVCenter)
        label.setStyleSheet(label_style)
        label.setFont(self.medfont)
        self.l0.addWidget(label, b, 4,1,2)
        self.dz = 10
        self.dzedit = QLineEdit()
        self.dzedit.setAlignment(QtCore.Qt.AlignRight | QtCore.Qt.AlignVCenter)
        self.dzedit.setText(str(self.dz))
        self.dzedit.returnPressed.connect(self.update_ortho)
        self.dzedit.setFixedWidth(60)
        self.l0.addWidget(self.dzedit, b, 6,1,3)

        b+=1
        label = QLabel('z-aspect:')
        label.setAlignment(QtCore.Qt.AlignRight | QtCore.Qt.AlignVCenter)
        label.setStyleSheet(label_style)
=======
        self.ModelButtonC = QPushButton(u"run")
        self.ModelButtonC.setFont(self.medfont)
        self.ModelButtonC.setFixedWidth(35)
        self.ModelButtonC.clicked.connect(
            lambda: self.compute_segmentation(custom=True))
        self.modelBoxG.addWidget(self.ModelButtonC, b0, 8, 1, 1)
        self.ModelButtonC.setEnabled(False)

        # compute segmentation with style model
        self.net_names = [
            "nuclei", "cyto2_cp3", "tissuenet_cp3", "livecell_cp3", "yeast_PhC_cp3",
            "yeast_BF_cp3", "bact_phase_cp3", "bact_fluor_cp3", "deepbacs_cp3"
        ]
        nett = [
            "nuclei", "cellpose (cyto2_cp3)", "tissuenet_cp3", "livecell_cp3",
            "yeast_PhC_cp3", "yeast_BF_cp3", "bact_phase_cp3", "bact_fluor_cp3",
            "deepbacs_cp3"
        ]
        b0 += 1
        self.ModelChooseB = QComboBox()
        self.ModelChooseB.setFont(self.medfont)
        self.ModelChooseB.addItems(["dataset-specific models"])
        self.ModelChooseB.addItems(nett)
        self.ModelChooseB.setFixedWidth(175)
        tipstr = "dataset-specific models"
        self.ModelChooseB.setToolTip(tipstr)
        self.ModelChooseB.activated.connect(lambda: self.model_choose(custom=False))
        self.modelBoxG.addWidget(self.ModelChooseB, b0, 0, 1, 8)

        # compute segmentation w/ cp model
        self.ModelButtonB = QPushButton(u"run")
        self.ModelButtonB.setFont(self.medfont)
        self.ModelButtonB.setFixedWidth(35)
        self.ModelButtonB.clicked.connect(
            lambda: self.compute_segmentation(custom=False))
        self.modelBoxG.addWidget(self.ModelButtonB, b0, 8, 1, 1)
        self.ModelButtonB.setEnabled(False)

        b += 1
        self.denoiseBox = QGroupBox("Image restoration")
        self.denoiseBox.setFont(self.boldfont)
        self.denoiseBoxG = QGridLayout()
        self.denoiseBox.setLayout(self.denoiseBoxG)
        self.l0.addWidget(self.denoiseBox, b, 0, 1, 9)

        b0 = 0
        self.denoiseBoxG.addWidget(QLabel("mode:"), b0, 0, 1, 3)

        # DENOISING
        self.DenoiseButtons = []
        nett = [
            "filter image (settings below)",
            "clear restore/filter",
            "denoise (please set cell diameter first)",
            "deblur (please set cell diameter first)",
            "upsample to 30. diameter (cyto3) or 17. diameter (nuclei) (please set cell diameter first) (disabled in 3D)",
        ]
        self.denoise_text = ["filter", "none", "denoise", "deblur", "upsample"]
        self.restore = None
        self.ratio = 1.
        jj = 3
        for j in range(len(self.denoise_text)):
            self.DenoiseButtons.append(
                guiparts.DenoiseButton(self, self.denoise_text[j]))
            w = 3
            self.denoiseBoxG.addWidget(self.DenoiseButtons[-1], b0, jj, 1, w)
            jj += w
            self.DenoiseButtons[-1].setFixedWidth(75)
            self.DenoiseButtons[-1].setToolTip(nett[j])
            self.DenoiseButtons[-1].setFont(self.medfont)
            b0 += 1 if j == 1 else 0
            jj = 0 if j == 1 else jj

        # b0+=1
        self.save_norm = QCheckBox("save restored/filtered image")
        self.save_norm.setFont(self.medfont)
        self.save_norm.setToolTip("save restored/filtered image in _seg.npy file")
        self.save_norm.setChecked(True)
        # self.denoiseBoxG.addWidget(self.save_norm, b0, 0, 1, 8)

        b0 += 1
        label = QLabel("Cellpose3 model type:")
        label.setToolTip(
            "choose model type and click [denoise], [deblur], or [upsample]")
>>>>>>> cc4e62c4
        label.setFont(self.medfont)
        self.denoiseBoxG.addWidget(label, b0, 0, 1, 4)

        self.DenoiseChoose = QComboBox()
        self.DenoiseChoose.setFont(self.medfont)
        self.DenoiseChoose.addItems(["one-click", "nuclei"])
        self.DenoiseChoose.setFixedWidth(100)
        tipstr = "choose model type and click [denoise], [deblur], or [upsample]"
        self.DenoiseChoose.setToolTip(tipstr)
        self.denoiseBoxG.addWidget(self.DenoiseChoose, b0, 5, 1, 4)

        b0 += 1
        # FILTERING
        self.filtBox = QCollapsible("custom filter settings")
        self.filtBox._toggle_btn.setFont(self.medfont)
        self.filtBoxG = QGridLayout()
        _content = QWidget()
        _content.setLayout(self.filtBoxG)
        _content.setMaximumHeight(0)
        _content.setMinimumHeight(0)
        #_content.layout().setContentsMargins(QtCore.QMargins(0, -20, -20, -20))
        self.filtBox.setContent(_content)
        self.denoiseBoxG.addWidget(self.filtBox, b0, 0, 1, 9)

        self.filt_vals = [0., 0., 0., 0.]
        self.filt_edits = []
        labels = [
            "sharpen\nradius", "smooth\nradius", "tile_norm\nblocksize",
            "tile_norm\nsmooth3D"
        ]
        tooltips = [
            "set size of surround-subtraction filter for sharpening image",
            "set size of gaussian filter for smoothing image",
            "set size of tiles to use to normalize image",
            "set amount of smoothing of normalization values across planes"
        ]

        for p in range(4):
            label = QLabel(f"{labels[p]}:")
            label.setToolTip(tooltips[p])
            label.setFont(self.medfont)
            self.filtBoxG.addWidget(label, b0 + p // 2, 4 * (p % 2), 1, 2)
            self.filt_edits.append(QLineEdit())
            self.filt_edits[p].setText(str(self.filt_vals[p]))
            self.filt_edits[p].setFixedWidth(40)
            self.filt_edits[p].setFont(self.medfont)
            self.filtBoxG.addWidget(self.filt_edits[p], b0 + p // 2, 4 * (p % 2) + 2, 1,
                                    2)
            self.filt_edits[p].setToolTip(tooltips[p])

        b0 += 3
        self.norm3D_cb = QCheckBox("norm3D")
        self.norm3D_cb.setFont(self.medfont)
        self.norm3D_cb.setToolTip("run same normalization across planes")
        self.filtBoxG.addWidget(self.norm3D_cb, b0, 0, 1, 3)

        self.invert_cb = QCheckBox("invert")
        self.invert_cb.setFont(self.medfont)
        self.invert_cb.setToolTip("invert image")
        self.filtBoxG.addWidget(self.invert_cb, b0, 3, 1, 3)

        b += 1
        self.l0.addWidget(QLabel(""), b, 0, 1, 9)
        self.l0.setRowStretch(b, 100)

        b += 1
        # scale toggle
        self.scale_on = True
        self.ScaleOn = QCheckBox("scale disk on")
        self.ScaleOn.setFont(self.medfont)
        self.ScaleOn.setStyleSheet("color: rgb(150,50,150);")
        self.ScaleOn.setChecked(True)
        self.ScaleOn.setToolTip("see current diameter as red disk at bottom")
        self.ScaleOn.toggled.connect(self.toggle_scale)
        self.l0.addWidget(self.ScaleOn, b, 0, 1, 5)

        return b

<<<<<<< HEAD
    def update_px_to_mm(self):
        self.px_to_mm = float(self.pixTomicro.text())

    def level_change(self):
=======
    def level_change(self, r):
        r = ["red", "green", "blue"].index(r)
>>>>>>> cc4e62c4
        if self.loaded:
            sval = self.sliders[r].value()
            self.saturation[r][self.currentZ] = sval
            if not self.autobtn.isChecked():
                for r in range(3):
                    for i in range(len(self.saturation[r])):
                        self.saturation[r][i] = self.saturation[r][self.currentZ]
            self.update_plot()

    def keyPressEvent(self, event):
        if self.loaded:
            if not (event.modifiers() &
                    (QtCore.Qt.ControlModifier | QtCore.Qt.ShiftModifier |
                     QtCore.Qt.AltModifier) or self.in_stroke):
                updated = False
                if len(self.current_point_set) > 0:
                    if event.key() == QtCore.Qt.Key_Return:
                        self.add_set()
                else:
                    nviews = self.ViewDropDown.count() - 1
                    nviews += int(
                        self.ViewDropDown.model().item(self.ViewDropDown.count() -
                                                       1).isEnabled())
                    if event.key() == QtCore.Qt.Key_X:
                        self.MCheckBox.toggle()
                    if event.key() == QtCore.Qt.Key_Z:
                        self.OCheckBox.toggle()
                    if event.key() == QtCore.Qt.Key_Left or event.key(
                    ) == QtCore.Qt.Key_A:
                        self.get_prev_image()
                    elif event.key() == QtCore.Qt.Key_Right or event.key(
                    ) == QtCore.Qt.Key_D:
                        self.get_next_image()
                    elif event.key() == QtCore.Qt.Key_PageDown:
                        self.view = (self.view + 1) % (nviews)
                        self.ViewDropDown.setCurrentIndex(self.view)
                    elif event.key() == QtCore.Qt.Key_PageUp:
                        self.view = (self.view - 1) % (nviews)
                        self.ViewDropDown.setCurrentIndex(self.view)

                # can change background or stroke size if cell not finished
                if event.key() == QtCore.Qt.Key_Up or event.key() == QtCore.Qt.Key_W:
                    self.color = (self.color - 1) % (6)
                    self.RGBDropDown.setCurrentIndex(self.color)
                elif event.key() == QtCore.Qt.Key_Down or event.key(
                ) == QtCore.Qt.Key_S:
                    self.color = (self.color + 1) % (6)
                    self.RGBDropDown.setCurrentIndex(self.color)
                elif event.key() == QtCore.Qt.Key_R:
                    if self.color != 1:
                        self.color = 1
                    else:
                        self.color = 0
                    self.RGBDropDown.setCurrentIndex(self.color)
                elif event.key() == QtCore.Qt.Key_G:
                    if self.color != 2:
                        self.color = 2
                    else:
                        self.color = 0
                    self.RGBDropDown.setCurrentIndex(self.color)
                elif event.key() == QtCore.Qt.Key_B:
                    if self.color != 3:
                        self.color = 3
                    else:
                        self.color = 0
                    self.RGBDropDown.setCurrentIndex(self.color)
                elif (event.key() == QtCore.Qt.Key_Comma or
                      event.key() == QtCore.Qt.Key_Period):
                    count = self.BrushChoose.count()
                    gci = self.BrushChoose.currentIndex()
                    if event.key() == QtCore.Qt.Key_Comma:
                        gci = max(0, gci - 1)
                    else:
                        gci = min(count - 1, gci + 1)
                    self.BrushChoose.setCurrentIndex(gci)
                    self.brush_choose()
                if not updated:
                    self.update_plot()
        if event.key() == QtCore.Qt.Key_Minus or event.key() == QtCore.Qt.Key_Equal:
            self.p0.keyPressEvent(event)

    def autosave_on(self):
        if self.SCheckBox.isChecked():
            self.autosave = True
        else:
            self.autosave = False

    def check_gpu(self, torch=True):
        # also decide whether or not to use torch
        self.useGPU.setChecked(False)
        self.useGPU.setEnabled(False)
        if core.use_gpu(use_torch=True):
            self.useGPU.setEnabled(True)
            self.useGPU.setChecked(True)
        else:
            self.useGPU.setStyleSheet("color: rgb(80,80,80);")

    def get_channels(self):
        channels = [
            self.ChannelChoose[0].currentIndex(), self.ChannelChoose[1].currentIndex()
        ]
        if hasattr(self, "current_model"):
            if self.current_model == "nuclei":
                channels[1] = 0
        if channels[0] == 0:
            channels[1] = 0
        if self.nchan == 1:
            channels = [0, 0]
        elif self.nchan == 2:
            if channels[0] == 3:
                channels[0] = 1 if channels[1] != 1 else 2
                print(
                    f"GUI_WARNING: only two channels in image, cannot use blue channel, changing channels"
                )
            if channels[1] == 3:
                channels[1] = 1 if channels[0] != 1 else 2
                print(
                    f"GUI_WARNING: only two channels in image, cannot use blue channel, changing channels"
                )
        self.ChannelChoose[0].setCurrentIndex(channels[0])
        self.ChannelChoose[1].setCurrentIndex(channels[1])
        return channels

    def model_choose(self, custom=False):
        index = self.ModelChooseC.currentIndex(
        ) if custom else self.ModelChooseB.currentIndex()
        if index > 0:
            if custom:
                model_name = self.ModelChooseC.currentText()
            else:
                model_name = self.net_names[index - 1]
            print(f"GUI_INFO: selected model {model_name}, loading now")
            self.initialize_model(model_name=model_name, custom=custom)
            self.diameter = self.model.diam_labels
            self.Diameter.setText("%0.2f" % self.diameter)
            print(
                f"GUI_INFO: diameter set to {self.diameter: 0.2f} (but can be changed)")

    def calibrate_size(self):
        self.initialize_model(model_name="cyto3")
        diams, _ = self.model.sz.eval(self.stack[self.currentZ].copy(),
                                      channels=self.get_channels(),
                                      progress=self.progress)
        diams = np.maximum(5.0, diams)
        self.logger.info("estimated diameter of cells using %s model = %0.1f pixels" %
                         (self.current_model, diams))
        self.Diameter.setText("%0.1f" % diams)
        self.diameter = diams
        self.update_scale()
        self.progress.setValue(100)

    def toggle_scale(self):
        if self.scale_on:
            self.p0.removeItem(self.scale)
            self.scale_on = False
        else:
            self.p0.addItem(self.scale)
            self.scale_on = True

    def enable_buttons(self):
        if len(self.model_strings) > 0:
            self.ModelButtonC.setEnabled(True)
        for i in range(len(self.StyleButtons)):
            self.StyleButtons[i].setEnabled(True)
        for i in range(len(self.DenoiseButtons)):
            self.DenoiseButtons[i].setEnabled(True)
        if self.load_3D:
            self.DenoiseButtons[-1].setEnabled(False)
        self.ModelButtonB.setEnabled(True)
        self.SizeButton.setEnabled(True)
        self.newmodel.setEnabled(True)
        self.loadMasks.setEnabled(True)

        for n in range(self.nchan):
            self.sliders[n].setEnabled(True)
        for n in range(self.nchan, 3):
            self.sliders[n].setEnabled(True)

        self.toggle_mask_ops()

        self.update_plot()
        self.setWindowTitle(self.filename)

    def disable_buttons_removeROIs(self):
        if len(self.model_strings) > 0:
            self.ModelButtonC.setEnabled(False)
        for i in range(len(self.StyleButtons)):
            self.StyleButtons[i].setEnabled(False)
        self.ModelButtonB.setEnabled(False)
        self.SizeButton.setEnabled(False)
        self.newmodel.setEnabled(False)
        self.loadMasks.setEnabled(False)
        self.saveSet.setEnabled(False)
        self.savePNG.setEnabled(False)
        self.saveFlows.setEnabled(False)
        self.saveServer.setEnabled(False)
        self.saveOutlines.setEnabled(False)
        self.saveROIs.setEnabled(False)

        self.MakeDeletionRegionButton.setEnabled(False)
        self.DeleteMultipleROIButton.setEnabled(False)
        self.DoneDeleteMultipleROIButton.setEnabled(True)
        self.CancelDeleteMultipleROIButton.setEnabled(True)

    def toggle_mask_ops(self):
        self.update_layer()
        self.toggle_saving()
        self.toggle_removals()

    def toggle_saving(self):
        if self.ncells > 0:
            self.saveSet.setEnabled(True)
            self.savePNG.setEnabled(True)
            self.saveFlows.setEnabled(True)
            self.saveServer.setEnabled(True)
            self.saveOutlines.setEnabled(True)
            self.saveROIs.setEnabled(True)
        else:
            self.saveSet.setEnabled(False)
            self.savePNG.setEnabled(False)
            self.saveFlows.setEnabled(False)
            self.saveServer.setEnabled(False)
            self.saveOutlines.setEnabled(False)
            self.saveROIs.setEnabled(False)

    def toggle_removals(self):
        if self.ncells > 0:
            self.ClearButton.setEnabled(True)
            self.remcell.setEnabled(True)
            self.undo.setEnabled(True)
            self.MakeDeletionRegionButton.setEnabled(True)
            self.DeleteMultipleROIButton.setEnabled(True)
            self.DoneDeleteMultipleROIButton.setEnabled(False)
            self.CancelDeleteMultipleROIButton.setEnabled(False)
        else:
            self.ClearButton.setEnabled(False)
            self.remcell.setEnabled(False)
            self.undo.setEnabled(False)
            self.MakeDeletionRegionButton.setEnabled(False)
            self.DeleteMultipleROIButton.setEnabled(False)
            self.DoneDeleteMultipleROIButton.setEnabled(False)
            self.CancelDeleteMultipleROIButton.setEnabled(False)

    def remove_action(self):
        if self.selected > 0:
            self.remove_cell(self.selected)

    def undo_action(self):
        if (len(self.strokes) > 0 and self.strokes[-1][0][0] == self.currentZ):
            self.remove_stroke()
        else:
            # remove previous cell
            if self.ncells > 0:
                self.remove_cell(self.ncells)

    def undo_remove_action(self):
        self.undo_remove_cell()

    def get_files(self):
        folder = os.path.dirname(self.filename)
        mask_filter = "_masks"
        images = get_image_files(folder, mask_filter)
        fnames = [os.path.split(images[k])[-1] for k in range(len(images))]
        f0 = os.path.split(self.filename)[-1]
        idx = np.nonzero(np.array(fnames) == f0)[0][0]
        return images, idx

    def get_prev_image(self):
        images, idx = self.get_files()
        idx = (idx - 1) % len(images)
        io._load_image(self, filename=images[idx])

    def get_next_image(self, load_seg=True):
        images, idx = self.get_files()
        idx = (idx + 1) % len(images)
        io._load_image(self, filename=images[idx], load_seg=load_seg)

    def dragEnterEvent(self, event):
        if event.mimeData().hasUrls():
            event.accept()
        else:
            event.ignore()

    def dropEvent(self, event):
        files = [u.toLocalFile() for u in event.mimeData().urls()]
        if os.path.splitext(files[0])[-1] == ".npy":
            io._load_seg(self, filename=files[0], load_3D=self.load_3D)
        else:
            io._load_image(self, filename=files[0], load_seg=True, load_3D=self.load_3D)

    def toggle_masks(self):
        if self.MCheckBox.isChecked():
            self.masksOn = True
        else:
            self.masksOn = False
        
        if self.OCheckBox.isChecked():
            self.outlinesOn = True
        else:
            self.outlinesOn = False

        if self.SMCheckBox.isChecked():
            self.calcSize = True
        else:
            self.calcSize = False

        if self.RMCheckBox.isChecked():
            self.calcRound = True
        else:
            self.calcRound = False

        if self.RTCheckBox.isChecked():
            self.calcRatio = True
        else:
            self.calcRatio = False
        
        if not self.masksOn and not self.outlinesOn:
            self.p0.removeItem(self.layer)
            self.layer_off = True
        else:
            if self.layer_off:
                self.p0.addItem(self.layer)
            self.draw_layer()
            self.update_layer()
        
        if self.loaded:
            self.update_plot()
            self.update_layer()

    def make_viewbox(self):
        self.p0 = guiparts.ViewBoxNoRightDrag(parent=self, lockAspect=True,
                                              name="plot1", border=[100, 100,
                                                                    100], invertY=True)
        self.p0.setCursor(QtCore.Qt.CrossCursor)
        self.brush_size = 3
        self.win.addItem(self.p0, 0, 0, rowspan=1, colspan=1)
        self.p0.setMenuEnabled(False)
        self.p0.setMouseEnabled(x=True, y=True)
        self.img = pg.ImageItem(viewbox=self.p0, parent=self)
        self.img.autoDownsample = False
        self.layer = guiparts.ImageDraw(viewbox=self.p0, parent=self)
        self.layer.setLevels([0, 255])
        self.scale = pg.ImageItem(viewbox=self.p0, parent=self)
        self.scale.setLevels([0, 255])
        self.p0.scene().contextMenuItem = self.p0
        #self.p0.setMouseEnabled(x=False,y=False)
        self.Ly, self.Lx = 512, 512
        self.p0.addItem(self.img)
        self.p0.addItem(self.layer)
        self.p0.addItem(self.scale)

    def reset(self):
        # ---- start sets of points ---- #
        self.selected = 0
        self.nchan = 3
        self.loaded = False
        self.channel = [0, 1]
        self.current_point_set = []
        self.in_stroke = False
        self.strokes = []
        self.stroke_appended = True
        self.resize = False
        self.ncells = 0
        self.zdraw = []
        self.removed_cell = []
        self.cellcolors = np.array([255, 255, 255])[np.newaxis, :]

        # -- zero out image stack -- #
        self.opacity = 128  # how opaque masks should be
        self.outcolor = [200, 200, 255, 200]
        self.NZ, self.Ly, self.Lx = 1, 224, 224
        self.saturation = []
        for r in range(3):
            self.saturation.append([[0, 255] for n in range(self.NZ)])
            self.sliders[r].setValue([0, 255])
            self.sliders[r].setEnabled(False)
            self.sliders[r].show()
        self.currentZ = 0
        self.flows = [[], [], [], [], [[]]]
        # masks matrix
        # image matrix with a scale disk
        self.stack = np.zeros((1, self.Ly, self.Lx, 3))
        self.Lyr, self.Lxr = self.Ly, self.Lx
        self.Ly0, self.Lx0 = self.Ly, self.Lx
        self.radii = 0 * np.ones((self.Ly, self.Lx, 4), np.uint8)
        self.layerz = 0 * np.ones((self.Ly, self.Lx, 4), np.uint8)
        self.cellpix = np.zeros((1, self.Ly, self.Lx), np.uint16)
        self.outpix = np.zeros((1, self.Ly, self.Lx), np.uint16)
        if self.restore and "upsample" in self.restore:
            self.cellpix_resize = self.cellpix
            self.cellpix_orig = self.cellpix
            self.outpix_resize = self.cellpix
            self.outpix_orig = self.cellpix
        self.ismanual = np.zeros(0, "bool")

        # -- set menus to default -- #
        self.color = 0
        self.RGBDropDown.setCurrentIndex(self.color)
        self.view = 0
        self.ViewDropDown.setCurrentIndex(0)
        self.ViewDropDown.model().item(self.ViewDropDown.count() - 1).setEnabled(False)
        self.delete_restore()

        self.BrushChoose.setCurrentIndex(1)
        self.clear_all()

        #self.update_plot()
        self.filename = []
        self.loaded = False
        self.recompute_masks = False

        self.deleting_multiple = False
        self.removing_cells_list = []
        self.removing_region = False
        self.remove_roi_obj = None

    def delete_restore(self):
        """ delete restored imgs but don't reset settings """
        if hasattr(self, "stack_filtered"):
            del self.stack_filtered
        if hasattr(self, "cellpix_orig"):
            self.cellpix = self.cellpix_orig.copy()
            self.outpix = self.outpix_orig.copy()
            del self.outpix_orig, self.outpix_resize
            del self.cellpix_orig, self.cellpix_resize

    def clear_restore(self):
        """ delete restored imgs and reset settings """
        print("GUI_INFO: clearing restored image")
        self.ViewDropDown.model().item(self.ViewDropDown.count() - 1).setEnabled(False)
        if self.ViewDropDown.currentIndex() == self.ViewDropDown.count() - 1:
            self.ViewDropDown.setCurrentIndex(0)
        self.delete_restore()
        self.restore = None
        self.ratio = 1.
        self.set_normalize_params(self.get_normalize_params())

    def brush_choose(self):
        self.brush_size = self.BrushChoose.currentIndex() * 2 + 1
        if self.loaded:
            self.layer.setDrawKernel(kernel_size=self.brush_size)
            self.update_layer()

    def clear_all(self):
        self.prev_selected = 0
        self.selected = 0
<<<<<<< HEAD
        self.layerz = 0 * np.ones((self.Ly,self.Lx,4), np.uint8)
        self.cellpix = np.zeros((self.NZ,self.Ly,self.Lx), np.uint32)
        self.outpix = np.zeros((self.NZ,self.Ly,self.Lx), np.uint32)
        self.cellcolors = np.array([255,255,255])[np.newaxis,:]
=======
        if self.restore and "upsample" in self.restore:
            self.layerz = 0 * np.ones((self.Lyr, self.Lxr, 4), np.uint8)
            self.cellpix = np.zeros((self.NZ, self.Lyr, self.Lxr), np.uint16)
            self.outpix = np.zeros((self.NZ, self.Lyr, self.Lxr), np.uint16)
            self.cellpix_resize = self.cellpix.copy()
            self.outpix_resize = self.outpix.copy()
            self.cellpix_orig = np.zeros((self.NZ, self.Ly0, self.Lx0), np.uint16)
            self.outpix_orig = np.zeros((self.NZ, self.Ly0, self.Lx0), np.uint16)
        else:
            self.layerz = 0 * np.ones((self.Ly, self.Lx, 4), np.uint8)
            self.cellpix = np.zeros((self.NZ, self.Ly, self.Lx), np.uint16)
            self.outpix = np.zeros((self.NZ, self.Ly, self.Lx), np.uint16)

        self.cellcolors = np.array([255, 255, 255])[np.newaxis, :]
>>>>>>> cc4e62c4
        self.ncells = 0
        self.toggle_removals()
        self.update_scale()
        self.update_layer()

    def select_cell(self, idx):
        self.prev_selected = self.selected
        self.selected = idx
        if self.selected > 0:
            np.set_printoptions(threshold=sys.maxsize)

            slices = find_objects(self.cellpix[0].astype(int))
            si = slices[self.selected - 1]
            sr,sc = si
            # mask = (self.cellpix[0][sr, sc] == (self.selected)).astype(np.uint8)
            tmp_cellpix = np.copy(self.cellpix[0])
            tmp_cellpix[self.selected != self.cellpix[0]] = 0
            tmp_cellpix[self.selected == self.cellpix[0]] = 255

            # mask_shape = mask.shape
            # for i in range(0, mask_shape[0]):
            #     for j in range(0, mask_shape[1]):
            #         mask[i][j] = 255 if mask[i][j] > 0 else 0 

            mask = tmp_cellpix.astype(np.uint8)

            mask = np.pad(mask, 1, mode='constant')
            im = Image.fromarray(mask)
            im.save("hola1.jpg")

            Zlabeled, Nlabels = ndimage.label(mask)
            label_size = [(Zlabeled == label).sum() for label in range(Nlabels + 1)]
            for label,size in enumerate(label_size): print("label %s is %s pixels in size" % (label,size))

            # now remove the labels
            for label, size in enumerate(label_size):
                if size < 5:
                    mask[Zlabeled == label] = 0

            im = Image.fromarray(mask)
            im.save("hola2.jpg")

            labels = dip.Label(mask[:, :] > 0)
            msr = dip.MeasurementTool.Measure(labels, features=["Perimeter", "Size", "Roundness", "Circularity", "Center"])
            print(msr)
            print("IDX: ", self.selected)
            print("Size in px: ", msr[1]["SolidArea"][0])
            print("Size in μm: ", round(msr[1]["SolidArea"][0] * pow(self.px_to_mm, 2), 2))

            z = self.currentZ
<<<<<<< HEAD
            self.layerz[self.cellpix[z]==self.selected] = np.array([255,255,255,self.opacity])
=======
            self.layerz[self.cellpix[z] == idx] = np.array(
                [255, 255, 255, self.opacity])
            self.update_layer()

    def select_cell_multi(self, idx):
        if idx > 0:
            z = self.currentZ
            self.layerz[self.cellpix[z] == idx] = np.array(
                [255, 255, 255, self.opacity])
>>>>>>> cc4e62c4
            self.update_layer()

    def unselect_cell(self):
        if self.selected > 0:
            idx = self.selected
            if idx < self.ncells + 1:
                z = self.currentZ
                self.layerz[self.cellpix[z] == idx] = np.append(
                    self.cellcolors[idx], self.opacity)
                if self.outlinesOn:
                    self.layerz[self.outpix[z] == idx] = np.array(self.outcolor).astype(
                        np.uint8)
                    #[0,0,0,self.opacity])
                self.update_layer()
        self.selected = 0

    def unselect_cell_multi(self, idx):
        z = self.currentZ
        self.layerz[self.cellpix[z] == idx] = np.append(self.cellcolors[idx],
                                                        self.opacity)
        if self.outlinesOn:
            self.layerz[self.outpix[z] == idx] = np.array(self.outcolor).astype(
                np.uint8)
            # [0,0,0,self.opacity])
        self.update_layer()

    def remove_cell(self, idx):
        if isinstance(idx, (int, np.integer)):
            idx = [idx]
        # because the function remove_single_cell updates the state of the cellpix and outpix arrays
        # by reindexing cells to avoid gaps in the indices, we need to remove the cells in reverse order
        # so that the indices are correct
        idx.sort(reverse=True)
        for i in idx:
            self.remove_single_cell(i)
        self.ncells -= len(idx)  # _save_sets uses ncells

        if self.ncells == 0:
            self.ClearButton.setEnabled(False)
        if self.NZ == 1:
            io._save_sets_with_check(self)

        self.update_layer()

    def remove_single_cell(self, idx):
        # remove from manual array
        self.selected = 0
        if self.NZ > 1:
            zextent = ((self.cellpix == idx).sum(axis=(1, 2)) > 0).nonzero()[0]
        else:
            zextent = [0]
        for z in zextent:
            cp = self.cellpix[z] == idx
            op = self.outpix[z] == idx
            # remove from self.cellpix and self.outpix
            self.cellpix[z, cp] = 0
            self.outpix[z, op] = 0
            if z == self.currentZ:
                # remove from mask layer
                self.layerz[cp] = np.array([0, 0, 0, 0])

        # reduce other pixels by -1
        self.cellpix[self.cellpix > idx] -= 1
        self.outpix[self.outpix > idx] -= 1

        if self.NZ == 1:
            self.removed_cell = [
                self.ismanual[idx - 1], self.cellcolors[idx],
                np.nonzero(cp),
                np.nonzero(op)
            ]
            self.redo.setEnabled(True)
            ar, ac = self.removed_cell[2]
            d = datetime.datetime.now()
            self.track_changes.append(
                [d.strftime("%m/%d/%Y, %H:%M:%S"), "removed mask", [ar, ac]])
        # remove cell from lists
        self.ismanual = np.delete(self.ismanual, idx - 1)
        self.cellcolors = np.delete(self.cellcolors, [idx], axis=0)
        del self.zdraw[idx - 1]
        print("GUI_INFO: removed cell %d" % (idx - 1))

    def remove_region_cells(self):
        if self.removing_cells_list:
            for idx in self.removing_cells_list:
                self.unselect_cell_multi(idx)
            self.removing_cells_list.clear()
        self.disable_buttons_removeROIs()
        self.removing_region = True

        self.clear_multi_selected_cells()

        # make roi region here in center of view, making ROI half the size of the view
        roi_width = self.p0.viewRect().width() / 2
        x_loc = self.p0.viewRect().x() + (roi_width / 2)
        roi_height = self.p0.viewRect().height() / 2
        y_loc = self.p0.viewRect().y() + (roi_height / 2)

        pos = [x_loc, y_loc]
        roi = pg.RectROI(pos, [roi_width, roi_height], pen=pg.mkPen("y", width=2),
                         removable=True)
        roi.sigRemoveRequested.connect(self.remove_roi)
        roi.sigRegionChangeFinished.connect(self.roi_changed)
        self.p0.addItem(roi)
        self.remove_roi_obj = roi
        self.roi_changed(roi)

    def delete_multiple_cells(self):
        self.unselect_cell()
        self.disable_buttons_removeROIs()
        self.DoneDeleteMultipleROIButton.setEnabled(True)
        self.MakeDeletionRegionButton.setEnabled(True)
        self.CancelDeleteMultipleROIButton.setEnabled(True)
        self.deleting_multiple = True

    def done_remove_multiple_cells(self):
        self.deleting_multiple = False
        self.removing_region = False
        self.DoneDeleteMultipleROIButton.setEnabled(False)
        self.MakeDeletionRegionButton.setEnabled(False)
        self.CancelDeleteMultipleROIButton.setEnabled(False)

        if self.removing_cells_list:
            self.removing_cells_list = list(set(self.removing_cells_list))
            display_remove_list = [i - 1 for i in self.removing_cells_list]
            print(f"GUI_INFO: removing cells: {display_remove_list}")
            self.remove_cell(self.removing_cells_list)
            self.removing_cells_list.clear()
            self.unselect_cell()
        self.enable_buttons()

        if self.remove_roi_obj is not None:
            self.remove_roi(self.remove_roi_obj)

    def merge_cells(self, idx):
        self.prev_selected = self.selected
        self.selected = idx
        if self.selected != self.prev_selected:
            for z in range(self.NZ):
                ar0, ac0 = np.nonzero(self.cellpix[z] == self.prev_selected)
                ar1, ac1 = np.nonzero(self.cellpix[z] == self.selected)
                touching = np.logical_and((ar0[:, np.newaxis] - ar1) < 3,
                                          (ac0[:, np.newaxis] - ac1) < 3).sum()
                ar = np.hstack((ar0, ar1))
                ac = np.hstack((ac0, ac1))
                vr0, vc0 = np.nonzero(self.outpix[z] == self.prev_selected)
                vr1, vc1 = np.nonzero(self.outpix[z] == self.selected)
                self.outpix[z, vr0, vc0] = 0
                self.outpix[z, vr1, vc1] = 0
                if touching > 0:
                    mask = np.zeros((np.ptp(ar) + 4, np.ptp(ac) + 4), np.uint8)
                    mask[ar - ar.min() + 2, ac - ac.min() + 2] = 1
                    contours = cv2.findContours(mask, cv2.RETR_EXTERNAL,
                                                cv2.CHAIN_APPROX_NONE)
                    pvc, pvr = contours[-2][0].squeeze().T
                    vr, vc = pvr + ar.min() - 2, pvc + ac.min() - 2

                else:
                    vr = np.hstack((vr0, vr1))
                    vc = np.hstack((vc0, vc1))
                color = self.cellcolors[self.prev_selected]
                self.draw_mask(z, ar, ac, vr, vc, color, idx=self.prev_selected)
            self.remove_cell(self.selected)
            print("GUI_INFO: merged two cells")
            self.update_layer()
            io._save_sets_with_check(self)
            self.undo.setEnabled(False)
            self.redo.setEnabled(False)

    def undo_remove_cell(self):
        if len(self.removed_cell) > 0:
            z = 0
            ar, ac = self.removed_cell[2]
            vr, vc = self.removed_cell[3]
            color = self.removed_cell[1]
            self.draw_mask(z, ar, ac, vr, vc, color)
            self.toggle_mask_ops()
            self.cellcolors = np.append(self.cellcolors, color[np.newaxis, :], axis=0)
            self.ncells += 1
            self.ismanual = np.append(self.ismanual, self.removed_cell[0])
            self.zdraw.append([])
            print(">>> added back removed cell")
            self.update_layer()
            io._save_sets_with_check(self)
            self.removed_cell = []
            self.redo.setEnabled(False)

    def remove_stroke(self, delete_points=True, stroke_ind=-1):
        stroke = np.array(self.strokes[stroke_ind])
        cZ = self.currentZ
        inZ = stroke[0, 0] == cZ
        if inZ:
            outpix = self.outpix[cZ, stroke[:, 1], stroke[:, 2]] > 0
            self.layerz[stroke[~outpix, 1], stroke[~outpix, 2]] = np.array([0, 0, 0, 0])
            cellpix = self.cellpix[cZ, stroke[:, 1], stroke[:, 2]]
            ccol = self.cellcolors.copy()
            if self.selected > 0:
                ccol[self.selected] = np.array([255, 255, 255])
            col2mask = ccol[cellpix]
            if self.masksOn:
                col2mask = np.concatenate(
                    (col2mask, self.opacity * (cellpix[:, np.newaxis] > 0)), axis=-1)
            else:
                col2mask = np.concatenate((col2mask, 0 * (cellpix[:, np.newaxis] > 0)),
                                          axis=-1)
            self.layerz[stroke[:, 1], stroke[:, 2], :] = col2mask
            if self.outlinesOn:
                self.layerz[stroke[outpix, 1], stroke[outpix,
                                                      2]] = np.array(self.outcolor)
            if delete_points:
                # self.current_point_set = self.current_point_set[:-1*(stroke[:,-1]==1).sum()]
                del self.current_point_set[stroke_ind]
            self.update_layer()

        del self.strokes[stroke_ind]

    def plot_clicked(self, event):
        if event.button()==QtCore.Qt.LeftButton \
                and not event.modifiers() & (QtCore.Qt.ShiftModifier | QtCore.Qt.AltModifier)\
                and not self.removing_region:
            if event.double():
                try:
                    self.p0.setYRange(0, self.Ly + self.pr)
                except:
                    self.p0.setYRange(0, self.Ly)
                self.p0.setXRange(0, self.Lx)

    def cancel_remove_multiple(self):
        self.clear_multi_selected_cells()
        self.done_remove_multiple_cells()

    def clear_multi_selected_cells(self):
        # unselect all previously selected cells:
        for idx in self.removing_cells_list:
            self.unselect_cell_multi(idx)
        self.removing_cells_list.clear()

    def add_roi(self, roi):
        self.p0.addItem(roi)
        self.remove_roi_obj = roi

    def remove_roi(self, roi):
        self.clear_multi_selected_cells()
        assert roi == self.remove_roi_obj
        self.remove_roi_obj = None
        self.p0.removeItem(roi)
        self.removing_region = False

    def roi_changed(self, roi):
        # find the overlapping cells and make them selected
        pos = roi.pos()
        size = roi.size()
        x0 = int(pos.x())
        y0 = int(pos.y())
        x1 = int(pos.x() + size.x())
        y1 = int(pos.y() + size.y())
        if x0 < 0:
            x0 = 0
        if y0 < 0:
            y0 = 0
        if x1 > self.Lx:
            x1 = self.Lx
        if y1 > self.Ly:
            y1 = self.Ly

        # find cells in that region
        cell_idxs = np.unique(self.cellpix[self.currentZ, y0:y1, x0:x1])
        cell_idxs = np.trim_zeros(cell_idxs)
        # deselect cells not in region by deselecting all and then selecting the ones in the region
        self.clear_multi_selected_cells()

        for idx in cell_idxs:
            self.select_cell_multi(idx)
            self.removing_cells_list.append(idx)

        self.update_layer()

    def mouse_moved(self, pos):
        items = self.win.scene().items(pos)

    def color_choose(self):
        self.color = self.RGBDropDown.currentIndex()
        self.view = 0
        self.ViewDropDown.setCurrentIndex(self.view)
        self.update_plot()

    def update_plot(self):
        self.view = self.ViewDropDown.currentIndex()
        self.Ly, self.Lx, _ = self.stack[self.currentZ].shape

        if self.restore and "upsample" in self.restore:
            if self.view != 0:
                if self.view == 3:
                    self.resize = True
                elif len(self.flows[0]) > 0 and self.flows[0].shape[1] == self.Lyr:
                    self.resize = True
                else:
                    self.resize = False
            else:
                self.resize = False
            self.draw_layer()
            self.update_scale()
            self.update_layer()

        if self.view == 0 or self.view == self.ViewDropDown.count() - 1:
            image = self.stack[
                self.currentZ] if self.view == 0 else self.stack_filtered[self.currentZ]
            if self.nchan == 1:
                # show single channel
                image = image[..., 0]
            if self.color == 0:
                self.img.setImage(image, autoLevels=False, lut=None)
                if self.nchan > 1:
                    levels = np.array([
                        self.saturation[0][self.currentZ],
                        self.saturation[1][self.currentZ],
                        self.saturation[2][self.currentZ]
                    ])
                    self.img.setLevels(levels)
                else:
                    self.img.setLevels(self.saturation[0][self.currentZ])
            elif self.color > 0 and self.color < 4:
                if self.nchan > 1:
                    image = image[:, :, self.color - 1]
                self.img.setImage(image, autoLevels=False, lut=self.cmap[self.color])
                if self.nchan > 1:
                    self.img.setLevels(self.saturation[self.color - 1][self.currentZ])
                else:
                    self.img.setLevels(self.saturation[0][self.currentZ])
            elif self.color == 4:
                if self.nchan > 1:
                    image = image.mean(axis=-1)
                self.img.setImage(image, autoLevels=False, lut=None)
                self.img.setLevels(self.saturation[0][self.currentZ])
            elif self.color == 5:
                if self.nchan > 1:
                    image = image.mean(axis=-1)
                self.img.setImage(image, autoLevels=False, lut=self.cmap[0])
                self.img.setLevels(self.saturation[0][self.currentZ])
        else:
            image = np.zeros((self.Ly, self.Lx), np.uint8)
            if len(self.flows) >= self.view - 1 and len(self.flows[self.view - 1]) > 0:
                image = self.flows[self.view - 1][self.currentZ]
            if self.view > 1:
                self.img.setImage(image, autoLevels=False, lut=self.bwr)
            else:
                self.img.setImage(image, autoLevels=False, lut=None)
            self.img.setLevels([0.0, 255.0])

        for r in range(3):
            self.sliders[r].setValue([
                self.saturation[r][self.currentZ][0],
                self.saturation[r][self.currentZ][1]
            ])
        self.win.show()
        self.show()

    def update_layer(self):
        if self.masksOn or self.outlinesOn:
            #self.draw_layer()
            self.layer.setImage(self.layerz, autoLevels=False)
        self.update_roi_count()
        self.win.show()
        self.show()

    def update_roi_count(self):
        self.roi_count.setText(f"{self.ncells} ROIs")

    def add_set(self):
        if len(self.current_point_set) > 0:
            while len(self.strokes) > 0:
                self.remove_stroke(delete_points=False)
            if len(self.current_point_set[0]) > 8:
                color = self.colormap[self.ncells, :3]
                median = self.add_mask(points=self.current_point_set, color=color)
                if median is not None:
                    self.removed_cell = []
                    self.toggle_mask_ops()
                    self.cellcolors = np.append(self.cellcolors, color[np.newaxis, :],
                                                axis=0)
                    self.ncells += 1
                    self.ismanual = np.append(self.ismanual, True)
                    if self.NZ == 1:
                        # only save after each cell if single image
                        io._save_sets_with_check(self)
            self.current_stroke = []
            self.strokes = []
            self.current_point_set = []
            self.update_layer()

    def add_mask(self, points=None, color=(100, 200, 50), dense=True):
        # points is list of strokes
        points_all = np.concatenate(points, axis=0)

        # loop over z values
        median = []
        zdraw = np.unique(points_all[:, 0])
        z = 0
        ars, acs, vrs, vcs = np.zeros(0, "int"), np.zeros(0, "int"), np.zeros(
            0, "int"), np.zeros(0, "int")
        for stroke in points:
            stroke = np.concatenate(stroke, axis=0).reshape(-1, 4)
            vr = stroke[:, 1]
            vc = stroke[:, 2]
            # get points inside drawn points
            mask = np.zeros((np.ptp(vr) + 4, np.ptp(vc) + 4), np.uint8)
            pts = np.stack((vc - vc.min() + 2, vr - vr.min() + 2),
                           axis=-1)[:, np.newaxis, :]
            mask = cv2.fillPoly(mask, [pts], (255, 0, 0))
            ar, ac = np.nonzero(mask)
            ar, ac = ar + vr.min() - 2, ac + vc.min() - 2
            # get dense outline
            contours = cv2.findContours(mask, cv2.RETR_EXTERNAL, cv2.CHAIN_APPROX_NONE)
            pvc, pvr = contours[-2][0].squeeze().T
            vr, vc = pvr + vr.min() - 2, pvc + vc.min() - 2
            # concatenate all points
            ar, ac = np.hstack((np.vstack((vr, vc)), np.vstack((ar, ac))))
            # if these pixels are overlapping with another cell, reassign them
            ioverlap = self.cellpix[z][ar, ac] > 0
            if (~ioverlap).sum() < 8:
                print("ERROR: cell too small without overlaps, not drawn")
                return None
            elif ioverlap.sum() > 0:
                ar, ac = ar[~ioverlap], ac[~ioverlap]
                # compute outline of new mask
                mask = np.zeros((np.ptp(ar) + 4, np.ptp(ac) + 4), np.uint8)
                mask[ar - ar.min() + 2, ac - ac.min() + 2] = 1
                contours = cv2.findContours(mask, cv2.RETR_EXTERNAL,
                                            cv2.CHAIN_APPROX_NONE)
                pvc, pvr = contours[-2][0].squeeze().T
                vr, vc = pvr + ar.min() - 2, pvc + ac.min() - 2
            ars = np.concatenate((ars, ar), axis=0)
            acs = np.concatenate((acs, ac), axis=0)
            vrs = np.concatenate((vrs, vr), axis=0)
            vcs = np.concatenate((vcs, vc), axis=0)

        self.draw_mask(z, ars, acs, vrs, vcs, color)
        median.append(np.array([np.median(ars), np.median(acs)]))

        self.zdraw.append(zdraw)
        d = datetime.datetime.now()
        self.track_changes.append(
            [d.strftime("%m/%d/%Y, %H:%M:%S"), "added mask", [ar, ac]])
        return median

    def draw_mask(self, z, ar, ac, vr, vc, color, idx=None):
        """ draw single mask using outlines and area """
        if idx is None:
            idx = self.ncells + 1
        self.cellpix[z, vr, vc] = idx
        self.cellpix[z, ar, ac] = idx
        self.outpix[z, vr, vc] = idx
        if self.restore and "upsample" in self.restore:
            if self.resize:
                self.cellpix_resize[z, vr, vc] = idx
                self.cellpix_resize[z, ar, ac] = idx
                self.outpix_resize[z, vr, vc] = idx
                self.cellpix_orig[z, (vr / self.ratio).astype(int),
                                  (vc / self.ratio).astype(int)] = idx
                self.cellpix_orig[z, (ar / self.ratio).astype(int),
                                  (ac / self.ratio).astype(int)] = idx
                self.outpix_orig[z, (vr / self.ratio).astype(int),
                                 (vc / self.ratio).astype(int)] = idx
            else:
                self.cellpix_orig[z, vr, vc] = idx
                self.cellpix_orig[z, ar, ac] = idx
                self.outpix_orig[z, vr, vc] = idx

                # get upsampled mask
                vrr = (vr.copy() * self.ratio).astype(int)
                vcr = (vc.copy() * self.ratio).astype(int)
                mask = np.zeros((np.ptp(vrr) + 4, np.ptp(vcr) + 4), np.uint8)
                pts = np.stack((vcr - vcr.min() + 2, vrr - vrr.min() + 2),
                               axis=-1)[:, np.newaxis, :]
                mask = cv2.fillPoly(mask, [pts], (255, 0, 0))
                arr, acr = np.nonzero(mask)
                arr, acr = arr + vrr.min() - 2, acr + vcr.min() - 2
                # get dense outline
                contours = cv2.findContours(mask, cv2.RETR_EXTERNAL,
                                            cv2.CHAIN_APPROX_NONE)
                pvc, pvr = contours[-2][0].squeeze().T
                vrr, vcr = pvr + vrr.min() - 2, pvc + vcr.min() - 2
                # concatenate all points
                arr, acr = np.hstack((np.vstack((vrr, vcr)), np.vstack((arr, acr))))
                self.cellpix_resize[z, vrr, vcr] = idx
                self.cellpix_resize[z, arr, acr] = idx
                self.outpix_resize[z, vrr, vcr] = idx

        if z == self.currentZ:
            self.layerz[ar, ac, :3] = color
            if self.masksOn:
                self.layerz[ar, ac, -1] = self.opacity
            if self.outlinesOn:
                self.layerz[vr, vc] = np.array(self.outcolor)

    def compute_scale(self):
        self.diameter = float(self.Diameter.text())
        self.pr = int(float(self.Diameter.text()))
        self.radii_padding = int(self.pr * 1.25)
        self.radii = np.zeros((self.Ly + self.radii_padding, self.Lx, 4), np.uint8)
        yy, xx = disk([self.Ly + self.radii_padding / 2 - 1, self.pr / 2 + 1],
                      self.pr / 2, self.Ly + self.radii_padding, self.Lx)
        # rgb(150,50,150)
        self.radii[yy, xx, 0] = 150
        self.radii[yy, xx, 1] = 50
        self.radii[yy, xx, 2] = 150
        self.radii[yy, xx, 3] = 255
        self.p0.setYRange(0, self.Ly + self.radii_padding)
        self.p0.setXRange(0, self.Lx)

    def update_scale(self):
        self.compute_scale()
        self.scale.setImage(self.radii, autoLevels=False)
        self.scale.setLevels([0.0, 255.0])
        self.win.show()
        self.show()

    def redraw_masks(self, masks=True, outlines=True, draw=True):
        self.draw_layer()

    def draw_masks(self):
        self.draw_layer()

    def draw_layer(self):
        if self.resize:
            self.Ly, self.Lx = self.Lyr, self.Lxr
        else:
            self.Ly, self.Lx = self.Ly0, self.Lx0

        if self.masksOn or self.outlinesOn:
            if self.restore and "upsample" in self.restore:
                if self.resize:
                    self.cellpix = self.cellpix_resize.copy()
                    self.outpix = self.outpix_resize.copy()
                else:
                    self.cellpix = self.cellpix_orig.copy()
                    self.outpix = self.outpix_orig.copy()

        #print(self.cellpix.shape, self.outpix.shape, self.cellpix.max(), self.outpix.max())
        self.layerz = np.zeros((self.Ly, self.Lx, 4), np.uint8)
        if self.masksOn:
<<<<<<< HEAD
            self.layerz = np.zeros((self.Ly,self.Lx,4), np.uint8)
            self.layerz[...,:3] = self.cellcolors[self.cellpix[self.currentZ],:]
            self.layerz[...,3] = self.opacity * (self.cellpix[self.currentZ]>0).astype(np.uint8)

            if self.selected>0:
                self.layerz[self.cellpix[self.currentZ]==self.selected] = np.array([255,255,255,self.opacity])
=======
            self.layerz[..., :3] = self.cellcolors[self.cellpix[self.currentZ], :]
            self.layerz[...,
                        3] = self.opacity * (self.cellpix[self.currentZ] > 0).astype(
                            np.uint8)
            if self.selected > 0:
                self.layerz[self.cellpix[self.currentZ] == self.selected] = np.array(
                    [255, 255, 255, self.opacity])
>>>>>>> cc4e62c4
            cZ = self.currentZ
            stroke_z = np.array([s[0][0] for s in self.strokes])
            inZ = np.nonzero(stroke_z == cZ)[0]
            if len(inZ) > 0:
                for i in inZ:
                    stroke = np.array(self.strokes[i])
                    self.layerz[stroke[:, 1], stroke[:,
                                                     2]] = np.array([255, 0, 255, 100])
        else:
            self.layerz[..., 3] = 0

        if self.outlinesOn:
            self.layerz[self.outpix[self.currentZ] > 0] = np.array(
                self.outcolor).astype(np.uint8)

    def set_restore_button(self):
        keys = self.denoise_text
        for i, key in enumerate(keys):
            if key != "none" and (self.restore and key in self.restore):
                self.DenoiseButtons[i].setStyleSheet(self.stylePressed)
            elif key == "none" and self.restore is None:
                self.DenoiseButtons[i].setStyleSheet(self.stylePressed)
            else:
                if self.DenoiseButtons[i].isEnabled():
                    self.DenoiseButtons[i].setStyleSheet(self.styleUnpressed)

    def set_normalize_params(self, normalize_params):
        from cellpose.models import normalize_default
        if self.restore != "filter":
            keys = list(normalize_params.keys()).copy()
            for key in keys:
                if key != "percentile":
                    normalize_params[key] = normalize_default[key]
        normalize_params = {**normalize_default, **normalize_params}
        percentile = self.check_percentile_params(normalize_params["percentile"])
        out = self.check_filter_params(normalize_params["sharpen_radius"],
                                       normalize_params["smooth_radius"],
                                       normalize_params["tile_norm_blocksize"],
                                       normalize_params["tile_norm_smooth3D"],
                                       normalize_params["norm3D"],
                                       normalize_params["invert"])

    def check_percentile_params(self, percentile):
        # check normalization params
        if percentile is not None and not (percentile[0] >= 0 and percentile[1] > 0 and
                                           percentile[0] < 100 and percentile[1] <= 100
                                           and percentile[1] > percentile[0]):
            print(
                "GUI_ERROR: percentiles need be between 0 and 100, and upper > lower, using defaults"
            )
            self.norm_edits[0].setText("1.")
            self.norm_edits[1].setText("99.")
            percentile = [1., 99.]
        elif percentile is None:
            percentile = [1., 99.]
        self.norm_edits[0].setText(str(percentile[0]))
        self.norm_edits[1].setText(str(percentile[1]))
        return percentile

    def check_filter_params(self, sharpen, smooth, tile_norm, smooth3D, norm3D, invert):
        tile_norm = 0 if tile_norm < 0 else tile_norm
        sharpen = 0 if sharpen < 0 else sharpen
        smooth = 0 if smooth < 0 else smooth
        smooth3D = 0 if smooth3D < 0 else smooth3D
        norm3D = bool(norm3D)
        invert = bool(invert)
        if tile_norm > self.Ly and tile_norm > self.Lx:
            print(
                "GUI_ERROR: tile size (tile_norm) bigger than both image dimensions, disabling"
            )
            tile_norm = 0
        self.filt_edits[0].setText(str(sharpen))
        self.filt_edits[1].setText(str(smooth))
        self.filt_edits[2].setText(str(tile_norm))
        self.filt_edits[3].setText(str(smooth3D))
        self.norm3D_cb.setChecked(norm3D)
        self.invert_cb.setChecked(invert)
        return sharpen, smooth, tile_norm, smooth3D, norm3D, invert

    def get_normalize_params(self):
        percentile = [
            float(self.norm_edits[0].text()),
            float(self.norm_edits[1].text())
        ]
        self.check_percentile_params(percentile)
        normalize_params = {"percentile": percentile}
        if self.restore == "filter":
            sharpen = float(self.filt_edits[0].text())
            smooth = float(self.filt_edits[1].text())
            tile_norm = float(self.filt_edits[2].text())
            smooth3D = float(self.filt_edits[3].text())
            norm3D = self.norm3D_cb.isChecked()
            invert = self.invert_cb.isChecked()
            out = self.check_filter_params(sharpen, smooth, tile_norm, smooth3D, norm3D,
                                           invert)
            sharpen, smooth, tile_norm, smooth3D, norm3D, invert = out
            normalize_params["sharpen_radius"] = sharpen
            normalize_params["smooth_radius"] = smooth
            normalize_params["tile_norm_blocksize"] = tile_norm
            normalize_params["tile_norm_smooth3D"] = smooth3D
            normalize_params["norm3D"] = norm3D
            normalize_params["invert"] = invert
        
        from cellpose.models import normalize_default
        normalize_params = {**normalize_default, **normalize_params}

        return normalize_params

    def compute_saturation(self, return_img=False):
        norm = self.get_normalize_params()
        print(norm)
        sharpen, smooth = norm["sharpen_radius"], norm["smooth_radius"]
        percentile = norm["percentile"]
        tile_norm = norm["tile_norm_blocksize"]
        invert = norm["invert"]
        norm3D = norm["norm3D"]
        smooth3D = norm["tile_norm_smooth3D"]
        tile_norm = norm["tile_norm_blocksize"]

        # if grayscale, use gray img
        channels = self.get_channels()
        if channels[0] == 0:
            img_norm = self.stack.mean(axis=-1, keepdims=True)
        elif sharpen > 0 or smooth > 0 or tile_norm > 0:
            img_norm = self.stack.copy()
        else:
            img_norm = self.stack

        if sharpen > 0 or smooth > 0 or tile_norm > 0:
            self.clear_restore()
            self.restore = "filter"
            print(
                "GUI_INFO: computing filtered image because sharpen > 0 or tile_norm > 0"
            )
            print(
                "GUI_WARNING: will use memory to create filtered image -- make sure to have RAM for this"
            )
            img_norm = self.stack.copy()
            if sharpen > 0 or smooth > 0:
                img_norm = smooth_sharpen_img(self.stack, sharpen_radius=sharpen,
                                              smooth_radius=smooth)

            if tile_norm > 0:
                img_norm = normalize99_tile(img_norm, blocksize=tile_norm,
                                            lower=percentile[0], upper=percentile[1],
                                            smooth3D=smooth3D, norm3D=norm3D)
            # convert to 0->255
            img_norm_min = img_norm.min()
            img_norm_max = img_norm.max()
            for c in range(img_norm.shape[-1]):
                if np.ptp(img_norm[..., c]) > 1e-3:
                    img_norm[..., c] -= img_norm_min
                    img_norm[..., c] /= (img_norm_max - img_norm_min)
            img_norm *= 255
            self.stack_filtered = img_norm
            self.ViewDropDown.model().item(self.ViewDropDown.count() -
                                           1).setEnabled(True)
            self.ViewDropDown.setCurrentIndex(self.ViewDropDown.count() - 1)
        elif invert:
            img_norm = self.stack.copy()
        else:
            img_norm = self.stack if self.restore is None or self.restore == "filter" else self.stack_filtered

        self.saturation = []
<<<<<<< HEAD
        print('GUI_INFO: auto-adjust enabled, computing saturation levels')
        if self.NZ>10:
            iterator = trange(self.NZ)
        else:
            iterator = range(self.NZ)
        for n in iterator:
            self.saturation.append([np.percentile(self.stack[n].astype(np.float32),1),
                                    np.percentile(self.stack[n].astype(np.float32),99)])
=======
        for c in range(img_norm.shape[-1]):
            self.saturation.append([])
            if np.ptp(img_norm[..., c]) > 1e-3:
                if norm3D:
                    x01 = np.percentile(img_norm[..., c], percentile[0])
                    x99 = np.percentile(img_norm[..., c], percentile[1])
                    if invert:
                        x01i = 255. - x99
                        x99i = 255. - x01
                        x01, x99 = x01i, x99i
                    for n in range(self.NZ):
                        self.saturation[-1].append([x01, x99])
                else:
                    for z in range(self.NZ):
                        if self.NZ > 1:
                            x01 = np.percentile(img_norm[z, :, :, c], percentile[0])
                            x99 = np.percentile(img_norm[z, :, :, c], percentile[1])
                        else:
                            x01 = np.percentile(img_norm[..., c], percentile[0])
                            x99 = np.percentile(img_norm[..., c], percentile[1])
                        if invert:
                            x01i = 255. - x99
                            x99i = 255. - x01
                            x01, x99 = x01i, x99i
                        self.saturation[-1].append([x01, x99])
            else:
                for n in range(self.NZ):
                    self.saturation[-1].append([0, 255.])
        # if only 2 restore channels, add blue
        if len(self.saturation) < 3:
            for i in range(3 - len(self.saturation)):
                self.saturation.append([])
                for n in range(self.NZ):
                    self.saturation[-1].append([0, 255.])
        print(self.saturation[2][self.currentZ])

        if invert:
            img_norm = 255. - img_norm
            self.stack_filtered = img_norm
            self.ViewDropDown.model().item(self.ViewDropDown.count() -
                                           1).setEnabled(True)
            self.ViewDropDown.setCurrentIndex(self.ViewDropDown.count() - 1)

        if img_norm.shape[-1] == 1:
            self.saturation.append(self.saturation[0])
            self.saturation.append(self.saturation[0])

        self.autobtn.setChecked(True)
        self.update_plot()
>>>>>>> cc4e62c4

    def chanchoose(self, image):
        if image.ndim > 2 and self.nchan > 1:
            if self.ChannelChoose[0].currentIndex() == 0:
                return image.mean(axis=-1, keepdims=True)
            else:
                chanid = [self.ChannelChoose[0].currentIndex() - 1]
                if self.ChannelChoose[1].currentIndex() > 0:
                    chanid.append(self.ChannelChoose[1].currentIndex() - 1)
                return image[:, :, chanid]
        else:
            return image

    def get_model_path(self, custom=False):
        if custom:
            self.current_model = self.ModelChooseC.currentText()
            self.current_model_path = os.fspath(
                models.MODEL_DIR.joinpath(self.current_model))
        else:
            self.current_model = self.net_names[max(
                0,
                self.ModelChooseB.currentIndex() - 1)]
            self.current_model_path = models.model_path(self.current_model)

    def initialize_model(self, model_name=None, custom=False):
        if model_name == "dataset-specific models":
            raise ValueError("need to specify model (use dropdown)")
        elif model_name is None or custom:
            self.get_model_path(custom=custom)
            if not os.path.exists(self.current_model_path):
                raise ValueError("need to specify model (use dropdown)")

        if model_name is None or not isinstance(model_name, str):
            self.model = models.CellposeModel(gpu=self.useGPU.isChecked(),
                                              pretrained_model=self.current_model_path)
        else:
            self.current_model = model_name
            if self.current_model == "cyto" or self.current_model == "nuclei":
                self.current_model_path = models.model_path(self.current_model, 0)
            else:
<<<<<<< HEAD
                self.current_model_path = os.fspath(models.MODEL_DIR.joinpath(self.current_model))
            if self.current_model=='cyto': 
                self.model = models.Cellpose(gpu=self.useGPU.isChecked(), 
                                             model_type=self.current_model)
            else:
                self.model = models.CellposeModel(gpu=self.useGPU.isChecked(), 
=======
                self.current_model_path = os.fspath(
                    models.MODEL_DIR.joinpath(self.current_model))

            if self.current_model != "cyto3":
                diam_mean = 17. if self.current_model == "nuclei" else 30.
                self.model = models.CellposeModel(gpu=self.useGPU.isChecked(),
                                                  diam_mean=diam_mean,
>>>>>>> cc4e62c4
                                                  model_type=self.current_model)
            else:
                self.model = models.Cellpose(gpu=self.useGPU.isChecked(),
                                             model_type=self.current_model)

    def add_model(self):
        io._add_model(self)
        return

    def remove_model(self):
        io._remove_model(self)
        return

    def new_model(self):
        if self.NZ != 1:
            print("ERROR: cannot train model on 3D data")
            return

        # train model
        image_names = self.get_files()[0]
        self.train_data, self.train_labels, self.train_files, restore, normalize_params = io._get_train_set(
            image_names)
        TW = guiparts.TrainWindow(self, models.MODEL_NAMES)
        train = TW.exec_()
        if train:
            self.logger.info(
                f"training with {[os.path.split(f)[1] for f in self.train_files]}")
            self.train_model(restore=restore, normalize_params=normalize_params)
        else:
            print("GUI_INFO: training cancelled")

    def train_model(self, restore=None, normalize_params=None):
        from cellpose.models import normalize_default
        if normalize_params is None:
            normalize_params = copy.deepcopy(normalize_default)
        if self.training_params["model_index"] < len(models.MODEL_NAMES):
            model_type = models.MODEL_NAMES[self.training_params["model_index"]]
            self.logger.info(f"training new model starting at model {model_type}")
        else:
            model_type = None
            self.logger.info(f"training new model starting from scratch")
        self.current_model = model_type
        self.channels = self.get_channels()
        self.logger.info(
            f"training with chan = {self.ChannelChoose[0].currentText()}, chan2 = {self.ChannelChoose[1].currentText()}"
        )

        self.model = models.CellposeModel(gpu=self.useGPU.isChecked(),
                                          model_type=model_type)
        self.SizeButton.setEnabled(False)
        save_path = os.path.dirname(self.filename)

        print("GUI_INFO: name of new model: " + self.training_params["model_name"])
        self.new_model_path = train.train_seg(
            self.model.net, train_data=self.train_data, train_labels=self.train_labels,
            channels=self.channels, normalize=normalize_params, min_train_masks=0,
            save_path=save_path, nimg_per_epoch=8, SGD=True,
            learning_rate=self.training_params["learning_rate"],
            weight_decay=self.training_params["weight_decay"],
            n_epochs=self.training_params["n_epochs"],
            model_name=self.training_params["model_name"])
        diam_labels = self.model.diam_labels  #.copy()
        # run model on next image
        io._add_model(self, self.new_model_path, load_model=False)
        self.new_model_ind = len(self.model_strings)
        self.autorun = True
        if self.autorun:
            channels = self.channels.copy()
            self.clear_all()
            # keep same channels
            self.ChannelChoose[0].setCurrentIndex(channels[0])
            self.ChannelChoose[1].setCurrentIndex(channels[1])
            self.diameter = diam_labels
            self.Diameter.setText("%0.2f" % self.diameter)
            self.logger.info(
                f">>>> diameter set to diam_labels ( = {diam_labels: 0.3f} )")
            self.restore = restore
            self.set_normalize_params(normalize_params)
            self.get_next_image(load_seg=True)

            self.compute_segmentation(custom=True)
        self.logger.info(
            f"!!! computed masks for {os.path.split(self.filename)[1]} from new model !!!"
        )

    def compute_restore(self):
        if self.restore:
            self.logger.info(f"running image restoration {self.restore}")
            if self.restore != "filter":
                rstr = self.restore.split("_")
                model_type = rstr[0]
                if len(rstr) > 1:
                    dset = rstr[1]
                    if dset == "cyto3":
                        self.DenoiseChoose.setCurrentIndex(0)
                    else:
                        self.DenoiseChoose.setCurrentIndex(1)
                if "upsample" in self.restore:
                    i = self.DenoiseChoose.currentIndex()
                    diam_up = 30. if i == 0 else 17.
                    print(diam_up, self.ratio)
                    self.Diameter.setText(str(diam_up / self.ratio))
                self.compute_denoise_model(model_type=model_type)
            else:
                self.compute_saturation()

    def get_thresholds(self):
        try:
            flow_threshold = float(self.flow_threshold.text())
            cellprob_threshold = float(self.cellprob_threshold.text())
            if flow_threshold == 0.0 or self.NZ > 1:
                flow_threshold = None
            return flow_threshold, cellprob_threshold
        except Exception as e:
            print(
                "flow threshold or cellprob threshold not a valid number, setting to defaults"
            )
            self.flow_threshold.setText("0.4")
            self.cellprob_threshold.setText("0.0")
            return 0.4, 0.0

    def compute_cprob(self):
        if self.recompute_masks:
            flow_threshold, cellprob_threshold = self.get_thresholds()
            if flow_threshold is None:
                self.logger.info(
                    "computing masks with cell prob=%0.3f, no flow error threshold" %
                    (cellprob_threshold))
            else:
                self.logger.info(
                    "computing masks with cell prob=%0.3f, flow error threshold=%0.3f" %
                    (cellprob_threshold, flow_threshold))
            maski = dynamics.resize_and_compute_masks(
                self.flows[4][:-1], self.flows[4][-1], p=self.flows[3].copy(),
                cellprob_threshold=cellprob_threshold, flow_threshold=flow_threshold,
                resize=self.cellpix.shape[-2:])[0]

            self.masksOn = True
<<<<<<< HEAD
            self.MCheckBox.setChecked(True)
            # self.outlinesOn = True #should not turn outlines back on by default; masks make sense though
            # self.OCheckBox.setChecked(True)
            if maski.ndim<3:
                maski = maski[np.newaxis,...]
            logger.info('%d cells found'%(len(np.unique(maski)[1:])))
            io._masks_to_gui(self, maski, outlines=None)
            self.show()

    def suggest_model(self, model_name=None):
        logger.info('computing styles with 2D image...')
        data = self.stack[self.NZ//2].copy()
        styles_gt = np.load(os.fspath(pathlib.Path.home().joinpath('.cellpose', 'style_choice.npy')), 
                            allow_pickle=True).item()
        train_styles, train_labels, label_models = styles_gt['train_styles'], styles_gt['leiden_labels'], styles_gt['label_models']
        self.diameter = float(self.Diameter.text())
        self.current_model = 'general'
        channels = self.get_channels()
        model = models.CellposeModel(model_type='general', gpu=self.useGPU.isChecked())
        styles = model.eval(data, 
                            channels=channels, 
                            diameter=self.diameter, 
                            compute_masks=False)[-1]

        n_neighbors = 5
        dists = ((train_styles - styles)**2).sum(axis=1)**0.5
        neighbor_labels = train_labels[dists.argsort()[:n_neighbors]]
        label = mode(neighbor_labels)[0][0]
        model_type = label_models[label]
        logger.info(f'style suggests model {model_type}')
        ind = self.net_text.index(model_type)
        for i in range(len(self.net_text)):
            self.StyleButtons[i].setStyleSheet(self.styleUnpressed)
        self.StyleButtons[ind].setStyleSheet(self.stylePressed)
        self.compute_model(model_name=model_type)

    def compute_model(self, model_name=None):
        self.progress.setValue(0)
        try:
            tic=time.time()
            self.clear_all()
            self.flows = [[],[],[]]
            self.initialize_model(model_name)
            self.selected_model = model_name # New
=======
            if not self.OCheckBox.isChecked():
                self.MCheckBox.setChecked(True)
            if maski.ndim < 3:
                maski = maski[np.newaxis, ...]
            self.logger.info("%d cells found" % (len(np.unique(maski)[1:])))
            io._masks_to_gui(self, maski, outlines=None)
            self.show()

    def compute_denoise_model(self, model_type=None):
        self.progress.setValue(0)
        if 1:
            tic = time.time()
            nstr = "cyto3" if self.DenoiseChoose.currentText(
            ) == "one-click" else "nuclei"
            print(model_type)
            self.clear_restore()
            model_name = model_type + "_" + nstr
            # denoising model
            self.denoise_model = denoise.DenoiseModel(gpu=self.useGPU.isChecked(),
                                                      model_type=model_name)
>>>>>>> cc4e62c4
            self.progress.setValue(10)
            diam_up = 30. if "cyto3" in model_name else 17.

            # params
            channels = self.get_channels()
            self.diameter = float(self.Diameter.text())
            normalize_params = self.get_normalize_params()
            print("GUI_INFO: channels: ", channels)
            print("GUI_INFO: normalize_params: ", normalize_params)
            print("GUI_INFO: diameter (before upsampling): ", self.diameter)

            data = self.stack.copy()
            print(data.shape)
            self.Ly, self.Lx = data.shape[-3:-1]
            if "upsample" in model_name:
                # get upsampling factor
                if self.diameter >= diam_up:
                    print(
                        f"GUI_ERROR: cannot upsample, already set to pixel diameter >= {diam_up}"
                    )
                    self.progress.setValue(0)
                    return
                self.ratio = diam_up / self.diameter
                print(
                    "GUI_WARNING: upsampling image, this will also duplicate mask layer and resize it, will use more RAM"
                )
                print(
                    f"GUI_INFO: upsampling image to {diam_up} pixel diameter ({self.ratio:0.2f} times)"
                )
                self.Lyr, self.Lxr = int(self.Ly * self.ratio), int(self.Lx *
                                                                    self.ratio)
                self.Ly0, self.Lx0 = self.Ly, self.Lx
                # moved resize into eval
                #data = resize_image(data, Ly=self.Lyr, Lx=self.Lxr)
                #self.diameter = diam_up
                #self.Diameter.setText(str(diam_up))
            else:
                self.Lyr, self.Lxr = self.Ly, self.Lx
                self.Ly0, self.Lx0 = self.Ly, self.Lx

            img_norm = self.denoise_model.eval(data, channels=channels, z_axis=0,
                                               channel_axis=3, diameter=self.diameter,
                                               normalize=normalize_params)
            print(img_norm.shape)
            self.diameter = diam_up
            self.Diameter.setText(str(diam_up))

            if img_norm.ndim == 2:
                img_norm = img_norm[:, :, np.newaxis]
            if img_norm.ndim == 3:
                img_norm = img_norm[np.newaxis, ...]

            self.progress.setValue(100)
            self.logger.info(f"{model_name} finished in %0.3f sec" %
                             (time.time() - tic))

            # compute saturation
            percentile = normalize_params["percentile"]
            img_norm_min = img_norm.min()
            img_norm_max = img_norm.max()
            chan = [0] if channels[0] == 0 else [channels[0] - 1, channels[1] - 1]
            self.saturation = [[], [], []]
            for c in range(img_norm.shape[-1]):
                if np.ptp(img_norm[..., c]) > 1e-3:
                    img_norm[..., c] -= img_norm_min
                    img_norm[..., c] /= (img_norm_max - img_norm_min)
                for z in range(self.NZ):
                    x01 = np.percentile(img_norm[z, :, :, c], percentile[0]) * 255.
                    x99 = np.percentile(img_norm[z, :, :, c], percentile[1]) * 255.
                    self.saturation[chan[c]].append([x01, x99])
            notchan = np.ones(3, "bool")
            notchan[np.array(chan)] = False
            notchan = np.nonzero(notchan)[0]
            for c in notchan:
                for z in range(self.NZ):
                    self.saturation[c].append([0, 255.])

            img_norm *= 255.
            self.autobtn.setChecked(True)

            # assign to denoised channels
            self.stack_filtered = np.zeros(
                (self.NZ, self.Lyr, self.Lxr, self.stack.shape[-1]), "float32")
            for i, c in enumerate(chan[:img_norm.shape[-1]]):
                for z in range(self.NZ):
                    self.stack_filtered[z, :, :, c] = img_norm[z, :, :, i]

            # make upsampled masks
            if model_type == "upsample":
                self.cellpix_orig = self.cellpix.copy()
                self.outpix_orig = self.outpix.copy()
                self.cellpix_resize = cv2.resize(
                    self.cellpix_orig[0], (self.Lxr, self.Lyr),
                    interpolation=cv2.INTER_NEAREST)[np.newaxis, :, :]
                outlines = masks_to_outlines(self.cellpix_resize[0])[np.newaxis, :, :]
                self.outpix_resize = outlines * self.cellpix_resize

            self.restore = model_name

            # draw plot
            if model_type == "upsample":
                self.resize = True
            else:
                self.resize = False
            self.draw_layer()
            self.update_layer()
            self.update_scale()
            # if denoised in grayscale, show in grayscale
            if channels[0] == 0:
                self.RGBDropDown.setCurrentIndex(4)

            self.ViewDropDown.model().item(self.ViewDropDown.count() -
                                           1).setEnabled(True)
            self.ViewDropDown.setCurrentIndex(self.ViewDropDown.count() - 1)

            self.update_plot()

        #except Exception as e:
        #    print("ERROR: %s"%e)

    def compute_segmentation(self, custom=False, model_name=None):
        self.progress.setValue(0)
        if 1:
            tic = time.time()
            self.clear_all()
            self.flows = [[], [], []]
            self.initialize_model(model_name=model_name, custom=custom)
            self.progress.setValue(10)
            do_3D = self.load_3D
            stitch_threshold = float(self.stitch_threshold.text()) if not isinstance(
                self.stitch_threshold, float) else self.stitch_threshold
            do_3D = False if stitch_threshold > 0. else do_3D

            channels = self.get_channels()
            if self.restore is not None and self.restore != "filter":
                data = self.stack_filtered.copy().squeeze()
            else:
                data = self.stack.copy().squeeze()
            flow_threshold, cellprob_threshold = self.get_thresholds()
            self.diameter = float(self.Diameter.text())
            niter = max(0, int(self.niter.text()))
            niter = None if niter == 0 else niter
            normalize_params = self.get_normalize_params()
            print(normalize_params)
            if 1:
                masks, flows = self.model.eval(
                    data, channels=channels, diameter=self.diameter,
                    cellprob_threshold=cellprob_threshold,
                    flow_threshold=flow_threshold, do_3D=do_3D, niter=niter,
                    normalize=normalize_params, stitch_threshold=stitch_threshold,
                    progress=self.progress)[:2]
            # except Exception as e:
            #     print("NET ERROR: %s"%e)
            #     self.progress.setValue(0)
            #     return

            self.progress.setValue(75)

            # convert flows to uint8 and resize to original image size
            flows_new = []
            flows_new.append(flows[0].copy())  # RGB flow
            flows_new.append((np.clip(normalize99(flows[2].copy()), 0, 1) *
                              255).astype("uint8"))  # cellprob
            if self.load_3D:
                if stitch_threshold == 0.:
                    flows_new.append((flows[1][0] / 10 * 127 + 127).astype("uint8"))
                else:
                    flows_new.append(np.zeros(flows[1][0].shape, dtype="uint8"))

            if self.restore and "upsample" in self.restore:
                self.Ly, self.Lx = self.Lyr, self.Lxr

            if flows_new[0].shape[-3:-1] != (self.Ly, self.Lx):
                self.flows = []
                for j in range(len(flows_new)):
                    self.flows.append(
                        resize_image(flows_new[j], Ly=self.Ly, Lx=self.Lx,
                                     interpolation=cv2.INTER_NEAREST))
            else:
<<<<<<< HEAD
                self.flows[2] = (flows[1][0]/10 * 127 + 127).astype(np.uint8)
            if len(flows)>2: 
                self.flows.append(flows[3].squeeze()) #p 
                self.flows.append(np.concatenate((flows[1], flows[2][np.newaxis,...]), axis=0)) #dP, dist/prob

            logger.info('%d cells found with model in %0.3f sec'%(len(np.unique(masks)[1:]), time.time()-tic))
            self.progress.setValue(80)
            z=0
            self.masksOn = True
            self.MCheckBox.setChecked(True)
            # self.outlinesOn = True #again, this option should persist and not get toggled by another GUI action
            # self.OCheckBox.setChecked(True)

            io._masks_to_gui(self, masks, outlines=None)
            self.keepMask.setEnabled(True)
            self.saveMasks.setEnabled(True)
            # self.save_temp_output(masks=masks, model_name=model_name)
=======
                self.flows = flows_new

            # add first axis
            if self.NZ == 1:
                masks = masks[np.newaxis, ...]
                self.flows = [
                    self.flows[n][np.newaxis, ...] for n in range(len(self.flows))
                ]

            self.logger.info("%d cells found with model in %0.3f sec" %
                             (len(np.unique(masks)[1:]), time.time() - tic))
            self.progress.setValue(80)
            z = 0

            io._masks_to_gui(self, masks, outlines=None)
            self.masksOn = True
            self.MCheckBox.setChecked(True)
>>>>>>> cc4e62c4
            self.progress.setValue(100)
            if self.restore != "filter":
                self.compute_saturation()
            if not do_3D and not stitch_threshold > 0:
                self.recompute_masks = True
            else:
                self.recompute_masks = False
<<<<<<< HEAD
        except Exception as e:
            print('ERROR: %s'%e)

    def save_temp_output(self, masks="", image="", model_name=""):
        d = datetime.datetime.now()
        temp_output_name = self.selected_model if model_name == "" else model_name

        if image == "":
            mask_names = [mask_name[0] for mask_name in self.temp_masks if temp_output_name in mask_name[0] and mask_name[0][len(temp_output_name)] == "_"]
            new_mask_names = temp_output_name + "_" + str(len(mask_names) + 1)
            subMenu = self.main_masks_menu.addMenu("&" + new_mask_names)

            cytoAction = QAction("Select as main mask (cytoplasm)", self)
            cytoAction.triggered.connect(lambda checked, subMenu=subMenu, curr_index=len(self.temp_masks): self.select_mask(subMenu, 'cyto', curr_index))

            nucleiAction = QAction("Select as secondary mask (nucleus)", self)
            nucleiAction.triggered.connect(lambda checked, subMenu=subMenu, curr_index=len(self.temp_masks): self.select_mask(subMenu, 'nucleus', curr_index))

            subMenu.addAction(cytoAction)
            subMenu.addAction(nucleiAction)

            self.temp_masks.append((new_mask_names, self.cellpix[-1])) # masks[-1]
        else: # elif masks == "":
            if self.indexCytoMask > -1:
                full_name = temp_output_name + " " + self.temp_masks[self.indexCytoMask][0]
                newImage = QAction(full_name, self)
                newImage.triggered.connect(lambda checked, image=image, name=full_name: self.select_image(image, name))
                self.main_images_menu.addAction(newImage)

        logger.info(str(temp_output_name) + " mask stored temporarily")

    def save_labeled_masks(self):
        """ save masks to *_mask.jpg """

        # Create results dir
        results_dir = os.path.splitext(self.filename)[0]
        labels_dir = results_dir + '/labels'

        if not os.path.exists(results_dir):
            os.makedirs(results_dir)
        if not os.path.exists(labels_dir):
            os.makedirs(labels_dir)

        slices = find_objects(self.cellpix[0].astype(int))
        for idx in range(self.cellpix[0].max()):
            tmp_cellpix = np.copy(self.cellpix[0])
            tmp_cellpix[idx + 1 != self.cellpix[0]] = 0
            tmp_cellpix[idx + 1 == self.cellpix[0]] = 255

            mask = tmp_cellpix.astype(np.uint8)

            im = Image.fromarray(mask)
            label_name = labels_dir + '/' + str(idx + 1) + '.png'
            im.save(label_name)

    def enable_buttons(self):
        if len(self.model_strings) > 0:
            self.ModelButton.setStyleSheet(self.styleUnpressed)
            self.ModelButton.setEnabled(True)
        self.StyleToModel.setStyleSheet(self.styleUnpressed)
        self.StyleToModel.setEnabled(True)
        for i in range(len(self.StyleButtons)):
            self.StyleButtons[i].setEnabled(True)
            self.StyleButtons[i].setStyleSheet(self.styleUnpressed)
        self.SizeButton.setEnabled(True)
        self.SCheckBox.setEnabled(True)
        self.SizeButton.setStyleSheet(self.styleUnpressed)
        self.newmodel.setEnabled(True)
        self.loadMasks.setEnabled(True)
        self.saveSet.setEnabled(True)
        self.savePNG.setEnabled(True)
        self.saveFlows.setEnabled(True)
        self.saveServer.setEnabled(True)
        self.saveOutlines.setEnabled(True)
        self.saveROIs.setEnabled(True)
        self.keepMask.setEnabled(False) # New
        self.saveMasks.setEnabled(False) # New
        self.toggle_mask_ops()

        self.update_plot()
        self.setWindowTitle(self.filename)

    def disable_buttons(self):
        self.ModelButton.setStyleSheet(self.styleInactive)
        self.ModelButton.setEnabled(False)
        
        self.StyleToModel.setStyleSheet(self.styleInactive)
        self.StyleToModel.setEnabled(False)

        for i in range(len(self.StyleButtons)):
            self.StyleButtons[i].setEnabled(False)
            self.StyleButtons[i].setStyleSheet(self.styleInactive)
        self.SizeButton.setEnabled(False)
        self.SCheckBox.setEnabled(False)
        self.SizeButton.setStyleSheet(self.styleInactive)
        self.newmodel.setEnabled(False)
        self.loadMasks.setEnabled(False)
        self.saveSet.setEnabled(False)
        self.savePNG.setEnabled(False)
        self.saveFlows.setEnabled(False)
        self.saveServer.setEnabled(False)
        self.saveOutlines.setEnabled(False)
        self.saveROIs.setEnabled(False)
        self.toggle_mask_ops()

        self.update_plot()
        self.setWindowTitle("Labeling mode")

    def toggle_mask_ops(self):
        self.toggle_removals()

    def create_colormap_mask(self, mask):
        colormap = ((np.random.rand(1000000,3)*0.8+0.1)*255).astype(np.uint8)
        tmp_mask = np.copy(mask).astype(np.uint8)

        colors = colormap[:tmp_mask.max(), :3]
        cellcolors = np.concatenate((np.array([[255,255,255]]), colors), axis=0).astype(np.uint8)

        layerz = np.zeros((mask.shape[0], mask.shape[1], 4), np.uint8)

        new_tmp_mask = tmp_mask[np.newaxis,...]

        layerz[...,:3] = cellcolors[new_tmp_mask[0],:]
        layerz[...,3] = 128 * (new_tmp_mask[0]>0).astype(np.uint8)

        return layerz

    def image_labeling(self, im_mask="", im_labels="", coords=""):
        im_mask_labeled = im_mask.copy()
        
        I1 = ImageDraw.Draw(im_mask_labeled)
        
        for idx in range(0, len(coords)):
            if im_labels == "":
                label_value = str(idx + 1)
            else:
                label_value = str(im_labels[idx])

            I1.text((coords[idx][0], coords[idx][1]), label_value, 
                    anchor="mb", 
                    fill=(255, 255, 255))

        return im_mask_labeled

    def mask_indexing(self, im_mask, coords):
        im_mask_labeled = im_mask.copy()
        
        I1 = ImageDraw.Draw(im_mask_labeled)
        
        for idx in range(0, len(coords)):
            I1.text((coords[idx][0], coords[idx][1]), str(idx + 1), 
                    anchor="mb", 
                    fill=(255, 255, 255))

        return im_mask_labeled

    def size_labeling(self, im_mask, size_values, coords):
        im_mask_labeled = im_mask.copy()
        
        I1 = ImageDraw.Draw(im_mask_labeled)
        
        for idx in range(0, len(coords)):
            I1.text((coords[idx][0], coords[idx][1]), str(size_values[idx]), 
                    anchor="mb", 
                    fill=(255, 255, 255))

        return im_mask_labeled

    def create_colormap(mask_cyto, mask_nuclei):
        # Cyto colormap
        layerz_cyto = create_colormap_mask(mask_cyto)
        im_cyto = Image.fromarray(layerz_cyto)

        # Nuclei colormap
        layerz_nuclei = create_colormap_mask(mask_nuclei)
        im_nuclei = Image.fromarray(layerz_nuclei)

        # Overlap colormap
        layerz_overlap = np.copy(layerz_cyto).astype(np.uint8)
        for idxi in range(0, layerz_overlap.shape[0]):
            for idxj in range(0, layerz_overlap.shape[1]):
                if (layerz_cyto[idxi][idxj] != [255, 255, 255, 0]).all() and (layerz_nuclei[idxi][idxj] != [255, 255, 255, 0]).all():
                    layerz_overlap[idxi][idxj] = [255, 0, 0, 128]
        im_overlap = Image.fromarray(layerz_overlap)
        
        return im_cyto, im_nuclei, im_overlap

    def find_overlap(self, cyto_mask, nuclei_mask, cyto_nuclei_indices):
        count = 0
        for idxi in range(0, cyto_mask.shape[0]):
            for idxj in range(0, cyto_mask.shape[1]):
                if cyto_mask[idxi][idxj] == cyto_nuclei_indices[0] and nuclei_mask[idxi][idxj] == cyto_nuclei_indices[1]:
                    count += 1
        return count

    def matched_indices(self, cyto_mask, nuclei_mask, cyto_size, nuclei_size, main_coords):
        tmp_cyto = np.copy(cyto_mask) #.astype(np.uint8)
        tmp_nuclei = np.copy(nuclei_mask) #.astype(np.uint8)
        tmp_coords = np.copy(main_coords)

        indices_cyto_nuclei = set()

        # Remove duplicates
        for idxi in range(0, tmp_cyto.shape[0]):
            for idxj in range(0, tmp_cyto.shape[1]):
                if tmp_cyto[idxi][idxj] != 0 and tmp_nuclei[idxi][idxj] != 0:
                    indices_cyto_nuclei.add((tmp_cyto[idxi][idxj], tmp_nuclei[idxi][idxj]))

        indices_cyto_nuclei = list(indices_cyto_nuclei)
        indices_cyto_nuclei.sort()

        # Assure 1 cyto for 1 nuclei
        n = len(indices_cyto_nuclei)
        cnt = 0

        while cnt < n - 1:
            if indices_cyto_nuclei[cnt][0] == indices_cyto_nuclei[cnt + 1][0]:
                to_del = (self.find_overlap(tmp_cyto, tmp_nuclei, indices_cyto_nuclei[cnt]) > 
                          self.find_overlap(tmp_cyto, tmp_nuclei, indices_cyto_nuclei[cnt + 1])) * 1
                # print("to_del: ", indices_cyto_nuclei[cnt][0])
                del indices_cyto_nuclei[cnt + to_del]
                n = n - 1
            else:
                cnt = cnt + 1

        cyto_nuclei_ratio = [round(cyto_size[index_cyto_nuclei[0] - 1] / nuclei_size[index_cyto_nuclei[1] - 1], 2) for index_cyto_nuclei in indices_cyto_nuclei]
        tmp_coords = [tmp_coords[index_cyto_nuclei[0] - 1] for index_cyto_nuclei in indices_cyto_nuclei]

        return cyto_nuclei_ratio, tmp_coords, indices_cyto_nuclei

    def get_metrics(self, mask, custom_features):
        slices = ndimage.find_objects(mask.astype(int))
        center_coords = []
        size_cells = []
        round_cells = []

        for idx, si in enumerate(slices):
            mask_tmp = np.copy(mask).astype(np.uint8)
            mask_tmp[(idx + 1) != mask] = 0
            mask_tmp[(idx + 1) == mask] = 255

            padded_mask = np.pad(mask_tmp, 1, mode='constant')

            ####
            Zlabeled, Nlabels = ndimage.label(padded_mask)
            label_size = [(Zlabeled == label).sum() for label in range(Nlabels + 1)]

            # Remove the labels with size < 5
            for label, size in enumerate(label_size):
                if size < 5:
                    padded_mask[Zlabeled == label] = 0
            ####

            labels = dip.Label(padded_mask > 0)
            msr = dip.MeasurementTool.Measure(labels, features=custom_features)
            center_coords.append([round(msr[1]["Center"][0], 2), 
                                round(msr[1]["Center"][1], 2)])
            if self.calcSize:
                size_cells.append(round(msr[1]["SolidArea"][0] * pow(self.px_to_mm, 2), 2))
            if self.calcRound:
                round_cells.append(round(msr[1]["Roundness"][0], 2))

        return size_cells, round_cells, center_coords

    def save_metrics(self, masks_img, center_coords, metric_cells, metric_name, out_csv, out_name, out_dir):
        layerz_cell = self.create_colormap_mask(masks_img)
        im_cell = Image.fromarray(layerz_cell)

        # Colormap img
        colormap_mask = Image.fromarray(self.create_colormap_mask(masks_img))
        im_masks = self.mask_indexing(colormap_mask, center_coords)
        im_masks.save(out_dir + "/" + "mask_colormap.png")

        # for metric in metric_cells:
        # Metric img
        im_cell_size_labeled = self.image_labeling(im_mask=im_cell, im_labels=metric_cells, coords=center_coords)
        self.save_temp_output(image=im_cell_size_labeled, model_name=metric_name)
        im_cell_size_labeled.save(out_dir + "/" + metric_name + ".png")
        out_csv = round_cells_main if not self.calcSize else [[out_csv[idx], round_cell] for idx, round_cell in enumerate(round_cells_main)]

        # Metric csv
        np.savetxt(out_dir + "/" + self.filename.split('/')[-1].split(".png")[0] + "_" + out_name + ".csv",
            out_csv,
            delimiter =", ",
            fmt ='% s')

        return out_csv

    def calculate_metrics(self):
        main_masks_img = self.temp_masks[self.indexCytoMask][1] # self.temp_masks[-1][1]
        secondary_masks_img = self.temp_masks[self.indexNucleusMask][1]
        comparison = main_masks_img == secondary_masks_img
        comparison = comparison.all()
        print("Are they equal?: ", comparison)

        # Create results dir
        results_dir = os.path.splitext(self.filename)[0]
        primary_results_dir = results_dir + "/primary"
        secondary_results_dir = results_dir + "/secondary"

        if not os.path.exists(results_dir):
            os.makedirs(results_dir)
        if not os.path.exists(primary_results_dir):
            os.makedirs(primary_results_dir)
        if not os.path.exists(secondary_results_dir) and not comparison:
            os.makedirs(secondary_results_dir)

        custom_features = ["Center"]
        if self.calcSize:
            custom_features.append("Size")
        if self.calcRound:
            custom_features.append("Roundness")

        size_cells_main, round_cells_main, center_coords_main = self.get_metrics(main_masks_img, custom_features)
        if self.calcRatio:
            size_cells_secondary, round_cells_secondary, center_coords_secondary = self.get_metrics(secondary_masks_img, custom_features)
            ratio_cells, center_coords_ratio, indices_cyto_nuclei = self.matched_indices(main_masks_img, secondary_masks_img, size_cells_main, size_cells_secondary, center_coords_main)

        main_cell_size_csv = self.save_metrics(main_masks_img, center_coords_main, size_cells_main, "size", [], "size", primary_results_dir)
        main_cell_roundness_csv = self.save_metrics(main_masks_img, center_coords_main, size_cells_main, "size", main_cell_size_csv, "size", primary_results_dir)

        # layerz_cell = self.create_colormap_mask(main_masks_img)
        # # Cells colormap
        # im_cell = Image.fromarray(layerz_cell)

        # out_csv = []
        # out_name = ""

        # main_colormap_mask = Image.fromarray(self.create_colormap_mask(main_masks_img))
        # im_main_masks = self.mask_indexing(main_colormap_mask, center_coords_main)
        # im_main_masks.save(primary_results_dir + "/" + "main_mask_colormap.png")
        # if self.calcSize:
        #     im_cell_size_labeled = self.image_labeling(im_mask=im_cell, im_labels=size_cells_main, coords=center_coords_main)
        #     self.save_temp_output(image=im_cell_size_labeled, model_name="size")
        #     im_cell_size_labeled.save(primary_results_dir + "/" + "size.png")
        #     out_csv = size_cells_main
        #     out_name = "size"
        # if self.calcRound:
        #     im_cell_round_labeled = self.image_labeling(im_mask=im_cell, im_labels=round_cells_main, coords=center_coords_main)
        #     self.save_temp_output(image=im_cell_round_labeled, model_name="roundness")
        #     im_cell_round_labeled.save(primary_results_dir + "/" + "roundness.png")
        #     out_csv = round_cells_main if not self.calcSize else [[out_csv[idx], round_cell] for idx, round_cell in enumerate(round_cells_main)]
        #     out_name = "roundness" if not self.calcSize else out_name + "_roundness"

        # # Saving size &| roundness info
        # np.savetxt(primary_results_dir + "/" + self.filename.split('/')[-1].split(".png")[0] + "_" + out_name + ".csv",
        #     out_csv,
        #     delimiter =", ",
        #     fmt ='% s')

        # if self.calcRatio:
        #     secondary_colormap_mask = Image.fromarray(self.create_colormap_mask(secondary_masks_img))
        #     im_secondary_masks = self.mask_indexing(secondary_colormap_mask, center_coords_secondary)
        #     im_secondary_masks.save(results_dir + "/" + "secondary_mask_colormap.png")

        #     im_cell_ratio_labeled = self.image_labeling(im_mask=im_cell, im_labels=ratio_cells, coords=center_coords_ratio)
        #     self.save_temp_output(image=im_cell_ratio_labeled, model_name="ratio")
        #     im_cell_ratio_labeled.save(results_dir + "/" + "ratio.png")
        #     out_csv = [[index_cyto_nuclei[0], index_cyto_nuclei[1], ratio_cells[idx]] for idx, index_cyto_nuclei in enumerate(indices_cyto_nuclei)]
        #     out_name = "ratio"

        #     # Saving ratio info
        #     np.savetxt(results_dir + "/" + self.filename.split('/')[-1].split(".png")[0] + "_" + out_name + ".csv",
        #         out_csv,
        #         delimiter =", ",
        #         fmt ='% s')

        # # im_cell_indexed.save("_colormap.png")
        # print("DONE!")

        return size_cells_main, center_coords_main

    def select_mask(self, menu_output, cell_type, curr_index):
        if cell_type == "cyto":
            if self.indexCytoMask != -1:
                curr_selected_mask = menu_output.parentWidget().findChildren(QMenu)[self.indexCytoMask]
                curr_selected_mask.setIcon(QtGui.QIcon())
            self.indexCytoMask = curr_index
            self.indexNucleusMask = -1 if self.indexNucleusMask == curr_index else self.indexNucleusMask
        elif cell_type == "nucleus":
            if self.indexNucleusMask != -1:
                curr_selected_mask = menu_output.parentWidget().findChildren(QMenu)[self.indexNucleusMask]
                curr_selected_mask.setIcon(QtGui.QIcon())
            self.indexNucleusMask = curr_index
            self.indexCytoMask = -1 if self.indexCytoMask == curr_index else self.indexCytoMask
        menu_output.setIcon(QtGui.QIcon('/home/mellamoarroz/.cellpose/' + cell_type + '.png'))

        self.RTCheckBox.setEnabled(self.indexCytoMask > -1 and self.indexNucleusMask > -1)
        self.SMCheckBox.setEnabled(self.indexCytoMask > -1)
        self.RMCheckBox.setEnabled(self.indexCytoMask > -1)
        self.CalculateButton.setStyleSheet(self.styleUnpressed if self.indexCytoMask > -1 else self.styleInactive)
        self.CalculateButton.setEnabled(self.indexCytoMask > -1)

    def select_image(self, img_layer, name):
        if self.currentImageMask != name:
            self.layer.setImage(np.asarray(img_layer), autoLevels=False)
            self.currentImageMask = name
        else:
            self.update_layer()
            self.currentImageMask = ""
        print("WEEEEEE 3")
=======
        # except Exception as e:
        #     print("ERROR: %s"%e)
>>>>>>> cc4e62c4
<|MERGE_RESOLUTION|>--- conflicted
+++ resolved
@@ -1,15 +1,3 @@
-<<<<<<< HEAD
-import sys, os, pathlib, warnings, datetime, tempfile, glob, time
-import gc
-from natsort import natsorted
-from tqdm import tqdm, trange
-
-import PyQt5
-from PyQt5 import QtGui, QtCore, Qt, QtWidgets
-from superqt import QRangeSlider
-from qtpy.QtCore import Qt as Qtp
-from PyQt5.QtWidgets import QMainWindow, QMenu, QAction, QApplication, QWidget, QScrollBar, QSlider, QComboBox, QGridLayout, QPushButton, QFrame, QCheckBox, QLabel, QProgressBar, QLineEdit, QMessageBox, QGroupBox
-=======
 """
 Copyright © 2023 Howard Hughes Medical Institute, Authored by Carsen Stringer and Marius Pachitariu.
 """
@@ -19,7 +7,6 @@
 from qtpy import QtGui, QtCore
 from superqt import QRangeSlider, QCollapsible
 from qtpy.QtWidgets import QScrollArea, QMainWindow, QApplication, QWidget, QScrollBar, QComboBox, QGridLayout, QPushButton, QFrame, QCheckBox, QLabel, QProgressBar, QLineEdit, QMessageBox, QGroupBox
->>>>>>> cc4e62c4
 import pyqtgraph as pg
 
 import numpy as np
@@ -460,26 +447,6 @@
         self.drawBoxG.addWidget(self.OCheckBox, b0, 0, 1, 5)
         self.OCheckBox.setChecked(False)
         self.OCheckBox.toggled.connect(self.toggle_masks)
-<<<<<<< HEAD
-        
-        b+=1
-        line = QHLine()
-        line.setStyleSheet('color: white;')
-        self.l0.addWidget(line, b,0,1,9)
-        b+=1
-        label = QLabel('Segmentation:')
-        label.setStyleSheet(self.headings)
-        label.setFont(self.boldfont)
-        self.l0.addWidget(label, b,0,1,9)
-        
-        # use GPU
-        self.useGPU = QCheckBox('use GPU')
-        self.useGPU.setStyleSheet(self.checkstyle)
-        self.useGPU.setFont(self.medfont)
-        self.useGPU.setToolTip('if you have specially installed the <i>cuda</i> version of torch, then you can activate this')
-        self.check_gpu()
-        self.l0.addWidget(self.useGPU, b,5,1,4)
-=======
 
         b0 += 1
         self.SCheckBox = QCheckBox("single stroke")
@@ -525,7 +492,6 @@
         self.segBox.setLayout(self.segBoxG)
         self.l0.addWidget(self.segBox, b, 0, 1, 9)
         self.segBox.setFont(self.boldfont)
->>>>>>> cc4e62c4
 
         self.diameter = 30
         label = QLabel("diameter (pixels):")
@@ -555,23 +521,19 @@
             'you can manually enter the approximate diameter for your cells, \nor press “calibrate” to let the cyto3 model estimate it. \nThe size is represented by a disk at the bottom of the view window \n(can turn this disk off by unchecking “scale disk on”)'
         )
 
-<<<<<<< HEAD
-        b+=1
+        b0 += 1
         label = QLabel('Length in μm:')
         label.setToolTip('Micrometers(μm) per pixel, *.tif file')
         label.setStyleSheet(label_style)
         label.setFont(self.medfont)
-        self.l0.addWidget(label, b, 0,1,5)
+        self.segBoxG.addWidget(label, b, 0,1,5)
         self.pixTomicro = QLineEdit()
         self.pixTomicro.setText('0.0')
         self.pixTomicro.editingFinished.connect(self.update_px_to_mm)
         self.pixTomicro.setFixedWidth(70)
-        self.l0.addWidget(self.pixTomicro, b,5,1,4)
-        
-        b+=1
-=======
+        self.segBoxG.addWidget(self.pixTomicro, b0, 5,1,4)
+
         b0 += 1
->>>>>>> cc4e62c4
         # choose channel
         self.ChannelChoose = [QComboBox(), QComboBox()]
         self.ChannelChoose[0].addItems(["0: gray", "1: red", "2: green", "3: blue"])
@@ -684,16 +646,6 @@
         )
         self.segaBoxG.addWidget(self.cellprob_threshold, b0, 6, 1, 2)
 
-<<<<<<< HEAD
-        b+=2
-        self.CB = QGroupBox('custom models')
-        self.CB.setStyleSheet("QGroupBox { border: 1px solid white; color:white; padding: 10px 0px;}")
-        self.CBg = QGridLayout()
-        self.CB.setLayout(self.CBg)
-        tipstr = 'add or train your own models in the "Models" file menu and choose model here'
-        self.CB.setToolTip(tipstr)
-
-=======
         b0 += 1
         label = QLabel("norm percentiles:")
         label.setToolTip(
@@ -745,7 +697,6 @@
         self.modelBox.setLayout(self.modelBoxG)
         self.l0.addWidget(self.modelBox, b, 0, 1, 9)
         self.modelBox.setFont(self.boldfont)
->>>>>>> cc4e62c4
         # choose models
         self.ModelChooseC = QComboBox()
         self.ModelChooseC.setFont(self.medfont)
@@ -761,17 +712,16 @@
         self.modelBoxG.addWidget(self.ModelChooseC, b0, 0, 1, 8)
 
         # compute segmentation w/ custom model
-<<<<<<< HEAD
-        self.ModelButton = QPushButton(u'run model')
-        self.ModelButton.clicked.connect(self.compute_model)
-        self.CBg.addWidget(self.ModelButton, 0,7,2,2)
-        self.ModelButton.setEnabled(False)
-        self.ModelButton.setStyleSheet(self.styleInactive)
-
-        self.l0.addWidget(self.CB, b, 0, 1, 9)
+        self.ModelButtonC = QPushButton(u"run")
+        self.ModelButtonC.setFont(self.medfont)
+        self.ModelButtonC.setFixedWidth(35)
+        self.ModelButtonC.clicked.connect(
+            lambda: self.compute_segmentation(custom=True))
+        self.modelBoxG.addWidget(self.ModelButtonC, b0, 8, 1, 1)
+        self.ModelButtonC.setEnabled(False)
 
         ## NEW
-        b+=1
+        b0 += 1
         self.MB = QGroupBox('metrics')
         self.MB.setStyleSheet("QGroupBox { border: 1px solid white; color:white; padding: 10px 0px;}")
         self.MBg = QGridLayout()
@@ -823,99 +773,6 @@
 
         self.l0.addWidget(self.MB, b, 0, 1, 9)
         ##
-
-        b+=1
-        self.progress = QProgressBar(self)
-        self.progress.setStyleSheet('color: gray;')
-        self.l0.addWidget(self.progress, b,0,1,5)
-
-        self.roi_count = QLabel('0 ROIs')
-        self.roi_count.setStyleSheet('color: white;')
-        self.roi_count.setFont(self.boldfont)
-        self.roi_count.setAlignment(QtCore.Qt.AlignRight)
-        self.l0.addWidget(self.roi_count, b,5,1,3)
-
-        b+=1
-        line = QHLine()
-        line.setStyleSheet('color: white;')
-        self.l0.addWidget(line, b,0,1,9)
-
-        b+=1
-        label = QLabel('Image saturation:')
-        label.setStyleSheet(self.headings)
-        label.setFont(self.boldfont)
-        self.l0.addWidget(label, b,0,1,9)
-
-        #b+=1
-        #self.autochannelbtn = QCheckBox('renormalize channels')
-        #self.autochannelbtn.setStyleSheet(self.checkstyle)
-        #self.autochannelbtn.setFont(self.medfont)
-        #self.autochannelbtn.setChecked(True)
-        #self.autochannelbtn.setToolTip('sets channels so that 1st and 99th percentiles at same values, only works for 2D images currently')
-        #self.l0.addWidget(self.autochannelbtn, b,0,1,5)
-
-        b+=1
-        self.autobtn = QCheckBox('auto-adjust')
-        self.autobtn.setStyleSheet(self.checkstyle)
-        self.autobtn.setFont(self.medfont)
-        self.autobtn.setChecked(True)
-        self.l0.addWidget(self.autobtn, b,0,1,5)
-
-        b+=1
-        self.slider = QRangeSlider(Qtp.Orientation.Horizontal)
-        self.slider.setMinimum(0)
-        self.slider.setMaximum(255)
-        self.slider.setValue([0, 255])
-        #self.slider.setHigh(255)
-        self.slider.setTickPosition(QSlider.TicksRight)
-        self.slider.valueChanged.connect(self.level_change)
-        self.l0.addWidget(self.slider, b,0,1,9)
-
-        b+=1
-        self.l0.addWidget(QLabel(''), b, 0, 1, 5)
-        self.l0.setRowStretch(b, 1)
-
-        # cross-hair
-        self.vLine = pg.InfiniteLine(angle=90, movable=False)
-        self.hLine = pg.InfiniteLine(angle=0, movable=False)
-        self.vLineOrtho = [pg.InfiniteLine(angle=90, movable=False), pg.InfiniteLine(angle=90, movable=False)]
-        self.hLineOrtho = [pg.InfiniteLine(angle=0, movable=False), pg.InfiniteLine(angle=0, movable=False)]
-
-        b+=1
-        self.orthobtn = QCheckBox('orthoviews')
-        self.orthobtn.setStyleSheet(self.checkstyle)
-        self.orthobtn.setToolTip('activate orthoviews with 3D image')
-        self.orthobtn.setFont(self.medfont)
-        self.orthobtn.setChecked(False)
-        self.l0.addWidget(self.orthobtn, b,0,1,5)
-        self.orthobtn.toggled.connect(self.toggle_ortho)
-
-        label = QLabel('ortho dz:')
-        label.setAlignment(QtCore.Qt.AlignRight | QtCore.Qt.AlignVCenter)
-        label.setStyleSheet(label_style)
-        label.setFont(self.medfont)
-        self.l0.addWidget(label, b, 4,1,2)
-        self.dz = 10
-        self.dzedit = QLineEdit()
-        self.dzedit.setAlignment(QtCore.Qt.AlignRight | QtCore.Qt.AlignVCenter)
-        self.dzedit.setText(str(self.dz))
-        self.dzedit.returnPressed.connect(self.update_ortho)
-        self.dzedit.setFixedWidth(60)
-        self.l0.addWidget(self.dzedit, b, 6,1,3)
-
-        b+=1
-        label = QLabel('z-aspect:')
-        label.setAlignment(QtCore.Qt.AlignRight | QtCore.Qt.AlignVCenter)
-        label.setStyleSheet(label_style)
-=======
-        self.ModelButtonC = QPushButton(u"run")
-        self.ModelButtonC.setFont(self.medfont)
-        self.ModelButtonC.setFixedWidth(35)
-        self.ModelButtonC.clicked.connect(
-            lambda: self.compute_segmentation(custom=True))
-        self.modelBoxG.addWidget(self.ModelButtonC, b0, 8, 1, 1)
-        self.ModelButtonC.setEnabled(False)
-
         # compute segmentation with style model
         self.net_names = [
             "nuclei", "cyto2_cp3", "tissuenet_cp3", "livecell_cp3", "yeast_PhC_cp3",
@@ -992,7 +849,6 @@
         label = QLabel("Cellpose3 model type:")
         label.setToolTip(
             "choose model type and click [denoise], [deblur], or [upsample]")
->>>>>>> cc4e62c4
         label.setFont(self.medfont)
         self.denoiseBoxG.addWidget(label, b0, 0, 1, 4)
 
@@ -1071,15 +927,11 @@
 
         return b
 
-<<<<<<< HEAD
     def update_px_to_mm(self):
         self.px_to_mm = float(self.pixTomicro.text())
 
-    def level_change(self):
-=======
     def level_change(self, r):
         r = ["red", "green", "blue"].index(r)
->>>>>>> cc4e62c4
         if self.loaded:
             sval = self.sliders[r].value()
             self.saturation[r][self.currentZ] = sval
@@ -1252,6 +1104,8 @@
         self.SizeButton.setEnabled(True)
         self.newmodel.setEnabled(True)
         self.loadMasks.setEnabled(True)
+        self.keepMask.setEnabled(False) # New
+        self.saveMasks.setEnabled(False) # New
 
         for n in range(self.nchan):
             self.sliders[n].setEnabled(True)
@@ -1526,12 +1380,6 @@
     def clear_all(self):
         self.prev_selected = 0
         self.selected = 0
-<<<<<<< HEAD
-        self.layerz = 0 * np.ones((self.Ly,self.Lx,4), np.uint8)
-        self.cellpix = np.zeros((self.NZ,self.Ly,self.Lx), np.uint32)
-        self.outpix = np.zeros((self.NZ,self.Ly,self.Lx), np.uint32)
-        self.cellcolors = np.array([255,255,255])[np.newaxis,:]
-=======
         if self.restore and "upsample" in self.restore:
             self.layerz = 0 * np.ones((self.Lyr, self.Lxr, 4), np.uint8)
             self.cellpix = np.zeros((self.NZ, self.Lyr, self.Lxr), np.uint16)
@@ -1546,7 +1394,6 @@
             self.outpix = np.zeros((self.NZ, self.Ly, self.Lx), np.uint16)
 
         self.cellcolors = np.array([255, 255, 255])[np.newaxis, :]
->>>>>>> cc4e62c4
         self.ncells = 0
         self.toggle_removals()
         self.update_scale()
@@ -1597,9 +1444,6 @@
             print("Size in μm: ", round(msr[1]["SolidArea"][0] * pow(self.px_to_mm, 2), 2))
 
             z = self.currentZ
-<<<<<<< HEAD
-            self.layerz[self.cellpix[z]==self.selected] = np.array([255,255,255,self.opacity])
-=======
             self.layerz[self.cellpix[z] == idx] = np.array(
                 [255, 255, 255, self.opacity])
             self.update_layer()
@@ -1609,7 +1453,6 @@
             z = self.currentZ
             self.layerz[self.cellpix[z] == idx] = np.array(
                 [255, 255, 255, self.opacity])
->>>>>>> cc4e62c4
             self.update_layer()
 
     def unselect_cell(self):
@@ -2151,14 +1994,6 @@
         #print(self.cellpix.shape, self.outpix.shape, self.cellpix.max(), self.outpix.max())
         self.layerz = np.zeros((self.Ly, self.Lx, 4), np.uint8)
         if self.masksOn:
-<<<<<<< HEAD
-            self.layerz = np.zeros((self.Ly,self.Lx,4), np.uint8)
-            self.layerz[...,:3] = self.cellcolors[self.cellpix[self.currentZ],:]
-            self.layerz[...,3] = self.opacity * (self.cellpix[self.currentZ]>0).astype(np.uint8)
-
-            if self.selected>0:
-                self.layerz[self.cellpix[self.currentZ]==self.selected] = np.array([255,255,255,self.opacity])
-=======
             self.layerz[..., :3] = self.cellcolors[self.cellpix[self.currentZ], :]
             self.layerz[...,
                         3] = self.opacity * (self.cellpix[self.currentZ] > 0).astype(
@@ -2166,7 +2001,6 @@
             if self.selected > 0:
                 self.layerz[self.cellpix[self.currentZ] == self.selected] = np.array(
                     [255, 255, 255, self.opacity])
->>>>>>> cc4e62c4
             cZ = self.currentZ
             stroke_z = np.array([s[0][0] for s in self.strokes])
             inZ = np.nonzero(stroke_z == cZ)[0]
@@ -2331,16 +2165,6 @@
             img_norm = self.stack if self.restore is None or self.restore == "filter" else self.stack_filtered
 
         self.saturation = []
-<<<<<<< HEAD
-        print('GUI_INFO: auto-adjust enabled, computing saturation levels')
-        if self.NZ>10:
-            iterator = trange(self.NZ)
-        else:
-            iterator = range(self.NZ)
-        for n in iterator:
-            self.saturation.append([np.percentile(self.stack[n].astype(np.float32),1),
-                                    np.percentile(self.stack[n].astype(np.float32),99)])
-=======
         for c in range(img_norm.shape[-1]):
             self.saturation.append([])
             if np.ptp(img_norm[..., c]) > 1e-3:
@@ -2390,7 +2214,6 @@
 
         self.autobtn.setChecked(True)
         self.update_plot()
->>>>>>> cc4e62c4
 
     def chanchoose(self, image):
         if image.ndim > 2 and self.nchan > 1:
@@ -2431,14 +2254,6 @@
             if self.current_model == "cyto" or self.current_model == "nuclei":
                 self.current_model_path = models.model_path(self.current_model, 0)
             else:
-<<<<<<< HEAD
-                self.current_model_path = os.fspath(models.MODEL_DIR.joinpath(self.current_model))
-            if self.current_model=='cyto': 
-                self.model = models.Cellpose(gpu=self.useGPU.isChecked(), 
-                                             model_type=self.current_model)
-            else:
-                self.model = models.CellposeModel(gpu=self.useGPU.isChecked(), 
-=======
                 self.current_model_path = os.fspath(
                     models.MODEL_DIR.joinpath(self.current_model))
 
@@ -2446,7 +2261,6 @@
                 diam_mean = 17. if self.current_model == "nuclei" else 30.
                 self.model = models.CellposeModel(gpu=self.useGPU.isChecked(),
                                                   diam_mean=diam_mean,
->>>>>>> cc4e62c4
                                                   model_type=self.current_model)
             else:
                 self.model = models.Cellpose(gpu=self.useGPU.isChecked(),
@@ -2585,52 +2399,6 @@
                 resize=self.cellpix.shape[-2:])[0]
 
             self.masksOn = True
-<<<<<<< HEAD
-            self.MCheckBox.setChecked(True)
-            # self.outlinesOn = True #should not turn outlines back on by default; masks make sense though
-            # self.OCheckBox.setChecked(True)
-            if maski.ndim<3:
-                maski = maski[np.newaxis,...]
-            logger.info('%d cells found'%(len(np.unique(maski)[1:])))
-            io._masks_to_gui(self, maski, outlines=None)
-            self.show()
-
-    def suggest_model(self, model_name=None):
-        logger.info('computing styles with 2D image...')
-        data = self.stack[self.NZ//2].copy()
-        styles_gt = np.load(os.fspath(pathlib.Path.home().joinpath('.cellpose', 'style_choice.npy')), 
-                            allow_pickle=True).item()
-        train_styles, train_labels, label_models = styles_gt['train_styles'], styles_gt['leiden_labels'], styles_gt['label_models']
-        self.diameter = float(self.Diameter.text())
-        self.current_model = 'general'
-        channels = self.get_channels()
-        model = models.CellposeModel(model_type='general', gpu=self.useGPU.isChecked())
-        styles = model.eval(data, 
-                            channels=channels, 
-                            diameter=self.diameter, 
-                            compute_masks=False)[-1]
-
-        n_neighbors = 5
-        dists = ((train_styles - styles)**2).sum(axis=1)**0.5
-        neighbor_labels = train_labels[dists.argsort()[:n_neighbors]]
-        label = mode(neighbor_labels)[0][0]
-        model_type = label_models[label]
-        logger.info(f'style suggests model {model_type}')
-        ind = self.net_text.index(model_type)
-        for i in range(len(self.net_text)):
-            self.StyleButtons[i].setStyleSheet(self.styleUnpressed)
-        self.StyleButtons[ind].setStyleSheet(self.stylePressed)
-        self.compute_model(model_name=model_type)
-
-    def compute_model(self, model_name=None):
-        self.progress.setValue(0)
-        try:
-            tic=time.time()
-            self.clear_all()
-            self.flows = [[],[],[]]
-            self.initialize_model(model_name)
-            self.selected_model = model_name # New
-=======
             if not self.OCheckBox.isChecked():
                 self.MCheckBox.setChecked(True)
             if maski.ndim < 3:
@@ -2651,7 +2419,6 @@
             # denoising model
             self.denoise_model = denoise.DenoiseModel(gpu=self.useGPU.isChecked(),
                                                       model_type=model_name)
->>>>>>> cc4e62c4
             self.progress.setValue(10)
             diam_up = 30. if "cyto3" in model_name else 17.
 
@@ -2831,25 +2598,6 @@
                         resize_image(flows_new[j], Ly=self.Ly, Lx=self.Lx,
                                      interpolation=cv2.INTER_NEAREST))
             else:
-<<<<<<< HEAD
-                self.flows[2] = (flows[1][0]/10 * 127 + 127).astype(np.uint8)
-            if len(flows)>2: 
-                self.flows.append(flows[3].squeeze()) #p 
-                self.flows.append(np.concatenate((flows[1], flows[2][np.newaxis,...]), axis=0)) #dP, dist/prob
-
-            logger.info('%d cells found with model in %0.3f sec'%(len(np.unique(masks)[1:]), time.time()-tic))
-            self.progress.setValue(80)
-            z=0
-            self.masksOn = True
-            self.MCheckBox.setChecked(True)
-            # self.outlinesOn = True #again, this option should persist and not get toggled by another GUI action
-            # self.OCheckBox.setChecked(True)
-
-            io._masks_to_gui(self, masks, outlines=None)
-            self.keepMask.setEnabled(True)
-            self.saveMasks.setEnabled(True)
-            # self.save_temp_output(masks=masks, model_name=model_name)
-=======
                 self.flows = flows_new
 
             # add first axis
@@ -2867,7 +2615,6 @@
             io._masks_to_gui(self, masks, outlines=None)
             self.masksOn = True
             self.MCheckBox.setChecked(True)
->>>>>>> cc4e62c4
             self.progress.setValue(100)
             if self.restore != "filter":
                 self.compute_saturation()
@@ -2875,9 +2622,8 @@
                 self.recompute_masks = True
             else:
                 self.recompute_masks = False
-<<<<<<< HEAD
-        except Exception as e:
-            print('ERROR: %s'%e)
+        # except Exception as e:
+        #     print('ERROR: %s'%e)
 
     def save_temp_output(self, masks="", image="", model_name=""):
         d = datetime.datetime.now()
@@ -2930,62 +2676,6 @@
             im = Image.fromarray(mask)
             label_name = labels_dir + '/' + str(idx + 1) + '.png'
             im.save(label_name)
-
-    def enable_buttons(self):
-        if len(self.model_strings) > 0:
-            self.ModelButton.setStyleSheet(self.styleUnpressed)
-            self.ModelButton.setEnabled(True)
-        self.StyleToModel.setStyleSheet(self.styleUnpressed)
-        self.StyleToModel.setEnabled(True)
-        for i in range(len(self.StyleButtons)):
-            self.StyleButtons[i].setEnabled(True)
-            self.StyleButtons[i].setStyleSheet(self.styleUnpressed)
-        self.SizeButton.setEnabled(True)
-        self.SCheckBox.setEnabled(True)
-        self.SizeButton.setStyleSheet(self.styleUnpressed)
-        self.newmodel.setEnabled(True)
-        self.loadMasks.setEnabled(True)
-        self.saveSet.setEnabled(True)
-        self.savePNG.setEnabled(True)
-        self.saveFlows.setEnabled(True)
-        self.saveServer.setEnabled(True)
-        self.saveOutlines.setEnabled(True)
-        self.saveROIs.setEnabled(True)
-        self.keepMask.setEnabled(False) # New
-        self.saveMasks.setEnabled(False) # New
-        self.toggle_mask_ops()
-
-        self.update_plot()
-        self.setWindowTitle(self.filename)
-
-    def disable_buttons(self):
-        self.ModelButton.setStyleSheet(self.styleInactive)
-        self.ModelButton.setEnabled(False)
-        
-        self.StyleToModel.setStyleSheet(self.styleInactive)
-        self.StyleToModel.setEnabled(False)
-
-        for i in range(len(self.StyleButtons)):
-            self.StyleButtons[i].setEnabled(False)
-            self.StyleButtons[i].setStyleSheet(self.styleInactive)
-        self.SizeButton.setEnabled(False)
-        self.SCheckBox.setEnabled(False)
-        self.SizeButton.setStyleSheet(self.styleInactive)
-        self.newmodel.setEnabled(False)
-        self.loadMasks.setEnabled(False)
-        self.saveSet.setEnabled(False)
-        self.savePNG.setEnabled(False)
-        self.saveFlows.setEnabled(False)
-        self.saveServer.setEnabled(False)
-        self.saveOutlines.setEnabled(False)
-        self.saveROIs.setEnabled(False)
-        self.toggle_mask_ops()
-
-        self.update_plot()
-        self.setWindowTitle("Labeling mode")
-
-    def toggle_mask_ops(self):
-        self.toggle_removals()
 
     def create_colormap_mask(self, mask):
         colormap = ((np.random.rand(1000000,3)*0.8+0.1)*255).astype(np.uint8)
@@ -3196,55 +2886,6 @@
 
         main_cell_size_csv = self.save_metrics(main_masks_img, center_coords_main, size_cells_main, "size", [], "size", primary_results_dir)
         main_cell_roundness_csv = self.save_metrics(main_masks_img, center_coords_main, size_cells_main, "size", main_cell_size_csv, "size", primary_results_dir)
-
-        # layerz_cell = self.create_colormap_mask(main_masks_img)
-        # # Cells colormap
-        # im_cell = Image.fromarray(layerz_cell)
-
-        # out_csv = []
-        # out_name = ""
-
-        # main_colormap_mask = Image.fromarray(self.create_colormap_mask(main_masks_img))
-        # im_main_masks = self.mask_indexing(main_colormap_mask, center_coords_main)
-        # im_main_masks.save(primary_results_dir + "/" + "main_mask_colormap.png")
-        # if self.calcSize:
-        #     im_cell_size_labeled = self.image_labeling(im_mask=im_cell, im_labels=size_cells_main, coords=center_coords_main)
-        #     self.save_temp_output(image=im_cell_size_labeled, model_name="size")
-        #     im_cell_size_labeled.save(primary_results_dir + "/" + "size.png")
-        #     out_csv = size_cells_main
-        #     out_name = "size"
-        # if self.calcRound:
-        #     im_cell_round_labeled = self.image_labeling(im_mask=im_cell, im_labels=round_cells_main, coords=center_coords_main)
-        #     self.save_temp_output(image=im_cell_round_labeled, model_name="roundness")
-        #     im_cell_round_labeled.save(primary_results_dir + "/" + "roundness.png")
-        #     out_csv = round_cells_main if not self.calcSize else [[out_csv[idx], round_cell] for idx, round_cell in enumerate(round_cells_main)]
-        #     out_name = "roundness" if not self.calcSize else out_name + "_roundness"
-
-        # # Saving size &| roundness info
-        # np.savetxt(primary_results_dir + "/" + self.filename.split('/')[-1].split(".png")[0] + "_" + out_name + ".csv",
-        #     out_csv,
-        #     delimiter =", ",
-        #     fmt ='% s')
-
-        # if self.calcRatio:
-        #     secondary_colormap_mask = Image.fromarray(self.create_colormap_mask(secondary_masks_img))
-        #     im_secondary_masks = self.mask_indexing(secondary_colormap_mask, center_coords_secondary)
-        #     im_secondary_masks.save(results_dir + "/" + "secondary_mask_colormap.png")
-
-        #     im_cell_ratio_labeled = self.image_labeling(im_mask=im_cell, im_labels=ratio_cells, coords=center_coords_ratio)
-        #     self.save_temp_output(image=im_cell_ratio_labeled, model_name="ratio")
-        #     im_cell_ratio_labeled.save(results_dir + "/" + "ratio.png")
-        #     out_csv = [[index_cyto_nuclei[0], index_cyto_nuclei[1], ratio_cells[idx]] for idx, index_cyto_nuclei in enumerate(indices_cyto_nuclei)]
-        #     out_name = "ratio"
-
-        #     # Saving ratio info
-        #     np.savetxt(results_dir + "/" + self.filename.split('/')[-1].split(".png")[0] + "_" + out_name + ".csv",
-        #         out_csv,
-        #         delimiter =", ",
-        #         fmt ='% s')
-
-        # # im_cell_indexed.save("_colormap.png")
-        # print("DONE!")
 
         return size_cells_main, center_coords_main
 
@@ -3276,8 +2917,4 @@
         else:
             self.update_layer()
             self.currentImageMask = ""
-        print("WEEEEEE 3")
-=======
-        # except Exception as e:
-        #     print("ERROR: %s"%e)
->>>>>>> cc4e62c4
+        print("WEEEEEE 3")