"""
Copyright © 2023 Howard Hughes Medical Institute, Authored by Carsen Stringer and Marius Pachitariu.
"""

from qtpy import QtGui, QtCore, QtWidgets
from qtpy.QtGui import QPainter, QPixmap, QImage, QFont
from qtpy.QtWidgets import QApplication, QRadioButton, QWidget, QDialog, QButtonGroup, QSlider, QStyle, QStyleOptionSlider, QGridLayout, QPushButton, QLabel, QLineEdit, QDialogButtonBox, QComboBox, QCheckBox, QDockWidget, QMenu, QWidgetAction
from qtpy.QtCore import QEvent
import pyqtgraph as pg
from pyqtgraph import functions as fn
from pyqtgraph import Point
import numpy as np
import pathlib, os


def stylesheet():
    return """
        QToolTip { 
                            background-color: black; 
                            color: white; 
                            border: black solid 1px
                            }
        QComboBox {color: white;
                    background-color: rgb(40,40,40);}
                    QComboBox::item:enabled { color: white;
                    background-color: rgb(40,40,40);
                    selection-color: white;
                    selection-background-color: rgb(50,100,50);}
                    QComboBox::item:!enabled {
                            background-color: rgb(40,40,40);
                            color: rgb(100,100,100);
                        }
        QScrollArea > QWidget > QWidget
                {
                    background: transparent;
                    border: none;
                    margin: 0px 0px 0px 0px;
                } 

        QGroupBox 
            { border: 1px solid white; color: rgb(255,255,255);
                           border-radius: 6px;
                            margin-top: 8px;
                            padding: 0px 0px;}            

        QPushButton:pressed {Text-align: center; 
                             background-color: rgb(150,50,150); 
                             border-color: white;
                             color:white;}
                            QToolTip { 
                           background-color: black; 
                           color: white; 
                           border: black solid 1px
                           }
        QPushButton:!pressed {Text-align: center; 
                               background-color: rgb(50,50,50);
                                border-color: white;
                               color:white;}
                                QToolTip { 
                           background-color: black; 
                           color: white; 
                           border: black solid 1px
                           }
        QPushButton:disabled {Text-align: center; 
                             background-color: rgb(30,30,30);
                             border-color: white;
                              color:rgb(80,80,80);}
                               QToolTip { 
                           background-color: black; 
                           color: white; 
                           border: black solid 1px
                           }

        """


class DarkPalette(QtGui.QPalette):
    """Class that inherits from pyqtgraph.QtGui.QPalette and renders dark colours for the application.
    (from pykilosort/kilosort4)
    """

    def __init__(self):
        QtGui.QPalette.__init__(self)
        self.setup()

    def setup(self):
        self.setColor(QtGui.QPalette.Window, QtGui.QColor(40, 40, 40))
        self.setColor(QtGui.QPalette.WindowText, QtGui.QColor(255, 255, 255))
        self.setColor(QtGui.QPalette.Base, QtGui.QColor(34, 27, 24))
        self.setColor(QtGui.QPalette.AlternateBase, QtGui.QColor(53, 50, 47))
        self.setColor(QtGui.QPalette.ToolTipBase, QtGui.QColor(255, 255, 255))
        self.setColor(QtGui.QPalette.ToolTipText, QtGui.QColor(255, 255, 255))
        self.setColor(QtGui.QPalette.Text, QtGui.QColor(255, 255, 255))
        self.setColor(QtGui.QPalette.Button, QtGui.QColor(53, 50, 47))
        self.setColor(QtGui.QPalette.ButtonText, QtGui.QColor(255, 255, 255))
        self.setColor(QtGui.QPalette.BrightText, QtGui.QColor(255, 0, 0))
        self.setColor(QtGui.QPalette.Link, QtGui.QColor(42, 130, 218))
        self.setColor(QtGui.QPalette.Highlight, QtGui.QColor(42, 130, 218))
        self.setColor(QtGui.QPalette.HighlightedText, QtGui.QColor(0, 0, 0))
        self.setColor(QtGui.QPalette.Disabled, QtGui.QPalette.Text,
                      QtGui.QColor(128, 128, 128))
        self.setColor(
            QtGui.QPalette.Disabled,
            QtGui.QPalette.ButtonText,
            QtGui.QColor(128, 128, 128),
        )
        self.setColor(
            QtGui.QPalette.Disabled,
            QtGui.QPalette.WindowText,
            QtGui.QColor(128, 128, 128),
        )


def create_channel_choose():
    # choose channel
    ChannelChoose = [QComboBox(), QComboBox()]
    ChannelLabels = []
    ChannelChoose[0].addItems(["gray", "red", "green", "blue"])
    ChannelChoose[1].addItems(["none", "red", "green", "blue"])
    cstr = ["chan to segment:", "chan2 (optional): "]
    for i in range(2):
        ChannelLabels.append(QLabel(cstr[i]))
        if i == 0:
            ChannelLabels[i].setToolTip(
                "this is the channel in which the cytoplasm or nuclei exist \
            that you want to segment")
            ChannelChoose[i].setToolTip(
                "this is the channel in which the cytoplasm or nuclei exist \
            that you want to segment")
        else:
            ChannelLabels[i].setToolTip(
                "if <em>cytoplasm</em> model is chosen, and you also have a \
            nuclear channel, then choose the nuclear channel for this option")
            ChannelChoose[i].setToolTip(
                "if <em>cytoplasm</em> model is chosen, and you also have a \
            nuclear channel, then choose the nuclear channel for this option")

    return ChannelChoose, ChannelLabels


class ModelButton(QPushButton):

    def __init__(self, parent, model_name, text):
        super().__init__()
        self.setEnabled(False)
        self.setText(text)
        self.setFont(parent.boldfont)
        self.clicked.connect(lambda: self.press(parent))
        self.model_name = model_name if "cyto3" not in model_name else "cyto3"

    def press(self, parent):
        parent.compute_segmentation(model_name=self.model_name)


class DenoiseButton(QPushButton):

    def __init__(self, parent, text):
        super().__init__()
        self.setEnabled(False)
        self.model_type = text
        self.setText(text)
        self.setFont(parent.medfont)
        self.clicked.connect(lambda: self.press(parent))

    def press(self, parent):
        if self.model_type == "filter":
            parent.restore = "filter"
            normalize_params = parent.get_normalize_params()
            if (normalize_params["sharpen_radius"] == 0 and
                    normalize_params["smooth_radius"] == 0 and
                    normalize_params["tile_norm_blocksize"] == 0):
                print(
                    "GUI_ERROR: no filtering settings on (use custom filter settings)")
                parent.restore = None
                return
            parent.restore = self.model_type
            parent.compute_saturation()
        elif self.model_type != "none":
            parent.compute_denoise_model(model_type=self.model_type)
        else:
            parent.clear_restore()
        parent.set_restore_button()


class TrainWindow(QDialog):

    def __init__(self, parent, model_strings):
        super().__init__(parent)
        self.setGeometry(100, 100, 900, 350)
        self.setWindowTitle("train settings")
        self.win = QWidget(self)
        self.l0 = QGridLayout()
        self.win.setLayout(self.l0)

        yoff = 0
        qlabel = QLabel("train model w/ images + _seg.npy in current folder >>")
        qlabel.setFont(QtGui.QFont("Arial", 10, QtGui.QFont.Bold))

        qlabel.setAlignment(QtCore.Qt.AlignVCenter)
        self.l0.addWidget(qlabel, yoff, 0, 1, 2)

        # choose initial model
        yoff += 1
        self.ModelChoose = QComboBox()
        self.ModelChoose.addItems(model_strings)
        self.ModelChoose.addItems(["scratch"])
        self.ModelChoose.setFixedWidth(150)
        self.ModelChoose.setCurrentIndex(parent.training_params["model_index"])
        self.l0.addWidget(self.ModelChoose, yoff, 1, 1, 1)
        qlabel = QLabel("initial model: ")
        qlabel.setAlignment(QtCore.Qt.AlignRight | QtCore.Qt.AlignVCenter)
        self.l0.addWidget(qlabel, yoff, 0, 1, 1)

        # choose channels
        self.ChannelChoose, self.ChannelLabels = create_channel_choose()
        for i in range(2):
            yoff += 1
            self.ChannelChoose[i].setFixedWidth(150)
            self.ChannelChoose[i].setCurrentIndex(
                parent.ChannelChoose[i].currentIndex())
            self.l0.addWidget(self.ChannelLabels[i], yoff, 0, 1, 1)
            self.l0.addWidget(self.ChannelChoose[i], yoff, 1, 1, 1)

        # choose parameters
        labels = ["learning_rate", "weight_decay", "n_epochs", "model_name"]
        self.edits = []
        self.parameter_explanations = ["The learning rate determines how quickly or slowly the model learns from data. A higher learning rate may lead to faster learning but could cause the model to overshoot the optimal solution. Conversely, a lower learning rate may result in slower learning but is safer and more likely to find the best solution.",
                                       "Weight decay helps prevent overfitting by penalizing large parameter values in the model. \n Increasing weight decay encourages the model to learn simpler patterns from the data,\n improving its ability to generalize to new, unseen examples.",
                                       "The number of times the entire dataset is passed forward and backward through the machine learning model during training. Increasing the number of epochs allows the model to see the data more times, potentially improving its accuracy. However, too many epochs can lead to overfitting, where the model memorizes the training data instead of learning generalizable patterns.",
                     ""]
        yoff += 1
        for i, label in enumerate(labels):
            qlabel = QLabel(label)
            qlabel.setAlignment(QtCore.Qt.AlignRight | QtCore.Qt.AlignVCenter)
            qlabel.setToolTip(self.parameter_explanations[i])
            self.l0.addWidget(qlabel, i + yoff, 0, 1, 1)
            self.edits.append(QLineEdit())
            self.edits[-1].setText(str(parent.training_params[label]))
            self.edits[-1].setFixedWidth(200)
            self.l0.addWidget(self.edits[-1], i + yoff, 1, 1, 1)

        yoff += len(labels)

        yoff += 1
        self.use_norm = QCheckBox(f"use restored/filtered image")
        self.use_norm.setChecked(True)
        #self.l0.addWidget(self.use_norm, yoff, 0, 2, 4)

        yoff += 2
        qlabel = QLabel(
            "(to remove files, click cancel then remove \nfrom folder and reopen train window)"
        )
        self.l0.addWidget(qlabel, yoff, 0, 2, 4)

        # click button
        yoff += 3
        QBtn = QDialogButtonBox.Ok | QDialogButtonBox.Cancel
        self.buttonBox = QDialogButtonBox(QBtn)
        self.buttonBox.accepted.connect(lambda: self.accept(parent))
        self.buttonBox.rejected.connect(self.reject)
        self.l0.addWidget(self.buttonBox, yoff, 0, 1, 4)

        # list files in folder
        qlabel = QLabel("filenames")
        qlabel.setFont(QtGui.QFont("Arial", 8, QtGui.QFont.Bold))
        self.l0.addWidget(qlabel, 0, 4, 1, 1)
        qlabel = QLabel("# of masks")
        qlabel.setFont(QtGui.QFont("Arial", 8, QtGui.QFont.Bold))
        self.l0.addWidget(qlabel, 0, 5, 1, 1)

        for i in range(10):
            if i > len(parent.train_files) - 1:
                break
            elif i == 9 and len(parent.train_files) > 10:
                label = "..."
                nmasks = "..."
            else:
                label = os.path.split(parent.train_files[i])[-1]
                nmasks = str(parent.train_labels[i].max())
            qlabel = QLabel(label)
            self.l0.addWidget(qlabel, i + 1, 4, 1, 1)
            qlabel = QLabel(nmasks)
            qlabel.setAlignment(QtCore.Qt.AlignRight | QtCore.Qt.AlignVCenter)
            self.l0.addWidget(qlabel, i + 1, 5, 1, 1)

    def accept(self, parent):
        # set channels
        for i in range(2):
            parent.ChannelChoose[i].setCurrentIndex(
                self.ChannelChoose[i].currentIndex())
        # set training params
        parent.training_params = {
            "model_index": self.ModelChoose.currentIndex(),
            "learning_rate": float(self.edits[0].text()),
            "weight_decay": float(self.edits[1].text()),
            "n_epochs": int(self.edits[2].text()),
            "model_name": self.edits[3].text(),
            #"use_norm": True if self.use_norm.isChecked() else False,
        }
        self.done(1)


class ExampleGUI(QDialog):

    def __init__(self, parent=None):
        super(ExampleGUI, self).__init__(parent)
        self.setGeometry(100, 100, 1300, 900)
        self.setWindowTitle("GUI layout")
        self.win = QWidget(self)
        layout = QGridLayout()
        self.win.setLayout(layout)
        guip_path = pathlib.Path.home().joinpath(".cellpose", "cellpose_gui.png")
        guip_path = str(guip_path.resolve())
        pixmap = QPixmap(guip_path)
        label = QLabel(self)
        label.setPixmap(pixmap)
        pixmap.scaled
        layout.addWidget(label, 0, 0, 1, 1)


class HelpWindow(QDialog):

    def __init__(self, parent=None):
        super(HelpWindow, self).__init__(parent)
        self.setGeometry(100, 50, 700, 1000)
        self.setWindowTitle("cellpose help")
        self.win = QWidget(self)
        layout = QGridLayout()
        self.win.setLayout(layout)

        text_file = pathlib.Path(__file__).parent.joinpath("guihelpwindowtext.html")
        with open(str(text_file.resolve()), "r") as f:
            text = f.read()

        label = QLabel(text)
        label.setFont(QtGui.QFont("Arial", 8))
        label.setWordWrap(True)
        layout.addWidget(label, 0, 0, 1, 1)
        self.show()

class TrainHelpWindow(QDialog):
    def __init__(self, parent=None):
        super(TrainHelpWindow, self).__init__(parent)
        self.setGeometry(200, 200, 1000, 700)
        self.setMinimumSize(300, 200)
        self.setWindowTitle("Training Instructions")

        layout = QGridLayout()
        self.setLayout(layout)

        text_file = pathlib.Path(__file__).parent.joinpath("guitrainhelpwindowtext.html")
        with open(str(text_file.resolve()), "r") as f:
            text = f.read()

        self.label = QLabel(text)
        self.label.setWordWrap(True)
        layout.addWidget(self.label, 0, 0, 1, 1)

        # Dropdown menu for font size
        self.font_size_combo = QComboBox(self)
        self.font_size_combo.addItems([str(size) for size in range(8, 45, 3)])
        # Set fixed size (width, height)
        self.font_size_combo.setFixedSize(55, 25)
        # Set default index to 17
        self.font_size_combo.setCurrentText("17")

        # The line "self.font_size_combo.currentIndexChanged.connect(self.adjust_font_size)"
        # directly connects the currentIndexChanged signal of the "self.font_size_combo" object
        # to the "self.adjust_font_size" method.
        # The "self.adjust_font_size" method is automatically called whenever the index changes
        # in ("self.font_size_combo") the dropdown menu.
        self.font_size_combo.currentIndexChanged.connect(self.adjust_font_size)
        layout.addWidget(self.font_size_combo, 1, 0, 1, 1)

        self.adjust_font_size()  # Initial font size adjustment

        self.show()

    def adjust_font_size(self):
        # Get the current font size from the combo box
        font_size = int(self.font_size_combo.currentText())
        # Calculate the new font size based on window height and width
        new_font_size = max(5, int((self.height() * self.width())**0.5 / 45))
        # Set the font size for the label
        # The if statement prevents the font from being too big to fit the screen/window
        if new_font_size < font_size:
            font = QFont("Arial", new_font_size)
        else:
            font = QFont("Arial", font_size)
        self.label.setFont(font)

    def resizeEvent(self, event):
        # Call adjust_font_size when the window is resized
        self.adjust_font_size()
        super().resizeEvent(event)


# window displaying a minimap of the current image
class MinimapWindow(QDialog):
    """
    Method to initialize the Minimap Window.
    It creates a title for the window and a QDialog with a basic layout.
    It also takes the current picture stored in the stack and loads it in a Viewbox.
    The proportions of this image stay constant.
    The minimap updates with the image in the main window.
    """

    def __init__(self, parent=None):
        super(MinimapWindow, self).__init__(parent)
        # Set the title of the window
        self.title = "Minimap (click right mouse button to resize)"
        self.setWindowTitle(self.title)
        self.setWindowFlags(self.windowFlags() & ~QtCore.Qt.WindowContextHelpButtonHint)
<<<<<<< HEAD
        self.setWindowFlags(self.windowFlags() | QtCore.Qt.WindowStaysOnTopHint)
=======
        # Set min, max and default size of the minimap
        self.defaultSize = 400
        self.minimumSize = 100
        self.maximumSize = 800
        self.minimapSize = self.defaultSize
        self.rightClickInteraction = True
>>>>>>> f6f9fdb4

        # Create a QGridLayout for the window
        layout = QGridLayout()
        layout.setContentsMargins(0, 0, 0, 0)  # Set margins (left, top, right, bottom) to zero
        self.setLayout(layout)

        # Create a widget and add the layout to it
        self.image_widget = pg.GraphicsLayoutWidget()
        layout.addWidget(self.image_widget, 0, 0, 1, 1)

        # Create custom context menu
        self.createSlider()

        # Create a viexbox for the minimap
        self.viewbox = pg.ViewBox()
        self.viewbox.setMouseEnabled(x=False, y=False)
        # Invert and fix the aspect ratio of the viewbox to look like the original image
        self.viewbox.invertY(True)
        self.viewbox.setAspectLocked(True)

        # Update the minimap so that it responds to changes in the main window
        self.update_minimap(parent)
        # Set the value of the slider according to the default size
        self.slider.setValue(int((self.defaultSize - self.minimumSize) / self.maximumSize * 100))

        # Add the viewbox to the image widget
        self.image_widget.addItem(self.viewbox)

        # This marks the menu button as checked
        parent.minimapWindow.setChecked(True)

    def closeEvent(self, event: QEvent):
        """
        Method to uncheck the button in the menu if the window is closed.
        It overrides closeEvent and is automatically called when the window is closed.
        It calls minimap_closed from gui.py.
        """
        # Notify the parent that the window is closing
        self.parent().minimap_closed()
        event.accept()  # Accept the event and close the window

    def update_minimap(self, parent):
        """
        Method to update the minimap.
        It takes the current image from the parent and updates the image in the minimap.
        """
        if parent.img.image is not None:
            # Obtain image data from the parent
            image = parent.img.image
            # Obtain saturation levels
            levels = parent.img.levels
            # Obtain current channel
            current_channel = parent.color

            # Set image
            self.mini_image = pg.ImageItem(image)
            # Display of RGB or greyscale image
            if current_channel == 0 or current_channel == 4:
                self.mini_image.setLookupTable(None)
            # Display of image using a pre-defined colormap corresponding to a specific color channel
            # (red, green, blue)
            elif current_channel < 4:
                self.mini_image.setLookupTable(parent.cmap[current_channel])
            # Display of spectral mage
            elif current_channel == 5:
                self.mini_image.setLookupTable(parent.cmap[0])

            self.mini_image.setLevels(levels)
            self.viewbox.addItem(self.mini_image)

            # Set the size of the minimap based on the aspect ratio of the image
            # this ensures that the aspect ratio is always correct
            aspect_ratio = self.mini_image.width() / self.mini_image.height()
            self.setFixedSize(int(self.minimapSize * aspect_ratio), self.minimapSize)
            # Ensure image fits viewbox
            self.viewbox.setLimits(xMin=0, xMax=parent.Lx, yMin=0, yMax=parent.Ly)

        # If there is no image and the minimap is checked, an empty window is opened
        else:
            self.setFixedSize(self.minimapSize, self.minimapSize)

    def sliderValueChanged(self, value):
        """
        Method to change the size of the minimap based on the slider value.
        This function will be called whenever the slider's value changes
        """
        # Calculate the new size of the minimap based on the slider value
        upscaleFactor = ((self.maximumSize - self.minimumSize) / 100)
        self.minimapSize = int(self.minimumSize + upscaleFactor * value)

        # this ensures that the aspect ratio is always correct
        if self.parent().img.image is not None:
            aspect_ratio = self.mini_image.width() / self.mini_image.height()
            self.setFixedSize(int(self.minimapSize * aspect_ratio), self.minimapSize)
        else:
            self.setFixedSize(self.minimapSize, self.minimapSize)

    def createSlider(self):
        """
        Method to create a custom context menu for the minimap. This menu contains a slider and an informative label.
        """
        # Create the custom context menu
        self.contextMenu = QMenu(self)

        # Create a QLabel and set its text
        label = QLabel()
        label.setText("Adjust window size")
        labelAction = QWidgetAction(self.contextMenu)
        labelAction.setDefaultWidget(label)
        self.contextMenu.addAction(labelAction)

        # Create a QSlider and add it to the menu
        self.slider = QSlider(QtCore.Qt.Horizontal)
        sliderAction = QWidgetAction(self.contextMenu)
        sliderAction.setDefaultWidget(self.slider)
        self.contextMenu.addAction(sliderAction)

        # Connect the slider's valueChanged signal to a function
        self.slider.valueChanged.connect(self.sliderValueChanged)

    def mousePressEvent(self, event):
        """
        Method to handle mouse press events. This overrides the default mousePressEvent method. Various information
        about the mouse event are passed to the method and handled accordingly. The method can distinguish between
        left and right mouse button clicks. If the right mouse button is clicked, the custom context menu is displayed.
        """
        # Check if the right mouse button was pressed
        if event.button() == QtCore.Qt.RightButton:
            # Show the custom context menu at the mouse position
            self.contextMenu.exec_(event.globalPos())
            # Delete hint after first interaction with the resize slider
            if self.rightClickInteraction:
                self.setWindowTitle("Minimap")
                self.rightClickInteraction = False

        else:
            # If another mouse button was pressed, call the base class implementation
            super().mousePressEvent(event)

    def mousePressEvent(self, event):
        """
        Handles mouse press events on the minimap.
        This method is triggered when the user left-clicks on the minimap,
        allowing for interaction such as navigating the main image view.

        Returns:
            Normalized (x, y) positions of the mouse click within the minimap.
        """
        # Obtain the position where the mouse was clicked within the minimap.
        viewboxPos = event.pos()

        # Save the translated position for later use
        self.lastClickPos = (viewboxPos.x(), viewboxPos.y())

        # Normalize the clicked position's coordinates to values between 0 and 1.
        normalized_x = (viewboxPos.x() - 9)/ self.viewbox.width()
        normalized_y = (viewboxPos.y() - 9)/ self.viewbox.height()
        self.normalizedClickPos = (normalized_x, normalized_y)


class ViewBoxNoRightDrag(pg.ViewBox):

    def __init__(self, parent=None, border=None, lockAspect=False, enableMouse=True,
                 invertY=False, enableMenu=True, name=None, invertX=False):
        pg.ViewBox.__init__(self, None, border, lockAspect, enableMouse, invertY,
                            enableMenu, name, invertX)
        self.parent = parent
        self.axHistoryPointer = -1

    def keyPressEvent(self, ev):
        """
        This routine should capture key presses in the current view box.
        The following events are implemented:
        +/= : moves forward in the zooming stack (if it exists)
        - : moves backward in the zooming stack (if it exists)

        """
        ev.accept()
        if ev.text() == "-":
            self.scaleBy([1.1, 1.1])
        elif ev.text() in ["+", "="]:
            self.scaleBy([0.9, 0.9])
        else:
            ev.ignore()


class ImageDraw(pg.ImageItem):
    """
    **Bases:** :class:`GraphicsObject <pyqtgraph.GraphicsObject>`
    GraphicsObject displaying an image. Optimized for rapid update (ie video display).
    This item displays either a 2D numpy array (height, width) or
    a 3D array (height, width, RGBa). This array is optionally scaled (see
    :func:`setLevels <pyqtgraph.ImageItem.setLevels>`) and/or colored
    with a lookup table (see :func:`setLookupTable <pyqtgraph.ImageItem.setLookupTable>`)
    before being displayed.
    ImageItem is frequently used in conjunction with
    :class:`HistogramLUTItem <pyqtgraph.HistogramLUTItem>` or
    :class:`HistogramLUTWidget <pyqtgraph.HistogramLUTWidget>` to provide a GUI
    for controlling the levels and lookup table used to display the image.
    """

    sigImageChanged = QtCore.Signal()

    def __init__(self, image=None, viewbox=None, parent=None, **kargs):
        super(ImageDraw, self).__init__()
        #self.image=None
        #self.viewbox=viewbox
        self.levels = np.array([0, 255])
        self.lut = None
        self.autoDownsample = False
        self.axisOrder = "row-major"
        self.removable = False

        self.parent = parent
        #kernel[1,1] = 1
        self.setDrawKernel(kernel_size=self.parent.brush_size)
        self.parent.current_stroke = []
        self.parent.in_stroke = False

    def mouseClickEvent(self, ev):
        if (self.parent.masksOn or
                self.parent.outlinesOn) and not self.parent.removing_region:
            is_right_click = ev.button() == QtCore.Qt.RightButton
            if self.parent.loaded \
                    and (is_right_click or ev.modifiers() & QtCore.Qt.ShiftModifier and not ev.double())\
                    and not self.parent.deleting_multiple:
                if not self.parent.in_stroke:
                    ev.accept()
                    self.create_start(ev.pos())
                    self.parent.stroke_appended = False
                    self.parent.in_stroke = True
                    self.drawAt(ev.pos(), ev)
                else:
                    ev.accept()
                    self.end_stroke()
                    self.parent.in_stroke = False
            elif not self.parent.in_stroke:
                y, x = int(ev.pos().y()), int(ev.pos().x())
                if y >= 0 and y < self.parent.Ly and x >= 0 and x < self.parent.Lx:
                    if ev.button() == QtCore.Qt.LeftButton and not ev.double():
                        idx = self.parent.cellpix[self.parent.currentZ][y, x]
                        if idx > 0:
                            if ev.modifiers() & QtCore.Qt.ControlModifier:
                                # delete mask selected
                                self.parent.remove_cell(idx)
                            elif ev.modifiers() & QtCore.Qt.AltModifier:
                                self.parent.merge_cells(idx)
                            elif self.parent.masksOn and not self.parent.deleting_multiple:
                                self.parent.unselect_cell()
                                self.parent.select_cell(idx)
                            elif self.parent.deleting_multiple:
                                if idx in self.parent.removing_cells_list:
                                    self.parent.unselect_cell_multi(idx)
                                    self.parent.removing_cells_list.remove(idx)
                                else:
                                    self.parent.select_cell_multi(idx)
                                    self.parent.removing_cells_list.append(idx)

                        elif self.parent.masksOn and not self.parent.deleting_multiple:
                            self.parent.unselect_cell()

    def mouseDragEvent(self, ev):
        ev.ignore()
        return

    def hoverEvent(self, ev):
        #QtWidgets.QApplication.setOverrideCursor(QtCore.Qt.CrossCursor)
        if self.parent.in_stroke:
            if self.parent.in_stroke:
                # continue stroke if not at start
                self.drawAt(ev.pos())
                if self.is_at_start(ev.pos()):
                    #self.parent.in_stroke = False
                    self.end_stroke()
        else:
            ev.acceptClicks(QtCore.Qt.RightButton)
            #ev.acceptClicks(QtCore.Qt.LeftButton)

    def create_start(self, pos):
        self.scatter = pg.ScatterPlotItem([pos.x()], [pos.y()], pxMode=False,
                                          pen=pg.mkPen(color=(255, 0, 0),
                                                       width=self.parent.brush_size),
                                          size=max(3 * 2,
                                                   self.parent.brush_size * 1.8 * 2),
                                          brush=None)
        self.parent.p0.addItem(self.scatter)

    def is_at_start(self, pos):
        thresh_out = max(6, self.parent.brush_size * 3)
        thresh_in = max(3, self.parent.brush_size * 1.8)
        # first check if you ever left the start
        if len(self.parent.current_stroke) > 3:
            stroke = np.array(self.parent.current_stroke)
            dist = (((stroke[1:, 1:] -
                      stroke[:1, 1:][np.newaxis, :, :])**2).sum(axis=-1))**0.5
            dist = dist.flatten()
            #print(dist)
            has_left = (dist > thresh_out).nonzero()[0]
            if len(has_left) > 0:
                first_left = np.sort(has_left)[0]
                has_returned = (dist[max(4, first_left + 1):] < thresh_in).sum()
                if has_returned > 0:
                    return True
                else:
                    return False
            else:
                return False

    def end_stroke(self):
        self.parent.p0.removeItem(self.scatter)
        if not self.parent.stroke_appended:
            self.parent.strokes.append(self.parent.current_stroke)
            self.parent.stroke_appended = True
            self.parent.current_stroke = np.array(self.parent.current_stroke)
            ioutline = self.parent.current_stroke[:, 3] == 1
            self.parent.current_point_set.append(
                list(self.parent.current_stroke[ioutline]))
            self.parent.current_stroke = []
            if self.parent.autosave:
                self.parent.add_set()
        if len(self.parent.current_point_set) and len(
                self.parent.current_point_set[0]) > 0 and self.parent.autosave:
            self.parent.add_set()
        self.parent.in_stroke = False

    def tabletEvent(self, ev):
        pass
        #print(ev.device())
        #print(ev.pointerType())
        #print(ev.pressure())

    def drawAt(self, pos, ev=None):
        mask = self.strokemask
        stroke = self.parent.current_stroke
        pos = [int(pos.y()), int(pos.x())]
        dk = self.drawKernel
        kc = self.drawKernelCenter
        sx = [0, dk.shape[0]]
        sy = [0, dk.shape[1]]
        tx = [pos[0] - kc[0], pos[0] - kc[0] + dk.shape[0]]
        ty = [pos[1] - kc[1], pos[1] - kc[1] + dk.shape[1]]
        kcent = kc.copy()
        if tx[0] <= 0:
            sx[0] = 0
            sx[1] = kc[0] + 1
            tx = sx
            kcent[0] = 0
        if ty[0] <= 0:
            sy[0] = 0
            sy[1] = kc[1] + 1
            ty = sy
            kcent[1] = 0
        if tx[1] >= self.parent.Ly - 1:
            sx[0] = dk.shape[0] - kc[0] - 1
            sx[1] = dk.shape[0]
            tx[0] = self.parent.Ly - kc[0] - 1
            tx[1] = self.parent.Ly
            kcent[0] = tx[1] - tx[0] - 1
        if ty[1] >= self.parent.Lx - 1:
            sy[0] = dk.shape[1] - kc[1] - 1
            sy[1] = dk.shape[1]
            ty[0] = self.parent.Lx - kc[1] - 1
            ty[1] = self.parent.Lx
            kcent[1] = ty[1] - ty[0] - 1

        ts = (slice(tx[0], tx[1]), slice(ty[0], ty[1]))
        ss = (slice(sx[0], sx[1]), slice(sy[0], sy[1]))
        self.image[ts] = mask[ss]

        for ky, y in enumerate(np.arange(ty[0], ty[1], 1, int)):
            for kx, x in enumerate(np.arange(tx[0], tx[1], 1, int)):
                iscent = np.logical_and(kx == kcent[0], ky == kcent[1])
                stroke.append([self.parent.currentZ, x, y, iscent])
        self.updateImage()

    def setDrawKernel(self, kernel_size=3):
        bs = kernel_size
        kernel = np.ones((bs, bs), np.uint8)
        self.drawKernel = kernel
        self.drawKernelCenter = [
            int(np.floor(kernel.shape[0] / 2)),
            int(np.floor(kernel.shape[1] / 2))
        ]
        onmask = 255 * kernel[:, :, np.newaxis]
        offmask = np.zeros((bs, bs, 1))
        opamask = 100 * kernel[:, :, np.newaxis]
        self.redmask = np.concatenate((onmask, offmask, offmask, onmask), axis=-1)
        self.strokemask = np.concatenate((onmask, offmask, onmask, opamask), axis=-1)
<|MERGE_RESOLUTION|>--- conflicted
+++ resolved
@@ -1,811 +1,809 @@
-"""
-Copyright © 2023 Howard Hughes Medical Institute, Authored by Carsen Stringer and Marius Pachitariu.
-"""
-
-from qtpy import QtGui, QtCore, QtWidgets
-from qtpy.QtGui import QPainter, QPixmap, QImage, QFont
-from qtpy.QtWidgets import QApplication, QRadioButton, QWidget, QDialog, QButtonGroup, QSlider, QStyle, QStyleOptionSlider, QGridLayout, QPushButton, QLabel, QLineEdit, QDialogButtonBox, QComboBox, QCheckBox, QDockWidget, QMenu, QWidgetAction
-from qtpy.QtCore import QEvent
-import pyqtgraph as pg
-from pyqtgraph import functions as fn
-from pyqtgraph import Point
-import numpy as np
-import pathlib, os
-
-
-def stylesheet():
-    return """
-        QToolTip { 
-                            background-color: black; 
-                            color: white; 
-                            border: black solid 1px
-                            }
-        QComboBox {color: white;
-                    background-color: rgb(40,40,40);}
-                    QComboBox::item:enabled { color: white;
-                    background-color: rgb(40,40,40);
-                    selection-color: white;
-                    selection-background-color: rgb(50,100,50);}
-                    QComboBox::item:!enabled {
-                            background-color: rgb(40,40,40);
-                            color: rgb(100,100,100);
-                        }
-        QScrollArea > QWidget > QWidget
-                {
-                    background: transparent;
-                    border: none;
-                    margin: 0px 0px 0px 0px;
-                } 
-
-        QGroupBox 
-            { border: 1px solid white; color: rgb(255,255,255);
-                           border-radius: 6px;
-                            margin-top: 8px;
-                            padding: 0px 0px;}            
-
-        QPushButton:pressed {Text-align: center; 
-                             background-color: rgb(150,50,150); 
-                             border-color: white;
-                             color:white;}
-                            QToolTip { 
-                           background-color: black; 
-                           color: white; 
-                           border: black solid 1px
-                           }
-        QPushButton:!pressed {Text-align: center; 
-                               background-color: rgb(50,50,50);
-                                border-color: white;
-                               color:white;}
-                                QToolTip { 
-                           background-color: black; 
-                           color: white; 
-                           border: black solid 1px
-                           }
-        QPushButton:disabled {Text-align: center; 
-                             background-color: rgb(30,30,30);
-                             border-color: white;
-                              color:rgb(80,80,80);}
-                               QToolTip { 
-                           background-color: black; 
-                           color: white; 
-                           border: black solid 1px
-                           }
-
-        """
-
-
-class DarkPalette(QtGui.QPalette):
-    """Class that inherits from pyqtgraph.QtGui.QPalette and renders dark colours for the application.
-    (from pykilosort/kilosort4)
-    """
-
-    def __init__(self):
-        QtGui.QPalette.__init__(self)
-        self.setup()
-
-    def setup(self):
-        self.setColor(QtGui.QPalette.Window, QtGui.QColor(40, 40, 40))
-        self.setColor(QtGui.QPalette.WindowText, QtGui.QColor(255, 255, 255))
-        self.setColor(QtGui.QPalette.Base, QtGui.QColor(34, 27, 24))
-        self.setColor(QtGui.QPalette.AlternateBase, QtGui.QColor(53, 50, 47))
-        self.setColor(QtGui.QPalette.ToolTipBase, QtGui.QColor(255, 255, 255))
-        self.setColor(QtGui.QPalette.ToolTipText, QtGui.QColor(255, 255, 255))
-        self.setColor(QtGui.QPalette.Text, QtGui.QColor(255, 255, 255))
-        self.setColor(QtGui.QPalette.Button, QtGui.QColor(53, 50, 47))
-        self.setColor(QtGui.QPalette.ButtonText, QtGui.QColor(255, 255, 255))
-        self.setColor(QtGui.QPalette.BrightText, QtGui.QColor(255, 0, 0))
-        self.setColor(QtGui.QPalette.Link, QtGui.QColor(42, 130, 218))
-        self.setColor(QtGui.QPalette.Highlight, QtGui.QColor(42, 130, 218))
-        self.setColor(QtGui.QPalette.HighlightedText, QtGui.QColor(0, 0, 0))
-        self.setColor(QtGui.QPalette.Disabled, QtGui.QPalette.Text,
-                      QtGui.QColor(128, 128, 128))
-        self.setColor(
-            QtGui.QPalette.Disabled,
-            QtGui.QPalette.ButtonText,
-            QtGui.QColor(128, 128, 128),
-        )
-        self.setColor(
-            QtGui.QPalette.Disabled,
-            QtGui.QPalette.WindowText,
-            QtGui.QColor(128, 128, 128),
-        )
-
-
-def create_channel_choose():
-    # choose channel
-    ChannelChoose = [QComboBox(), QComboBox()]
-    ChannelLabels = []
-    ChannelChoose[0].addItems(["gray", "red", "green", "blue"])
-    ChannelChoose[1].addItems(["none", "red", "green", "blue"])
-    cstr = ["chan to segment:", "chan2 (optional): "]
-    for i in range(2):
-        ChannelLabels.append(QLabel(cstr[i]))
-        if i == 0:
-            ChannelLabels[i].setToolTip(
-                "this is the channel in which the cytoplasm or nuclei exist \
-            that you want to segment")
-            ChannelChoose[i].setToolTip(
-                "this is the channel in which the cytoplasm or nuclei exist \
-            that you want to segment")
-        else:
-            ChannelLabels[i].setToolTip(
-                "if <em>cytoplasm</em> model is chosen, and you also have a \
-            nuclear channel, then choose the nuclear channel for this option")
-            ChannelChoose[i].setToolTip(
-                "if <em>cytoplasm</em> model is chosen, and you also have a \
-            nuclear channel, then choose the nuclear channel for this option")
-
-    return ChannelChoose, ChannelLabels
-
-
-class ModelButton(QPushButton):
-
-    def __init__(self, parent, model_name, text):
-        super().__init__()
-        self.setEnabled(False)
-        self.setText(text)
-        self.setFont(parent.boldfont)
-        self.clicked.connect(lambda: self.press(parent))
-        self.model_name = model_name if "cyto3" not in model_name else "cyto3"
-
-    def press(self, parent):
-        parent.compute_segmentation(model_name=self.model_name)
-
-
-class DenoiseButton(QPushButton):
-
-    def __init__(self, parent, text):
-        super().__init__()
-        self.setEnabled(False)
-        self.model_type = text
-        self.setText(text)
-        self.setFont(parent.medfont)
-        self.clicked.connect(lambda: self.press(parent))
-
-    def press(self, parent):
-        if self.model_type == "filter":
-            parent.restore = "filter"
-            normalize_params = parent.get_normalize_params()
-            if (normalize_params["sharpen_radius"] == 0 and
-                    normalize_params["smooth_radius"] == 0 and
-                    normalize_params["tile_norm_blocksize"] == 0):
-                print(
-                    "GUI_ERROR: no filtering settings on (use custom filter settings)")
-                parent.restore = None
-                return
-            parent.restore = self.model_type
-            parent.compute_saturation()
-        elif self.model_type != "none":
-            parent.compute_denoise_model(model_type=self.model_type)
-        else:
-            parent.clear_restore()
-        parent.set_restore_button()
-
-
-class TrainWindow(QDialog):
-
-    def __init__(self, parent, model_strings):
-        super().__init__(parent)
-        self.setGeometry(100, 100, 900, 350)
-        self.setWindowTitle("train settings")
-        self.win = QWidget(self)
-        self.l0 = QGridLayout()
-        self.win.setLayout(self.l0)
-
-        yoff = 0
-        qlabel = QLabel("train model w/ images + _seg.npy in current folder >>")
-        qlabel.setFont(QtGui.QFont("Arial", 10, QtGui.QFont.Bold))
-
-        qlabel.setAlignment(QtCore.Qt.AlignVCenter)
-        self.l0.addWidget(qlabel, yoff, 0, 1, 2)
-
-        # choose initial model
-        yoff += 1
-        self.ModelChoose = QComboBox()
-        self.ModelChoose.addItems(model_strings)
-        self.ModelChoose.addItems(["scratch"])
-        self.ModelChoose.setFixedWidth(150)
-        self.ModelChoose.setCurrentIndex(parent.training_params["model_index"])
-        self.l0.addWidget(self.ModelChoose, yoff, 1, 1, 1)
-        qlabel = QLabel("initial model: ")
-        qlabel.setAlignment(QtCore.Qt.AlignRight | QtCore.Qt.AlignVCenter)
-        self.l0.addWidget(qlabel, yoff, 0, 1, 1)
-
-        # choose channels
-        self.ChannelChoose, self.ChannelLabels = create_channel_choose()
-        for i in range(2):
-            yoff += 1
-            self.ChannelChoose[i].setFixedWidth(150)
-            self.ChannelChoose[i].setCurrentIndex(
-                parent.ChannelChoose[i].currentIndex())
-            self.l0.addWidget(self.ChannelLabels[i], yoff, 0, 1, 1)
-            self.l0.addWidget(self.ChannelChoose[i], yoff, 1, 1, 1)
-
-        # choose parameters
-        labels = ["learning_rate", "weight_decay", "n_epochs", "model_name"]
-        self.edits = []
-        self.parameter_explanations = ["The learning rate determines how quickly or slowly the model learns from data. A higher learning rate may lead to faster learning but could cause the model to overshoot the optimal solution. Conversely, a lower learning rate may result in slower learning but is safer and more likely to find the best solution.",
-                                       "Weight decay helps prevent overfitting by penalizing large parameter values in the model. \n Increasing weight decay encourages the model to learn simpler patterns from the data,\n improving its ability to generalize to new, unseen examples.",
-                                       "The number of times the entire dataset is passed forward and backward through the machine learning model during training. Increasing the number of epochs allows the model to see the data more times, potentially improving its accuracy. However, too many epochs can lead to overfitting, where the model memorizes the training data instead of learning generalizable patterns.",
-                     ""]
-        yoff += 1
-        for i, label in enumerate(labels):
-            qlabel = QLabel(label)
-            qlabel.setAlignment(QtCore.Qt.AlignRight | QtCore.Qt.AlignVCenter)
-            qlabel.setToolTip(self.parameter_explanations[i])
-            self.l0.addWidget(qlabel, i + yoff, 0, 1, 1)
-            self.edits.append(QLineEdit())
-            self.edits[-1].setText(str(parent.training_params[label]))
-            self.edits[-1].setFixedWidth(200)
-            self.l0.addWidget(self.edits[-1], i + yoff, 1, 1, 1)
-
-        yoff += len(labels)
-
-        yoff += 1
-        self.use_norm = QCheckBox(f"use restored/filtered image")
-        self.use_norm.setChecked(True)
-        #self.l0.addWidget(self.use_norm, yoff, 0, 2, 4)
-
-        yoff += 2
-        qlabel = QLabel(
-            "(to remove files, click cancel then remove \nfrom folder and reopen train window)"
-        )
-        self.l0.addWidget(qlabel, yoff, 0, 2, 4)
-
-        # click button
-        yoff += 3
-        QBtn = QDialogButtonBox.Ok | QDialogButtonBox.Cancel
-        self.buttonBox = QDialogButtonBox(QBtn)
-        self.buttonBox.accepted.connect(lambda: self.accept(parent))
-        self.buttonBox.rejected.connect(self.reject)
-        self.l0.addWidget(self.buttonBox, yoff, 0, 1, 4)
-
-        # list files in folder
-        qlabel = QLabel("filenames")
-        qlabel.setFont(QtGui.QFont("Arial", 8, QtGui.QFont.Bold))
-        self.l0.addWidget(qlabel, 0, 4, 1, 1)
-        qlabel = QLabel("# of masks")
-        qlabel.setFont(QtGui.QFont("Arial", 8, QtGui.QFont.Bold))
-        self.l0.addWidget(qlabel, 0, 5, 1, 1)
-
-        for i in range(10):
-            if i > len(parent.train_files) - 1:
-                break
-            elif i == 9 and len(parent.train_files) > 10:
-                label = "..."
-                nmasks = "..."
-            else:
-                label = os.path.split(parent.train_files[i])[-1]
-                nmasks = str(parent.train_labels[i].max())
-            qlabel = QLabel(label)
-            self.l0.addWidget(qlabel, i + 1, 4, 1, 1)
-            qlabel = QLabel(nmasks)
-            qlabel.setAlignment(QtCore.Qt.AlignRight | QtCore.Qt.AlignVCenter)
-            self.l0.addWidget(qlabel, i + 1, 5, 1, 1)
-
-    def accept(self, parent):
-        # set channels
-        for i in range(2):
-            parent.ChannelChoose[i].setCurrentIndex(
-                self.ChannelChoose[i].currentIndex())
-        # set training params
-        parent.training_params = {
-            "model_index": self.ModelChoose.currentIndex(),
-            "learning_rate": float(self.edits[0].text()),
-            "weight_decay": float(self.edits[1].text()),
-            "n_epochs": int(self.edits[2].text()),
-            "model_name": self.edits[3].text(),
-            #"use_norm": True if self.use_norm.isChecked() else False,
-        }
-        self.done(1)
-
-
-class ExampleGUI(QDialog):
-
-    def __init__(self, parent=None):
-        super(ExampleGUI, self).__init__(parent)
-        self.setGeometry(100, 100, 1300, 900)
-        self.setWindowTitle("GUI layout")
-        self.win = QWidget(self)
-        layout = QGridLayout()
-        self.win.setLayout(layout)
-        guip_path = pathlib.Path.home().joinpath(".cellpose", "cellpose_gui.png")
-        guip_path = str(guip_path.resolve())
-        pixmap = QPixmap(guip_path)
-        label = QLabel(self)
-        label.setPixmap(pixmap)
-        pixmap.scaled
-        layout.addWidget(label, 0, 0, 1, 1)
-
-
-class HelpWindow(QDialog):
-
-    def __init__(self, parent=None):
-        super(HelpWindow, self).__init__(parent)
-        self.setGeometry(100, 50, 700, 1000)
-        self.setWindowTitle("cellpose help")
-        self.win = QWidget(self)
-        layout = QGridLayout()
-        self.win.setLayout(layout)
-
-        text_file = pathlib.Path(__file__).parent.joinpath("guihelpwindowtext.html")
-        with open(str(text_file.resolve()), "r") as f:
-            text = f.read()
-
-        label = QLabel(text)
-        label.setFont(QtGui.QFont("Arial", 8))
-        label.setWordWrap(True)
-        layout.addWidget(label, 0, 0, 1, 1)
-        self.show()
-
-class TrainHelpWindow(QDialog):
-    def __init__(self, parent=None):
-        super(TrainHelpWindow, self).__init__(parent)
-        self.setGeometry(200, 200, 1000, 700)
-        self.setMinimumSize(300, 200)
-        self.setWindowTitle("Training Instructions")
-
-        layout = QGridLayout()
-        self.setLayout(layout)
-
-        text_file = pathlib.Path(__file__).parent.joinpath("guitrainhelpwindowtext.html")
-        with open(str(text_file.resolve()), "r") as f:
-            text = f.read()
-
-        self.label = QLabel(text)
-        self.label.setWordWrap(True)
-        layout.addWidget(self.label, 0, 0, 1, 1)
-
-        # Dropdown menu for font size
-        self.font_size_combo = QComboBox(self)
-        self.font_size_combo.addItems([str(size) for size in range(8, 45, 3)])
-        # Set fixed size (width, height)
-        self.font_size_combo.setFixedSize(55, 25)
-        # Set default index to 17
-        self.font_size_combo.setCurrentText("17")
-
-        # The line "self.font_size_combo.currentIndexChanged.connect(self.adjust_font_size)"
-        # directly connects the currentIndexChanged signal of the "self.font_size_combo" object
-        # to the "self.adjust_font_size" method.
-        # The "self.adjust_font_size" method is automatically called whenever the index changes
-        # in ("self.font_size_combo") the dropdown menu.
-        self.font_size_combo.currentIndexChanged.connect(self.adjust_font_size)
-        layout.addWidget(self.font_size_combo, 1, 0, 1, 1)
-
-        self.adjust_font_size()  # Initial font size adjustment
-
-        self.show()
-
-    def adjust_font_size(self):
-        # Get the current font size from the combo box
-        font_size = int(self.font_size_combo.currentText())
-        # Calculate the new font size based on window height and width
-        new_font_size = max(5, int((self.height() * self.width())**0.5 / 45))
-        # Set the font size for the label
-        # The if statement prevents the font from being too big to fit the screen/window
-        if new_font_size < font_size:
-            font = QFont("Arial", new_font_size)
-        else:
-            font = QFont("Arial", font_size)
-        self.label.setFont(font)
-
-    def resizeEvent(self, event):
-        # Call adjust_font_size when the window is resized
-        self.adjust_font_size()
-        super().resizeEvent(event)
-
-
-# window displaying a minimap of the current image
-class MinimapWindow(QDialog):
-    """
-    Method to initialize the Minimap Window.
-    It creates a title for the window and a QDialog with a basic layout.
-    It also takes the current picture stored in the stack and loads it in a Viewbox.
-    The proportions of this image stay constant.
-    The minimap updates with the image in the main window.
-    """
-
-    def __init__(self, parent=None):
-        super(MinimapWindow, self).__init__(parent)
-        # Set the title of the window
-        self.title = "Minimap (click right mouse button to resize)"
-        self.setWindowTitle(self.title)
-        self.setWindowFlags(self.windowFlags() & ~QtCore.Qt.WindowContextHelpButtonHint)
-<<<<<<< HEAD
-        self.setWindowFlags(self.windowFlags() | QtCore.Qt.WindowStaysOnTopHint)
-=======
-        # Set min, max and default size of the minimap
-        self.defaultSize = 400
-        self.minimumSize = 100
-        self.maximumSize = 800
-        self.minimapSize = self.defaultSize
-        self.rightClickInteraction = True
->>>>>>> f6f9fdb4
-
-        # Create a QGridLayout for the window
-        layout = QGridLayout()
-        layout.setContentsMargins(0, 0, 0, 0)  # Set margins (left, top, right, bottom) to zero
-        self.setLayout(layout)
-
-        # Create a widget and add the layout to it
-        self.image_widget = pg.GraphicsLayoutWidget()
-        layout.addWidget(self.image_widget, 0, 0, 1, 1)
-
-        # Create custom context menu
-        self.createSlider()
-
-        # Create a viexbox for the minimap
-        self.viewbox = pg.ViewBox()
-        self.viewbox.setMouseEnabled(x=False, y=False)
-        # Invert and fix the aspect ratio of the viewbox to look like the original image
-        self.viewbox.invertY(True)
-        self.viewbox.setAspectLocked(True)
-
-        # Update the minimap so that it responds to changes in the main window
-        self.update_minimap(parent)
-        # Set the value of the slider according to the default size
-        self.slider.setValue(int((self.defaultSize - self.minimumSize) / self.maximumSize * 100))
-
-        # Add the viewbox to the image widget
-        self.image_widget.addItem(self.viewbox)
-
-        # This marks the menu button as checked
-        parent.minimapWindow.setChecked(True)
-
-    def closeEvent(self, event: QEvent):
-        """
-        Method to uncheck the button in the menu if the window is closed.
-        It overrides closeEvent and is automatically called when the window is closed.
-        It calls minimap_closed from gui.py.
-        """
-        # Notify the parent that the window is closing
-        self.parent().minimap_closed()
-        event.accept()  # Accept the event and close the window
-
-    def update_minimap(self, parent):
-        """
-        Method to update the minimap.
-        It takes the current image from the parent and updates the image in the minimap.
-        """
-        if parent.img.image is not None:
-            # Obtain image data from the parent
-            image = parent.img.image
-            # Obtain saturation levels
-            levels = parent.img.levels
-            # Obtain current channel
-            current_channel = parent.color
-
-            # Set image
-            self.mini_image = pg.ImageItem(image)
-            # Display of RGB or greyscale image
-            if current_channel == 0 or current_channel == 4:
-                self.mini_image.setLookupTable(None)
-            # Display of image using a pre-defined colormap corresponding to a specific color channel
-            # (red, green, blue)
-            elif current_channel < 4:
-                self.mini_image.setLookupTable(parent.cmap[current_channel])
-            # Display of spectral mage
-            elif current_channel == 5:
-                self.mini_image.setLookupTable(parent.cmap[0])
-
-            self.mini_image.setLevels(levels)
-            self.viewbox.addItem(self.mini_image)
-
-            # Set the size of the minimap based on the aspect ratio of the image
-            # this ensures that the aspect ratio is always correct
-            aspect_ratio = self.mini_image.width() / self.mini_image.height()
-            self.setFixedSize(int(self.minimapSize * aspect_ratio), self.minimapSize)
-            # Ensure image fits viewbox
-            self.viewbox.setLimits(xMin=0, xMax=parent.Lx, yMin=0, yMax=parent.Ly)
-
-        # If there is no image and the minimap is checked, an empty window is opened
-        else:
-            self.setFixedSize(self.minimapSize, self.minimapSize)
-
-    def sliderValueChanged(self, value):
-        """
-        Method to change the size of the minimap based on the slider value.
-        This function will be called whenever the slider's value changes
-        """
-        # Calculate the new size of the minimap based on the slider value
-        upscaleFactor = ((self.maximumSize - self.minimumSize) / 100)
-        self.minimapSize = int(self.minimumSize + upscaleFactor * value)
-
-        # this ensures that the aspect ratio is always correct
-        if self.parent().img.image is not None:
-            aspect_ratio = self.mini_image.width() / self.mini_image.height()
-            self.setFixedSize(int(self.minimapSize * aspect_ratio), self.minimapSize)
-        else:
-            self.setFixedSize(self.minimapSize, self.minimapSize)
-
-    def createSlider(self):
-        """
-        Method to create a custom context menu for the minimap. This menu contains a slider and an informative label.
-        """
-        # Create the custom context menu
-        self.contextMenu = QMenu(self)
-
-        # Create a QLabel and set its text
-        label = QLabel()
-        label.setText("Adjust window size")
-        labelAction = QWidgetAction(self.contextMenu)
-        labelAction.setDefaultWidget(label)
-        self.contextMenu.addAction(labelAction)
-
-        # Create a QSlider and add it to the menu
-        self.slider = QSlider(QtCore.Qt.Horizontal)
-        sliderAction = QWidgetAction(self.contextMenu)
-        sliderAction.setDefaultWidget(self.slider)
-        self.contextMenu.addAction(sliderAction)
-
-        # Connect the slider's valueChanged signal to a function
-        self.slider.valueChanged.connect(self.sliderValueChanged)
-
-    def mousePressEvent(self, event):
-        """
-        Method to handle mouse press events. This overrides the default mousePressEvent method. Various information
-        about the mouse event are passed to the method and handled accordingly. The method can distinguish between
-        left and right mouse button clicks. If the right mouse button is clicked, the custom context menu is displayed.
-        """
-        # Check if the right mouse button was pressed
-        if event.button() == QtCore.Qt.RightButton:
-            # Show the custom context menu at the mouse position
-            self.contextMenu.exec_(event.globalPos())
-            # Delete hint after first interaction with the resize slider
-            if self.rightClickInteraction:
-                self.setWindowTitle("Minimap")
-                self.rightClickInteraction = False
-
-        else:
-            # If another mouse button was pressed, call the base class implementation
-            super().mousePressEvent(event)
-
-    def mousePressEvent(self, event):
-        """
-        Handles mouse press events on the minimap.
-        This method is triggered when the user left-clicks on the minimap,
-        allowing for interaction such as navigating the main image view.
-
-        Returns:
-            Normalized (x, y) positions of the mouse click within the minimap.
-        """
-        # Obtain the position where the mouse was clicked within the minimap.
-        viewboxPos = event.pos()
-
-        # Save the translated position for later use
-        self.lastClickPos = (viewboxPos.x(), viewboxPos.y())
-
-        # Normalize the clicked position's coordinates to values between 0 and 1.
-        normalized_x = (viewboxPos.x() - 9)/ self.viewbox.width()
-        normalized_y = (viewboxPos.y() - 9)/ self.viewbox.height()
-        self.normalizedClickPos = (normalized_x, normalized_y)
-
-
-class ViewBoxNoRightDrag(pg.ViewBox):
-
-    def __init__(self, parent=None, border=None, lockAspect=False, enableMouse=True,
-                 invertY=False, enableMenu=True, name=None, invertX=False):
-        pg.ViewBox.__init__(self, None, border, lockAspect, enableMouse, invertY,
-                            enableMenu, name, invertX)
-        self.parent = parent
-        self.axHistoryPointer = -1
-
-    def keyPressEvent(self, ev):
-        """
-        This routine should capture key presses in the current view box.
-        The following events are implemented:
-        +/= : moves forward in the zooming stack (if it exists)
-        - : moves backward in the zooming stack (if it exists)
-
-        """
-        ev.accept()
-        if ev.text() == "-":
-            self.scaleBy([1.1, 1.1])
-        elif ev.text() in ["+", "="]:
-            self.scaleBy([0.9, 0.9])
-        else:
-            ev.ignore()
-
-
-class ImageDraw(pg.ImageItem):
-    """
-    **Bases:** :class:`GraphicsObject <pyqtgraph.GraphicsObject>`
-    GraphicsObject displaying an image. Optimized for rapid update (ie video display).
-    This item displays either a 2D numpy array (height, width) or
-    a 3D array (height, width, RGBa). This array is optionally scaled (see
-    :func:`setLevels <pyqtgraph.ImageItem.setLevels>`) and/or colored
-    with a lookup table (see :func:`setLookupTable <pyqtgraph.ImageItem.setLookupTable>`)
-    before being displayed.
-    ImageItem is frequently used in conjunction with
-    :class:`HistogramLUTItem <pyqtgraph.HistogramLUTItem>` or
-    :class:`HistogramLUTWidget <pyqtgraph.HistogramLUTWidget>` to provide a GUI
-    for controlling the levels and lookup table used to display the image.
-    """
-
-    sigImageChanged = QtCore.Signal()
-
-    def __init__(self, image=None, viewbox=None, parent=None, **kargs):
-        super(ImageDraw, self).__init__()
-        #self.image=None
-        #self.viewbox=viewbox
-        self.levels = np.array([0, 255])
-        self.lut = None
-        self.autoDownsample = False
-        self.axisOrder = "row-major"
-        self.removable = False
-
-        self.parent = parent
-        #kernel[1,1] = 1
-        self.setDrawKernel(kernel_size=self.parent.brush_size)
-        self.parent.current_stroke = []
-        self.parent.in_stroke = False
-
-    def mouseClickEvent(self, ev):
-        if (self.parent.masksOn or
-                self.parent.outlinesOn) and not self.parent.removing_region:
-            is_right_click = ev.button() == QtCore.Qt.RightButton
-            if self.parent.loaded \
-                    and (is_right_click or ev.modifiers() & QtCore.Qt.ShiftModifier and not ev.double())\
-                    and not self.parent.deleting_multiple:
-                if not self.parent.in_stroke:
-                    ev.accept()
-                    self.create_start(ev.pos())
-                    self.parent.stroke_appended = False
-                    self.parent.in_stroke = True
-                    self.drawAt(ev.pos(), ev)
-                else:
-                    ev.accept()
-                    self.end_stroke()
-                    self.parent.in_stroke = False
-            elif not self.parent.in_stroke:
-                y, x = int(ev.pos().y()), int(ev.pos().x())
-                if y >= 0 and y < self.parent.Ly and x >= 0 and x < self.parent.Lx:
-                    if ev.button() == QtCore.Qt.LeftButton and not ev.double():
-                        idx = self.parent.cellpix[self.parent.currentZ][y, x]
-                        if idx > 0:
-                            if ev.modifiers() & QtCore.Qt.ControlModifier:
-                                # delete mask selected
-                                self.parent.remove_cell(idx)
-                            elif ev.modifiers() & QtCore.Qt.AltModifier:
-                                self.parent.merge_cells(idx)
-                            elif self.parent.masksOn and not self.parent.deleting_multiple:
-                                self.parent.unselect_cell()
-                                self.parent.select_cell(idx)
-                            elif self.parent.deleting_multiple:
-                                if idx in self.parent.removing_cells_list:
-                                    self.parent.unselect_cell_multi(idx)
-                                    self.parent.removing_cells_list.remove(idx)
-                                else:
-                                    self.parent.select_cell_multi(idx)
-                                    self.parent.removing_cells_list.append(idx)
-
-                        elif self.parent.masksOn and not self.parent.deleting_multiple:
-                            self.parent.unselect_cell()
-
-    def mouseDragEvent(self, ev):
-        ev.ignore()
-        return
-
-    def hoverEvent(self, ev):
-        #QtWidgets.QApplication.setOverrideCursor(QtCore.Qt.CrossCursor)
-        if self.parent.in_stroke:
-            if self.parent.in_stroke:
-                # continue stroke if not at start
-                self.drawAt(ev.pos())
-                if self.is_at_start(ev.pos()):
-                    #self.parent.in_stroke = False
-                    self.end_stroke()
-        else:
-            ev.acceptClicks(QtCore.Qt.RightButton)
-            #ev.acceptClicks(QtCore.Qt.LeftButton)
-
-    def create_start(self, pos):
-        self.scatter = pg.ScatterPlotItem([pos.x()], [pos.y()], pxMode=False,
-                                          pen=pg.mkPen(color=(255, 0, 0),
-                                                       width=self.parent.brush_size),
-                                          size=max(3 * 2,
-                                                   self.parent.brush_size * 1.8 * 2),
-                                          brush=None)
-        self.parent.p0.addItem(self.scatter)
-
-    def is_at_start(self, pos):
-        thresh_out = max(6, self.parent.brush_size * 3)
-        thresh_in = max(3, self.parent.brush_size * 1.8)
-        # first check if you ever left the start
-        if len(self.parent.current_stroke) > 3:
-            stroke = np.array(self.parent.current_stroke)
-            dist = (((stroke[1:, 1:] -
-                      stroke[:1, 1:][np.newaxis, :, :])**2).sum(axis=-1))**0.5
-            dist = dist.flatten()
-            #print(dist)
-            has_left = (dist > thresh_out).nonzero()[0]
-            if len(has_left) > 0:
-                first_left = np.sort(has_left)[0]
-                has_returned = (dist[max(4, first_left + 1):] < thresh_in).sum()
-                if has_returned > 0:
-                    return True
-                else:
-                    return False
-            else:
-                return False
-
-    def end_stroke(self):
-        self.parent.p0.removeItem(self.scatter)
-        if not self.parent.stroke_appended:
-            self.parent.strokes.append(self.parent.current_stroke)
-            self.parent.stroke_appended = True
-            self.parent.current_stroke = np.array(self.parent.current_stroke)
-            ioutline = self.parent.current_stroke[:, 3] == 1
-            self.parent.current_point_set.append(
-                list(self.parent.current_stroke[ioutline]))
-            self.parent.current_stroke = []
-            if self.parent.autosave:
-                self.parent.add_set()
-        if len(self.parent.current_point_set) and len(
-                self.parent.current_point_set[0]) > 0 and self.parent.autosave:
-            self.parent.add_set()
-        self.parent.in_stroke = False
-
-    def tabletEvent(self, ev):
-        pass
-        #print(ev.device())
-        #print(ev.pointerType())
-        #print(ev.pressure())
-
-    def drawAt(self, pos, ev=None):
-        mask = self.strokemask
-        stroke = self.parent.current_stroke
-        pos = [int(pos.y()), int(pos.x())]
-        dk = self.drawKernel
-        kc = self.drawKernelCenter
-        sx = [0, dk.shape[0]]
-        sy = [0, dk.shape[1]]
-        tx = [pos[0] - kc[0], pos[0] - kc[0] + dk.shape[0]]
-        ty = [pos[1] - kc[1], pos[1] - kc[1] + dk.shape[1]]
-        kcent = kc.copy()
-        if tx[0] <= 0:
-            sx[0] = 0
-            sx[1] = kc[0] + 1
-            tx = sx
-            kcent[0] = 0
-        if ty[0] <= 0:
-            sy[0] = 0
-            sy[1] = kc[1] + 1
-            ty = sy
-            kcent[1] = 0
-        if tx[1] >= self.parent.Ly - 1:
-            sx[0] = dk.shape[0] - kc[0] - 1
-            sx[1] = dk.shape[0]
-            tx[0] = self.parent.Ly - kc[0] - 1
-            tx[1] = self.parent.Ly
-            kcent[0] = tx[1] - tx[0] - 1
-        if ty[1] >= self.parent.Lx - 1:
-            sy[0] = dk.shape[1] - kc[1] - 1
-            sy[1] = dk.shape[1]
-            ty[0] = self.parent.Lx - kc[1] - 1
-            ty[1] = self.parent.Lx
-            kcent[1] = ty[1] - ty[0] - 1
-
-        ts = (slice(tx[0], tx[1]), slice(ty[0], ty[1]))
-        ss = (slice(sx[0], sx[1]), slice(sy[0], sy[1]))
-        self.image[ts] = mask[ss]
-
-        for ky, y in enumerate(np.arange(ty[0], ty[1], 1, int)):
-            for kx, x in enumerate(np.arange(tx[0], tx[1], 1, int)):
-                iscent = np.logical_and(kx == kcent[0], ky == kcent[1])
-                stroke.append([self.parent.currentZ, x, y, iscent])
-        self.updateImage()
-
-    def setDrawKernel(self, kernel_size=3):
-        bs = kernel_size
-        kernel = np.ones((bs, bs), np.uint8)
-        self.drawKernel = kernel
-        self.drawKernelCenter = [
-            int(np.floor(kernel.shape[0] / 2)),
-            int(np.floor(kernel.shape[1] / 2))
-        ]
-        onmask = 255 * kernel[:, :, np.newaxis]
-        offmask = np.zeros((bs, bs, 1))
-        opamask = 100 * kernel[:, :, np.newaxis]
-        self.redmask = np.concatenate((onmask, offmask, offmask, onmask), axis=-1)
-        self.strokemask = np.concatenate((onmask, offmask, onmask, opamask), axis=-1)
+"""
+Copyright © 2023 Howard Hughes Medical Institute, Authored by Carsen Stringer and Marius Pachitariu.
+"""
+
+from qtpy import QtGui, QtCore, QtWidgets
+from qtpy.QtGui import QPainter, QPixmap, QImage, QFont
+from qtpy.QtWidgets import QApplication, QRadioButton, QWidget, QDialog, QButtonGroup, QSlider, QStyle, QStyleOptionSlider, QGridLayout, QPushButton, QLabel, QLineEdit, QDialogButtonBox, QComboBox, QCheckBox, QDockWidget, QMenu, QWidgetAction
+from qtpy.QtCore import QEvent
+import pyqtgraph as pg
+from pyqtgraph import functions as fn
+from pyqtgraph import Point
+import numpy as np
+import pathlib, os
+
+
+def stylesheet():
+    return """
+        QToolTip { 
+                            background-color: black; 
+                            color: white; 
+                            border: black solid 1px
+                            }
+        QComboBox {color: white;
+                    background-color: rgb(40,40,40);}
+                    QComboBox::item:enabled { color: white;
+                    background-color: rgb(40,40,40);
+                    selection-color: white;
+                    selection-background-color: rgb(50,100,50);}
+                    QComboBox::item:!enabled {
+                            background-color: rgb(40,40,40);
+                            color: rgb(100,100,100);
+                        }
+        QScrollArea > QWidget > QWidget
+                {
+                    background: transparent;
+                    border: none;
+                    margin: 0px 0px 0px 0px;
+                } 
+
+        QGroupBox 
+            { border: 1px solid white; color: rgb(255,255,255);
+                           border-radius: 6px;
+                            margin-top: 8px;
+                            padding: 0px 0px;}            
+
+        QPushButton:pressed {Text-align: center; 
+                             background-color: rgb(150,50,150); 
+                             border-color: white;
+                             color:white;}
+                            QToolTip { 
+                           background-color: black; 
+                           color: white; 
+                           border: black solid 1px
+                           }
+        QPushButton:!pressed {Text-align: center; 
+                               background-color: rgb(50,50,50);
+                                border-color: white;
+                               color:white;}
+                                QToolTip { 
+                           background-color: black; 
+                           color: white; 
+                           border: black solid 1px
+                           }
+        QPushButton:disabled {Text-align: center; 
+                             background-color: rgb(30,30,30);
+                             border-color: white;
+                              color:rgb(80,80,80);}
+                               QToolTip { 
+                           background-color: black; 
+                           color: white; 
+                           border: black solid 1px
+                           }
+
+        """
+
+
+class DarkPalette(QtGui.QPalette):
+    """Class that inherits from pyqtgraph.QtGui.QPalette and renders dark colours for the application.
+    (from pykilosort/kilosort4)
+    """
+
+    def __init__(self):
+        QtGui.QPalette.__init__(self)
+        self.setup()
+
+    def setup(self):
+        self.setColor(QtGui.QPalette.Window, QtGui.QColor(40, 40, 40))
+        self.setColor(QtGui.QPalette.WindowText, QtGui.QColor(255, 255, 255))
+        self.setColor(QtGui.QPalette.Base, QtGui.QColor(34, 27, 24))
+        self.setColor(QtGui.QPalette.AlternateBase, QtGui.QColor(53, 50, 47))
+        self.setColor(QtGui.QPalette.ToolTipBase, QtGui.QColor(255, 255, 255))
+        self.setColor(QtGui.QPalette.ToolTipText, QtGui.QColor(255, 255, 255))
+        self.setColor(QtGui.QPalette.Text, QtGui.QColor(255, 255, 255))
+        self.setColor(QtGui.QPalette.Button, QtGui.QColor(53, 50, 47))
+        self.setColor(QtGui.QPalette.ButtonText, QtGui.QColor(255, 255, 255))
+        self.setColor(QtGui.QPalette.BrightText, QtGui.QColor(255, 0, 0))
+        self.setColor(QtGui.QPalette.Link, QtGui.QColor(42, 130, 218))
+        self.setColor(QtGui.QPalette.Highlight, QtGui.QColor(42, 130, 218))
+        self.setColor(QtGui.QPalette.HighlightedText, QtGui.QColor(0, 0, 0))
+        self.setColor(QtGui.QPalette.Disabled, QtGui.QPalette.Text,
+                      QtGui.QColor(128, 128, 128))
+        self.setColor(
+            QtGui.QPalette.Disabled,
+            QtGui.QPalette.ButtonText,
+            QtGui.QColor(128, 128, 128),
+        )
+        self.setColor(
+            QtGui.QPalette.Disabled,
+            QtGui.QPalette.WindowText,
+            QtGui.QColor(128, 128, 128),
+        )
+
+
+def create_channel_choose():
+    # choose channel
+    ChannelChoose = [QComboBox(), QComboBox()]
+    ChannelLabels = []
+    ChannelChoose[0].addItems(["gray", "red", "green", "blue"])
+    ChannelChoose[1].addItems(["none", "red", "green", "blue"])
+    cstr = ["chan to segment:", "chan2 (optional): "]
+    for i in range(2):
+        ChannelLabels.append(QLabel(cstr[i]))
+        if i == 0:
+            ChannelLabels[i].setToolTip(
+                "this is the channel in which the cytoplasm or nuclei exist \
+            that you want to segment")
+            ChannelChoose[i].setToolTip(
+                "this is the channel in which the cytoplasm or nuclei exist \
+            that you want to segment")
+        else:
+            ChannelLabels[i].setToolTip(
+                "if <em>cytoplasm</em> model is chosen, and you also have a \
+            nuclear channel, then choose the nuclear channel for this option")
+            ChannelChoose[i].setToolTip(
+                "if <em>cytoplasm</em> model is chosen, and you also have a \
+            nuclear channel, then choose the nuclear channel for this option")
+
+    return ChannelChoose, ChannelLabels
+
+
+class ModelButton(QPushButton):
+
+    def __init__(self, parent, model_name, text):
+        super().__init__()
+        self.setEnabled(False)
+        self.setText(text)
+        self.setFont(parent.boldfont)
+        self.clicked.connect(lambda: self.press(parent))
+        self.model_name = model_name if "cyto3" not in model_name else "cyto3"
+
+    def press(self, parent):
+        parent.compute_segmentation(model_name=self.model_name)
+
+
+class DenoiseButton(QPushButton):
+
+    def __init__(self, parent, text):
+        super().__init__()
+        self.setEnabled(False)
+        self.model_type = text
+        self.setText(text)
+        self.setFont(parent.medfont)
+        self.clicked.connect(lambda: self.press(parent))
+
+    def press(self, parent):
+        if self.model_type == "filter":
+            parent.restore = "filter"
+            normalize_params = parent.get_normalize_params()
+            if (normalize_params["sharpen_radius"] == 0 and
+                    normalize_params["smooth_radius"] == 0 and
+                    normalize_params["tile_norm_blocksize"] == 0):
+                print(
+                    "GUI_ERROR: no filtering settings on (use custom filter settings)")
+                parent.restore = None
+                return
+            parent.restore = self.model_type
+            parent.compute_saturation()
+        elif self.model_type != "none":
+            parent.compute_denoise_model(model_type=self.model_type)
+        else:
+            parent.clear_restore()
+        parent.set_restore_button()
+
+
+class TrainWindow(QDialog):
+
+    def __init__(self, parent, model_strings):
+        super().__init__(parent)
+        self.setGeometry(100, 100, 900, 350)
+        self.setWindowTitle("train settings")
+        self.win = QWidget(self)
+        self.l0 = QGridLayout()
+        self.win.setLayout(self.l0)
+
+        yoff = 0
+        qlabel = QLabel("train model w/ images + _seg.npy in current folder >>")
+        qlabel.setFont(QtGui.QFont("Arial", 10, QtGui.QFont.Bold))
+
+        qlabel.setAlignment(QtCore.Qt.AlignVCenter)
+        self.l0.addWidget(qlabel, yoff, 0, 1, 2)
+
+        # choose initial model
+        yoff += 1
+        self.ModelChoose = QComboBox()
+        self.ModelChoose.addItems(model_strings)
+        self.ModelChoose.addItems(["scratch"])
+        self.ModelChoose.setFixedWidth(150)
+        self.ModelChoose.setCurrentIndex(parent.training_params["model_index"])
+        self.l0.addWidget(self.ModelChoose, yoff, 1, 1, 1)
+        qlabel = QLabel("initial model: ")
+        qlabel.setAlignment(QtCore.Qt.AlignRight | QtCore.Qt.AlignVCenter)
+        self.l0.addWidget(qlabel, yoff, 0, 1, 1)
+
+        # choose channels
+        self.ChannelChoose, self.ChannelLabels = create_channel_choose()
+        for i in range(2):
+            yoff += 1
+            self.ChannelChoose[i].setFixedWidth(150)
+            self.ChannelChoose[i].setCurrentIndex(
+                parent.ChannelChoose[i].currentIndex())
+            self.l0.addWidget(self.ChannelLabels[i], yoff, 0, 1, 1)
+            self.l0.addWidget(self.ChannelChoose[i], yoff, 1, 1, 1)
+
+        # choose parameters
+        labels = ["learning_rate", "weight_decay", "n_epochs", "model_name"]
+        self.edits = []
+        self.parameter_explanations = ["The learning rate determines how quickly or slowly the model learns from data. A higher learning rate may lead to faster learning but could cause the model to overshoot the optimal solution. Conversely, a lower learning rate may result in slower learning but is safer and more likely to find the best solution.",
+                                       "Weight decay helps prevent overfitting by penalizing large parameter values in the model. \n Increasing weight decay encourages the model to learn simpler patterns from the data,\n improving its ability to generalize to new, unseen examples.",
+                                       "The number of times the entire dataset is passed forward and backward through the machine learning model during training. Increasing the number of epochs allows the model to see the data more times, potentially improving its accuracy. However, too many epochs can lead to overfitting, where the model memorizes the training data instead of learning generalizable patterns.",
+                     ""]
+        yoff += 1
+        for i, label in enumerate(labels):
+            qlabel = QLabel(label)
+            qlabel.setAlignment(QtCore.Qt.AlignRight | QtCore.Qt.AlignVCenter)
+            qlabel.setToolTip(self.parameter_explanations[i])
+            self.l0.addWidget(qlabel, i + yoff, 0, 1, 1)
+            self.edits.append(QLineEdit())
+            self.edits[-1].setText(str(parent.training_params[label]))
+            self.edits[-1].setFixedWidth(200)
+            self.l0.addWidget(self.edits[-1], i + yoff, 1, 1, 1)
+
+        yoff += len(labels)
+
+        yoff += 1
+        self.use_norm = QCheckBox(f"use restored/filtered image")
+        self.use_norm.setChecked(True)
+        #self.l0.addWidget(self.use_norm, yoff, 0, 2, 4)
+
+        yoff += 2
+        qlabel = QLabel(
+            "(to remove files, click cancel then remove \nfrom folder and reopen train window)"
+        )
+        self.l0.addWidget(qlabel, yoff, 0, 2, 4)
+
+        # click button
+        yoff += 3
+        QBtn = QDialogButtonBox.Ok | QDialogButtonBox.Cancel
+        self.buttonBox = QDialogButtonBox(QBtn)
+        self.buttonBox.accepted.connect(lambda: self.accept(parent))
+        self.buttonBox.rejected.connect(self.reject)
+        self.l0.addWidget(self.buttonBox, yoff, 0, 1, 4)
+
+        # list files in folder
+        qlabel = QLabel("filenames")
+        qlabel.setFont(QtGui.QFont("Arial", 8, QtGui.QFont.Bold))
+        self.l0.addWidget(qlabel, 0, 4, 1, 1)
+        qlabel = QLabel("# of masks")
+        qlabel.setFont(QtGui.QFont("Arial", 8, QtGui.QFont.Bold))
+        self.l0.addWidget(qlabel, 0, 5, 1, 1)
+
+        for i in range(10):
+            if i > len(parent.train_files) - 1:
+                break
+            elif i == 9 and len(parent.train_files) > 10:
+                label = "..."
+                nmasks = "..."
+            else:
+                label = os.path.split(parent.train_files[i])[-1]
+                nmasks = str(parent.train_labels[i].max())
+            qlabel = QLabel(label)
+            self.l0.addWidget(qlabel, i + 1, 4, 1, 1)
+            qlabel = QLabel(nmasks)
+            qlabel.setAlignment(QtCore.Qt.AlignRight | QtCore.Qt.AlignVCenter)
+            self.l0.addWidget(qlabel, i + 1, 5, 1, 1)
+
+    def accept(self, parent):
+        # set channels
+        for i in range(2):
+            parent.ChannelChoose[i].setCurrentIndex(
+                self.ChannelChoose[i].currentIndex())
+        # set training params
+        parent.training_params = {
+            "model_index": self.ModelChoose.currentIndex(),
+            "learning_rate": float(self.edits[0].text()),
+            "weight_decay": float(self.edits[1].text()),
+            "n_epochs": int(self.edits[2].text()),
+            "model_name": self.edits[3].text(),
+            #"use_norm": True if self.use_norm.isChecked() else False,
+        }
+        self.done(1)
+
+
+class ExampleGUI(QDialog):
+
+    def __init__(self, parent=None):
+        super(ExampleGUI, self).__init__(parent)
+        self.setGeometry(100, 100, 1300, 900)
+        self.setWindowTitle("GUI layout")
+        self.win = QWidget(self)
+        layout = QGridLayout()
+        self.win.setLayout(layout)
+        guip_path = pathlib.Path.home().joinpath(".cellpose", "cellpose_gui.png")
+        guip_path = str(guip_path.resolve())
+        pixmap = QPixmap(guip_path)
+        label = QLabel(self)
+        label.setPixmap(pixmap)
+        pixmap.scaled
+        layout.addWidget(label, 0, 0, 1, 1)
+
+
+class HelpWindow(QDialog):
+
+    def __init__(self, parent=None):
+        super(HelpWindow, self).__init__(parent)
+        self.setGeometry(100, 50, 700, 1000)
+        self.setWindowTitle("cellpose help")
+        self.win = QWidget(self)
+        layout = QGridLayout()
+        self.win.setLayout(layout)
+
+        text_file = pathlib.Path(__file__).parent.joinpath("guihelpwindowtext.html")
+        with open(str(text_file.resolve()), "r") as f:
+            text = f.read()
+
+        label = QLabel(text)
+        label.setFont(QtGui.QFont("Arial", 8))
+        label.setWordWrap(True)
+        layout.addWidget(label, 0, 0, 1, 1)
+        self.show()
+
+class TrainHelpWindow(QDialog):
+    def __init__(self, parent=None):
+        super(TrainHelpWindow, self).__init__(parent)
+        self.setGeometry(200, 200, 1000, 700)
+        self.setMinimumSize(300, 200)
+        self.setWindowTitle("Training Instructions")
+
+        layout = QGridLayout()
+        self.setLayout(layout)
+
+        text_file = pathlib.Path(__file__).parent.joinpath("guitrainhelpwindowtext.html")
+        with open(str(text_file.resolve()), "r") as f:
+            text = f.read()
+
+        self.label = QLabel(text)
+        self.label.setWordWrap(True)
+        layout.addWidget(self.label, 0, 0, 1, 1)
+
+        # Dropdown menu for font size
+        self.font_size_combo = QComboBox(self)
+        self.font_size_combo.addItems([str(size) for size in range(8, 45, 3)])
+        # Set fixed size (width, height)
+        self.font_size_combo.setFixedSize(55, 25)
+        # Set default index to 17
+        self.font_size_combo.setCurrentText("17")
+
+        # The line "self.font_size_combo.currentIndexChanged.connect(self.adjust_font_size)"
+        # directly connects the currentIndexChanged signal of the "self.font_size_combo" object
+        # to the "self.adjust_font_size" method.
+        # The "self.adjust_font_size" method is automatically called whenever the index changes
+        # in ("self.font_size_combo") the dropdown menu.
+        self.font_size_combo.currentIndexChanged.connect(self.adjust_font_size)
+        layout.addWidget(self.font_size_combo, 1, 0, 1, 1)
+
+        self.adjust_font_size()  # Initial font size adjustment
+
+        self.show()
+
+    def adjust_font_size(self):
+        # Get the current font size from the combo box
+        font_size = int(self.font_size_combo.currentText())
+        # Calculate the new font size based on window height and width
+        new_font_size = max(5, int((self.height() * self.width())**0.5 / 45))
+        # Set the font size for the label
+        # The if statement prevents the font from being too big to fit the screen/window
+        if new_font_size < font_size:
+            font = QFont("Arial", new_font_size)
+        else:
+            font = QFont("Arial", font_size)
+        self.label.setFont(font)
+
+    def resizeEvent(self, event):
+        # Call adjust_font_size when the window is resized
+        self.adjust_font_size()
+        super().resizeEvent(event)
+
+
+# window displaying a minimap of the current image
+class MinimapWindow(QDialog):
+    """
+    Method to initialize the Minimap Window.
+    It creates a title for the window and a QDialog with a basic layout.
+    It also takes the current picture stored in the stack and loads it in a Viewbox.
+    The proportions of this image stay constant.
+    The minimap updates with the image in the main window.
+    """
+
+    def __init__(self, parent=None):
+        super(MinimapWindow, self).__init__(parent)
+        # Set the title of the window
+        self.title = "Minimap (click right mouse button to resize)"
+        self.setWindowTitle(self.title)
+        self.setWindowFlags(self.windowFlags() & ~QtCore.Qt.WindowContextHelpButtonHint)
+
+        self.setWindowFlags(self.windowFlags() | QtCore.Qt.WindowStaysOnTopHint)
+
+        # Set min, max and default size of the minimap
+        self.defaultSize = 400
+        self.minimumSize = 100
+        self.maximumSize = 800
+        self.minimapSize = self.defaultSize
+        self.rightClickInteraction = True
+
+
+        # Create a QGridLayout for the window
+        layout = QGridLayout()
+        layout.setContentsMargins(0, 0, 0, 0)  # Set margins (left, top, right, bottom) to zero
+        self.setLayout(layout)
+
+        # Create a widget and add the layout to it
+        self.image_widget = pg.GraphicsLayoutWidget()
+        layout.addWidget(self.image_widget, 0, 0, 1, 1)
+
+        # Create custom context menu
+        self.createSlider()
+
+        # Create a viexbox for the minimap
+        self.viewbox = pg.ViewBox()
+        self.viewbox.setMouseEnabled(x=False, y=False)
+        # Invert and fix the aspect ratio of the viewbox to look like the original image
+        self.viewbox.invertY(True)
+        self.viewbox.setAspectLocked(True)
+
+        # Update the minimap so that it responds to changes in the main window
+        self.update_minimap(parent)
+        # Set the value of the slider according to the default size
+        self.slider.setValue(int((self.defaultSize - self.minimumSize) / self.maximumSize * 100))
+
+        # Add the viewbox to the image widget
+        self.image_widget.addItem(self.viewbox)
+
+        # This marks the menu button as checked
+        parent.minimapWindow.setChecked(True)
+
+    def closeEvent(self, event: QEvent):
+        """
+        Method to uncheck the button in the menu if the window is closed.
+        It overrides closeEvent and is automatically called when the window is closed.
+        It calls minimap_closed from gui.py.
+        """
+        # Notify the parent that the window is closing
+        self.parent().minimap_closed()
+        event.accept()  # Accept the event and close the window
+
+    def update_minimap(self, parent):
+        """
+        Method to update the minimap.
+        It takes the current image from the parent and updates the image in the minimap.
+        """
+        if parent.img.image is not None:
+            # Obtain image data from the parent
+            image = parent.img.image
+            # Obtain saturation levels
+            levels = parent.img.levels
+            # Obtain current channel
+            current_channel = parent.color
+
+            # Set image
+            self.mini_image = pg.ImageItem(image)
+            # Display of RGB or greyscale image
+            if current_channel == 0 or current_channel == 4:
+                self.mini_image.setLookupTable(None)
+            # Display of image using a pre-defined colormap corresponding to a specific color channel
+            # (red, green, blue)
+            elif current_channel < 4:
+                self.mini_image.setLookupTable(parent.cmap[current_channel])
+            # Display of spectral mage
+            elif current_channel == 5:
+                self.mini_image.setLookupTable(parent.cmap[0])
+
+            self.mini_image.setLevels(levels)
+            self.viewbox.addItem(self.mini_image)
+
+            # Set the size of the minimap based on the aspect ratio of the image
+            # this ensures that the aspect ratio is always correct
+            aspect_ratio = self.mini_image.width() / self.mini_image.height()
+            self.setFixedSize(int(self.minimapSize * aspect_ratio), self.minimapSize)
+            # Ensure image fits viewbox
+            self.viewbox.setLimits(xMin=0, xMax=parent.Lx, yMin=0, yMax=parent.Ly)
+
+        # If there is no image and the minimap is checked, an empty window is opened
+        else:
+            self.setFixedSize(self.minimapSize, self.minimapSize)
+
+    def sliderValueChanged(self, value):
+        """
+        Method to change the size of the minimap based on the slider value.
+        This function will be called whenever the slider's value changes
+        """
+        # Calculate the new size of the minimap based on the slider value
+        upscaleFactor = ((self.maximumSize - self.minimumSize) / 100)
+        self.minimapSize = int(self.minimumSize + upscaleFactor * value)
+
+        # this ensures that the aspect ratio is always correct
+        if self.parent().img.image is not None:
+            aspect_ratio = self.mini_image.width() / self.mini_image.height()
+            self.setFixedSize(int(self.minimapSize * aspect_ratio), self.minimapSize)
+        else:
+            self.setFixedSize(self.minimapSize, self.minimapSize)
+
+    def createSlider(self):
+        """
+        Method to create a custom context menu for the minimap. This menu contains a slider and an informative label.
+        """
+        # Create the custom context menu
+        self.contextMenu = QMenu(self)
+
+        # Create a QLabel and set its text
+        label = QLabel()
+        label.setText("Adjust window size")
+        labelAction = QWidgetAction(self.contextMenu)
+        labelAction.setDefaultWidget(label)
+        self.contextMenu.addAction(labelAction)
+
+        # Create a QSlider and add it to the menu
+        self.slider = QSlider(QtCore.Qt.Horizontal)
+        sliderAction = QWidgetAction(self.contextMenu)
+        sliderAction.setDefaultWidget(self.slider)
+        self.contextMenu.addAction(sliderAction)
+
+        # Connect the slider's valueChanged signal to a function
+        self.slider.valueChanged.connect(self.sliderValueChanged)
+
+    def mousePressEvent(self, event):
+        """
+        Handle mouse press events, distinguishing between left and right button clicks.
+
+        Method to handle mouse press events. This overrides the default mousePressEvent method. Various information
+        about the mouse event are passed to the method and handled accordingly. The method can distinguish between
+        left and right mouse button clicks. If the right mouse button is clicked, the custom context menu is displayed.
+
+        The else branch handles mouse press events on the minimap.
+        This method is triggered when the user left-clicks on the minimap,
+        allowing for interaction such as navigating the main image view.
+
+        Returns:
+            Normalized (x, y) positions of the mouse click within the minimap.
+        """
+        # Check if the right mouse button was pressed
+        if event.button() == QtCore.Qt.RightButton:
+            # Show the custom context menu at the mouse position
+            self.contextMenu.exec_(event.globalPos())
+            # Delete hint after first interaction with the resize slider
+            if self.rightClickInteraction:
+                self.setWindowTitle("Minimap")
+                self.rightClickInteraction = False
+
+        else:
+
+            # Obtain the position where the mouse was clicked within the minimap.
+            viewboxPos = event.pos()
+
+            # Save the translated position for later use
+            self.lastClickPos = (viewboxPos.x(), viewboxPos.y())
+
+            # Normalize the clicked position's coordinates to values between 0 and 1.
+            normalized_x = (viewboxPos.x() - 9) / self.viewbox.width()
+            normalized_y = (viewboxPos.y() - 9) / self.viewbox.height()
+            self.normalizedClickPos = (normalized_x, normalized_y)
+
+
+class ViewBoxNoRightDrag(pg.ViewBox):
+
+    def __init__(self, parent=None, border=None, lockAspect=False, enableMouse=True,
+                 invertY=False, enableMenu=True, name=None, invertX=False):
+        pg.ViewBox.__init__(self, None, border, lockAspect, enableMouse, invertY,
+                            enableMenu, name, invertX)
+        self.parent = parent
+        self.axHistoryPointer = -1
+
+    def keyPressEvent(self, ev):
+        """
+        This routine should capture key presses in the current view box.
+        The following events are implemented:
+        +/= : moves forward in the zooming stack (if it exists)
+        - : moves backward in the zooming stack (if it exists)
+
+        """
+        ev.accept()
+        if ev.text() == "-":
+            self.scaleBy([1.1, 1.1])
+        elif ev.text() in ["+", "="]:
+            self.scaleBy([0.9, 0.9])
+        else:
+            ev.ignore()
+
+
+class ImageDraw(pg.ImageItem):
+    """
+    **Bases:** :class:`GraphicsObject <pyqtgraph.GraphicsObject>`
+    GraphicsObject displaying an image. Optimized for rapid update (ie video display).
+    This item displays either a 2D numpy array (height, width) or
+    a 3D array (height, width, RGBa). This array is optionally scaled (see
+    :func:`setLevels <pyqtgraph.ImageItem.setLevels>`) and/or colored
+    with a lookup table (see :func:`setLookupTable <pyqtgraph.ImageItem.setLookupTable>`)
+    before being displayed.
+    ImageItem is frequently used in conjunction with
+    :class:`HistogramLUTItem <pyqtgraph.HistogramLUTItem>` or
+    :class:`HistogramLUTWidget <pyqtgraph.HistogramLUTWidget>` to provide a GUI
+    for controlling the levels and lookup table used to display the image.
+    """
+
+    sigImageChanged = QtCore.Signal()
+
+    def __init__(self, image=None, viewbox=None, parent=None, **kargs):
+        super(ImageDraw, self).__init__()
+        #self.image=None
+        #self.viewbox=viewbox
+        self.levels = np.array([0, 255])
+        self.lut = None
+        self.autoDownsample = False
+        self.axisOrder = "row-major"
+        self.removable = False
+
+        self.parent = parent
+        #kernel[1,1] = 1
+        self.setDrawKernel(kernel_size=self.parent.brush_size)
+        self.parent.current_stroke = []
+        self.parent.in_stroke = False
+
+    def mouseClickEvent(self, ev):
+        if (self.parent.masksOn or
+                self.parent.outlinesOn) and not self.parent.removing_region:
+            is_right_click = ev.button() == QtCore.Qt.RightButton
+            if self.parent.loaded \
+                    and (is_right_click or ev.modifiers() & QtCore.Qt.ShiftModifier and not ev.double())\
+                    and not self.parent.deleting_multiple:
+                if not self.parent.in_stroke:
+                    ev.accept()
+                    self.create_start(ev.pos())
+                    self.parent.stroke_appended = False
+                    self.parent.in_stroke = True
+                    self.drawAt(ev.pos(), ev)
+                else:
+                    ev.accept()
+                    self.end_stroke()
+                    self.parent.in_stroke = False
+            elif not self.parent.in_stroke:
+                y, x = int(ev.pos().y()), int(ev.pos().x())
+                if y >= 0 and y < self.parent.Ly and x >= 0 and x < self.parent.Lx:
+                    if ev.button() == QtCore.Qt.LeftButton and not ev.double():
+                        idx = self.parent.cellpix[self.parent.currentZ][y, x]
+                        if idx > 0:
+                            if ev.modifiers() & QtCore.Qt.ControlModifier:
+                                # delete mask selected
+                                self.parent.remove_cell(idx)
+                            elif ev.modifiers() & QtCore.Qt.AltModifier:
+                                self.parent.merge_cells(idx)
+                            elif self.parent.masksOn and not self.parent.deleting_multiple:
+                                self.parent.unselect_cell()
+                                self.parent.select_cell(idx)
+                            elif self.parent.deleting_multiple:
+                                if idx in self.parent.removing_cells_list:
+                                    self.parent.unselect_cell_multi(idx)
+                                    self.parent.removing_cells_list.remove(idx)
+                                else:
+                                    self.parent.select_cell_multi(idx)
+                                    self.parent.removing_cells_list.append(idx)
+
+                        elif self.parent.masksOn and not self.parent.deleting_multiple:
+                            self.parent.unselect_cell()
+
+    def mouseDragEvent(self, ev):
+        ev.ignore()
+        return
+
+    def hoverEvent(self, ev):
+        #QtWidgets.QApplication.setOverrideCursor(QtCore.Qt.CrossCursor)
+        if self.parent.in_stroke:
+            if self.parent.in_stroke:
+                # continue stroke if not at start
+                self.drawAt(ev.pos())
+                if self.is_at_start(ev.pos()):
+                    #self.parent.in_stroke = False
+                    self.end_stroke()
+        else:
+            ev.acceptClicks(QtCore.Qt.RightButton)
+            #ev.acceptClicks(QtCore.Qt.LeftButton)
+
+    def create_start(self, pos):
+        self.scatter = pg.ScatterPlotItem([pos.x()], [pos.y()], pxMode=False,
+                                          pen=pg.mkPen(color=(255, 0, 0),
+                                                       width=self.parent.brush_size),
+                                          size=max(3 * 2,
+                                                   self.parent.brush_size * 1.8 * 2),
+                                          brush=None)
+        self.parent.p0.addItem(self.scatter)
+
+    def is_at_start(self, pos):
+        thresh_out = max(6, self.parent.brush_size * 3)
+        thresh_in = max(3, self.parent.brush_size * 1.8)
+        # first check if you ever left the start
+        if len(self.parent.current_stroke) > 3:
+            stroke = np.array(self.parent.current_stroke)
+            dist = (((stroke[1:, 1:] -
+                      stroke[:1, 1:][np.newaxis, :, :])**2).sum(axis=-1))**0.5
+            dist = dist.flatten()
+            #print(dist)
+            has_left = (dist > thresh_out).nonzero()[0]
+            if len(has_left) > 0:
+                first_left = np.sort(has_left)[0]
+                has_returned = (dist[max(4, first_left + 1):] < thresh_in).sum()
+                if has_returned > 0:
+                    return True
+                else:
+                    return False
+            else:
+                return False
+
+    def end_stroke(self):
+        self.parent.p0.removeItem(self.scatter)
+        if not self.parent.stroke_appended:
+            self.parent.strokes.append(self.parent.current_stroke)
+            self.parent.stroke_appended = True
+            self.parent.current_stroke = np.array(self.parent.current_stroke)
+            ioutline = self.parent.current_stroke[:, 3] == 1
+            self.parent.current_point_set.append(
+                list(self.parent.current_stroke[ioutline]))
+            self.parent.current_stroke = []
+            if self.parent.autosave:
+                self.parent.add_set()
+        if len(self.parent.current_point_set) and len(
+                self.parent.current_point_set[0]) > 0 and self.parent.autosave:
+            self.parent.add_set()
+        self.parent.in_stroke = False
+
+    def tabletEvent(self, ev):
+        pass
+        #print(ev.device())
+        #print(ev.pointerType())
+        #print(ev.pressure())
+
+    def drawAt(self, pos, ev=None):
+        mask = self.strokemask
+        stroke = self.parent.current_stroke
+        pos = [int(pos.y()), int(pos.x())]
+        dk = self.drawKernel
+        kc = self.drawKernelCenter
+        sx = [0, dk.shape[0]]
+        sy = [0, dk.shape[1]]
+        tx = [pos[0] - kc[0], pos[0] - kc[0] + dk.shape[0]]
+        ty = [pos[1] - kc[1], pos[1] - kc[1] + dk.shape[1]]
+        kcent = kc.copy()
+        if tx[0] <= 0:
+            sx[0] = 0
+            sx[1] = kc[0] + 1
+            tx = sx
+            kcent[0] = 0
+        if ty[0] <= 0:
+            sy[0] = 0
+            sy[1] = kc[1] + 1
+            ty = sy
+            kcent[1] = 0
+        if tx[1] >= self.parent.Ly - 1:
+            sx[0] = dk.shape[0] - kc[0] - 1
+            sx[1] = dk.shape[0]
+            tx[0] = self.parent.Ly - kc[0] - 1
+            tx[1] = self.parent.Ly
+            kcent[0] = tx[1] - tx[0] - 1
+        if ty[1] >= self.parent.Lx - 1:
+            sy[0] = dk.shape[1] - kc[1] - 1
+            sy[1] = dk.shape[1]
+            ty[0] = self.parent.Lx - kc[1] - 1
+            ty[1] = self.parent.Lx
+            kcent[1] = ty[1] - ty[0] - 1
+
+        ts = (slice(tx[0], tx[1]), slice(ty[0], ty[1]))
+        ss = (slice(sx[0], sx[1]), slice(sy[0], sy[1]))
+        self.image[ts] = mask[ss]
+
+        for ky, y in enumerate(np.arange(ty[0], ty[1], 1, int)):
+            for kx, x in enumerate(np.arange(tx[0], tx[1], 1, int)):
+                iscent = np.logical_and(kx == kcent[0], ky == kcent[1])
+                stroke.append([self.parent.currentZ, x, y, iscent])
+        self.updateImage()
+
+    def setDrawKernel(self, kernel_size=3):
+        bs = kernel_size
+        kernel = np.ones((bs, bs), np.uint8)
+        self.drawKernel = kernel
+        self.drawKernelCenter = [
+            int(np.floor(kernel.shape[0] / 2)),
+            int(np.floor(kernel.shape[1] / 2))
+        ]
+        onmask = 255 * kernel[:, :, np.newaxis]
+        offmask = np.zeros((bs, bs, 1))
+        opamask = 100 * kernel[:, :, np.newaxis]
+        self.redmask = np.concatenate((onmask, offmask, offmask, onmask), axis=-1)
+        self.strokemask = np.concatenate((onmask, offmask, onmask, opamask), axis=-1)