--- conflicted
+++ resolved
@@ -1,682 +1,3 @@
-<<<<<<< HEAD
-import PyQt5
-from PyQt5 import QtGui, QtCore, QtWidgets
-from PyQt5.QtGui import QPainter, QPixmap
-from PyQt5.QtWidgets import QApplication, QRadioButton, QWidget, QDialog, QButtonGroup, QSlider, QStyle, QStyleOptionSlider, QGridLayout, QPushButton, QLabel, QLineEdit, QDialogButtonBox, QComboBox, QCheckBox
-import pyqtgraph as pg
-from pyqtgraph import functions as fn
-from pyqtgraph import Point
-import numpy as np
-import pathlib, os
-
-def create_channel_choose():
-    # choose channel
-    ChannelChoose = [QComboBox(), QComboBox()]
-    ChannelLabels = []
-    ChannelChoose[0].addItems(['gray','red','green','blue'])
-    ChannelChoose[1].addItems(['none','red','green','blue'])
-    cstr = ['chan to segment:', 'chan2 (optional): ']
-    for i in range(2):
-        ChannelLabels.append(QLabel(cstr[i]))
-        if i==0:
-            ChannelLabels[i].setToolTip('this is the channel in which the cytoplasm or nuclei exist that you want to segment')
-            ChannelChoose[i].setToolTip('this is the channel in which the cytoplasm or nuclei exist that you want to segment')
-        else:
-            ChannelLabels[i].setToolTip('if <em>cytoplasm</em> model is chosen, and you also have a nuclear channel, then choose the nuclear channel for this option')
-            ChannelChoose[i].setToolTip('if <em>cytoplasm</em> model is chosen, and you also have a nuclear channel, then choose the nuclear channel for this option')
-
-    return ChannelChoose, ChannelLabels
-
-class ModelButton(QPushButton):
-    def __init__(self, parent, model_name, text):
-        super().__init__()
-        self.setEnabled(False)
-        self.setStyleSheet(parent.styleInactive)
-        self.setText(text)
-        self.setFont(parent.smallfont)
-        self.clicked.connect(lambda: self.press(parent))
-        self.model_name = model_name
-
-    def press(self, parent):
-        for i in range(len(parent.StyleButtons)):
-            parent.StyleButtons[i].setStyleSheet(parent.styleUnpressed)
-        self.setStyleSheet(parent.stylePressed)
-        parent.compute_model(self.model_name)
-
-class TrainWindow(QDialog):
-    def __init__(self, parent, model_strings):
-        super().__init__(parent)
-        self.setGeometry(100,100,900,350)
-        self.setWindowTitle('train settings')
-        self.win = QWidget(self)
-        self.l0 = QGridLayout()
-        self.win.setLayout(self.l0)
-
-        yoff = 0
-        qlabel = QLabel('train model w/ images + _seg.npy in current folder >>')
-        qlabel.setFont(QtGui.QFont("Arial", 10, QtGui.QFont.Bold))
-
-        qlabel.setAlignment(QtCore.Qt.AlignVCenter)
-        self.l0.addWidget(qlabel, yoff,0,1,2)
-
-        # choose initial model
-        yoff+=1
-        self.ModelChoose = QComboBox()
-        self.ModelChoose.addItems(model_strings)
-        self.ModelChoose.addItems(['scratch']) 
-        self.ModelChoose.setFixedWidth(150)
-        self.ModelChoose.setCurrentIndex(parent.training_params['model_index'])
-        self.l0.addWidget(self.ModelChoose, yoff, 1,1,1)
-        qlabel = QLabel('initial model: ')
-        qlabel.setAlignment(QtCore.Qt.AlignRight | QtCore.Qt.AlignVCenter)
-        self.l0.addWidget(qlabel, yoff,0,1,1)
-
-        # choose channels
-        self.ChannelChoose, self.ChannelLabels = create_channel_choose()
-        for i in range(2):
-            yoff+=1
-            self.ChannelChoose[i].setFixedWidth(150)
-            self.ChannelChoose[i].setCurrentIndex(parent.ChannelChoose[i].currentIndex())
-            self.l0.addWidget(self.ChannelLabels[i], yoff, 0,1,1)
-            self.l0.addWidget(self.ChannelChoose[i], yoff, 1,1,1)
-
-        # choose parameters        
-        labels = ['learning_rate', 'weight_decay', 'n_epochs', 'model_name']
-        self.edits = []
-        yoff += 1
-        for i, label in enumerate(labels):
-            qlabel = QLabel(label)
-            qlabel.setAlignment(QtCore.Qt.AlignRight | QtCore.Qt.AlignVCenter)
-            self.l0.addWidget(qlabel, i+yoff,0,1,1)
-            self.edits.append(QLineEdit())
-            self.edits[-1].setText(str(parent.training_params[label]))
-            self.edits[-1].setFixedWidth(200)
-            self.l0.addWidget(self.edits[-1], i+yoff, 1,1,1)
-
-        yoff+=len(labels)
-
-        yoff+=1
-        qlabel = QLabel('(to remove files, click cancel then remove \nfrom folder and reopen train window)')
-        self.l0.addWidget(qlabel, yoff,0,2,4)
-
-        # click button
-        yoff+=2
-        QBtn = QDialogButtonBox.Ok | QDialogButtonBox.Cancel
-        self.buttonBox = QDialogButtonBox(QBtn)
-        self.buttonBox.accepted.connect(lambda: self.accept(parent))
-        self.buttonBox.rejected.connect(self.reject)
-        self.l0.addWidget(self.buttonBox, yoff, 0, 1,4)
-
-        
-        # list files in folder
-        qlabel = QLabel('filenames')
-        qlabel.setFont(QtGui.QFont("Arial", 8, QtGui.QFont.Bold))
-        self.l0.addWidget(qlabel, 0,4,1,1)
-        qlabel = QLabel('# of masks')
-        qlabel.setFont(QtGui.QFont("Arial", 8, QtGui.QFont.Bold))
-        self.l0.addWidget(qlabel, 0,5,1,1)
-    
-        for i in range(10):
-            if i > len(parent.train_files) - 1:
-                break
-            elif i==9 and len(parent.train_files) > 10:
-                label = '...'
-                nmasks = '...'
-            else:
-                label = os.path.split(parent.train_files[i])[-1]
-                nmasks = str(parent.train_labels[i].max())
-            qlabel = QLabel(label)
-            self.l0.addWidget(qlabel, i+1,4,1,1)
-            qlabel = QLabel(nmasks)
-            qlabel.setAlignment(QtCore.Qt.AlignRight | QtCore.Qt.AlignVCenter)
-            self.l0.addWidget(qlabel, i+1, 5,1,1)
-
-    def accept(self, parent):
-        # set channels
-        for i in range(2):
-            parent.ChannelChoose[i].setCurrentIndex(self.ChannelChoose[i].currentIndex())
-        # set training params
-        parent.training_params = {'model_index': self.ModelChoose.currentIndex(),
-                                 'learning_rate': float(self.edits[0].text()), 
-                                 'weight_decay': float(self.edits[1].text()), 
-                                 'n_epochs':  int(self.edits[2].text()),
-                                 'model_name': self.edits[3].text()
-                                 }
-        self.done(1)
-        
-def make_quadrants(parent, yp):
-    """ make quadrant buttons """
-    parent.quadbtns = QButtonGroup(parent)
-    for b in range(9):
-        btn = QuadButton(b, ' '+str(b+1), parent)
-        parent.quadbtns.addButton(btn, b)
-        parent.l0.addWidget(btn, yp + parent.quadbtns.button(b).ypos, 5+parent.quadbtns.button(b).xpos, 1, 1)
-        btn.setEnabled(True)
-        b += 1
-    parent.quadbtns.setExclusive(True)
-
-class QuadButton(QPushButton):
-    """ custom QPushButton class for quadrant plotting
-        requires buttons to put into a QButtonGroup (parent.quadbtns)
-         allows only 1 button to pressed at a time
-    """
-    def __init__(self, bid, Text, parent=None):
-        super(QuadButton,self).__init__(parent)
-        self.setText(Text)
-        self.setCheckable(True)
-        self.setStyleSheet(parent.styleUnpressed)
-        self.setFont(QtGui.QFont("Arial", 8, QtGui.QFont.Bold))
-        self.resize(self.minimumSizeHint())
-        self.setMaximumWidth(22)
-        self.xpos = bid%3
-        self.ypos = int(np.floor(bid/3))
-        self.clicked.connect(lambda: self.press(parent, bid))
-        self.show()
-
-    def press(self, parent, bid):
-        for b in range(9):
-            if parent.quadbtns.button(b).isEnabled():
-                parent.quadbtns.button(b).setStyleSheet(parent.styleUnpressed)
-        self.setStyleSheet(parent.stylePressed)
-        self.xrange = np.array([self.xpos-.2, self.xpos+1.2]) * parent.Lx/3
-        self.yrange = np.array([self.ypos-.2, self.ypos+1.2]) * parent.Ly/3
-        # change the zoom
-        parent.p0.setXRange(self.xrange[0], self.xrange[1])
-        parent.p0.setYRange(self.yrange[0], self.yrange[1])
-        parent.show()
-
-def horizontal_slider_style():
-    return """QSlider::groove:horizontal {
-            border: 1px solid #bbb;
-            background: black;
-            height: 10px;
-            border-radius: 4px;
-            }
-
-            QSlider::sub-page:horizontal {
-            background: qlineargradient(x1: 0, y1: 0,    x2: 0, y2: 1,
-                stop: 0 black, stop: 1 rgb(150,255,150));
-            background: qlineargradient(x1: 0, y1: 0.2, x2: 1, y2: 1,
-                stop: 0 black, stop: 1 rgb(150,255,150));
-            border: 1px solid #777;
-            height: 10px;
-            border-radius: 4px;
-            }
-
-            QSlider::add-page:horizontal {
-            background: black;
-            border: 1px solid #777;
-            height: 10px;
-            border-radius: 4px;
-            }
-
-            QSlider::handle:horizontal {
-            background: qlineargradient(x1:0, y1:0, x2:1, y2:1,
-                stop:0 #eee, stop:1 #ccc);
-            border: 1px solid #777;
-            width: 13px;
-            margin-top: -2px;
-            margin-bottom: -2px;
-            border-radius: 4px;
-            }
-
-            QSlider::handle:horizontal:hover {
-            background: qlineargradient(x1:0, y1:0, x2:1, y2:1,
-                stop:0 #fff, stop:1 #ddd);
-            border: 1px solid #444;
-            border-radius: 4px;
-            }
-
-            QSlider::sub-page:horizontal:disabled {
-            background: #bbb;
-            border-color: #999;
-            }
-
-            QSlider::add-page:horizontal:disabled {
-            background: #eee;
-            border-color: #999;
-            }
-
-            QSlider::handle:horizontal:disabled {
-            background: #eee;
-            border: 1px solid #aaa;
-            border-radius: 4px;
-            }"""
-
-class ExampleGUI(QDialog):
-    def __init__(self, parent=None):
-        super(ExampleGUI, self).__init__(parent)
-        self.setGeometry(100,100,1300,900)
-        self.setWindowTitle('GUI layout')
-        self.win = QWidget(self)
-        layout = QGridLayout()
-        self.win.setLayout(layout)
-        guip_path = pathlib.Path.home().joinpath('.cellpose', 'cellpose_gui.png')
-        guip_path = str(guip_path.resolve())
-        pixmap = QPixmap(guip_path)
-        label = QLabel(self)
-        label.setPixmap(pixmap)
-        pixmap.scaled
-        layout.addWidget(label, 0, 0, 1, 1)
-
-class HelpWindow(QDialog):
-    def __init__(self, parent=None):
-        super(HelpWindow, self).__init__(parent)
-        self.setGeometry(100,50,700,850)
-        self.setWindowTitle('cellpose help')
-        self.win = QWidget(self)
-        layout = QGridLayout()
-        self.win.setLayout(layout)
-        
-        text = ('''
-            <p class="has-line-data" data-line-start="5" data-line-end="6">Main GUI mouse controls:</p>
-            <ul>
-            <li class="has-line-data" data-line-start="7" data-line-end="8">Pan  = left-click  + drag</li>
-            <li class="has-line-data" data-line-start="8" data-line-end="9">Zoom = scroll wheel (or +/= and - buttons) </li>
-            <li class="has-line-data" data-line-start="9" data-line-end="10">Full view = double left-click</li>
-            <li class="has-line-data" data-line-start="10" data-line-end="11">Select mask = left-click on mask</li>
-            <li class="has-line-data" data-line-start="11" data-line-end="12">Delete mask = Ctrl (or COMMAND on Mac) + left-click</li>
-            <li class="has-line-data" data-line-start="11" data-line-end="12">Merge masks = Alt + left-click (will merge last two)</li>
-            <li class="has-line-data" data-line-start="12" data-line-end="13">Start draw mask = right-click</li>
-            <li class="has-line-data" data-line-start="13" data-line-end="15">End draw mask = right-click, or return to circle at beginning</li>
-            </ul>
-            <p class="has-line-data" data-line-start="15" data-line-end="16">Overlaps in masks are NOT allowed. If you \
-            draw a mask on top of another mask, it is cropped so that it doesn’t overlap with the old mask. Masks in 2D \
-            should be single strokes (single stroke is checked). If you want to draw masks in 3D (experimental), then \
-            you can turn this option off and draw a stroke on each plane with the cell and then press ENTER. 3D \
-            labelling will fill in planes that you have not labelled so that you do not have to as densely label.</p>
-            <p class="has-line-data" data-line-start="17" data-line-end="18">!NOTE!: The GUI automatically saves after \
-            you draw a mask in 2D but NOT after 3D mask drawing and NOT after segmentation. Save in the file menu or \
-            with Ctrl+S. The output file is in the same folder as the loaded image with <code>_seg.npy</code> appended.</p>
-            <table class="table table-striped table-bordered">
-            <br><br>
-            FYI there are tooltips throughout the GUI (hover over text to see)
-            <br>
-            <thead>
-            <tr>
-            <th>Keyboard shortcuts</th>
-            <th>Description</th>
-            </tr>
-            </thead>
-            <tbody>
-            <tr>
-            <td>=/+  button // - button</td>
-            <td>zoom in // zoom out</td>
-            </tr>
-            <tr>
-            <td>CTRL+Z</td>
-            <td>undo previously drawn mask/stroke</td>
-            </tr>
-            <tr>
-            <td>CTRL+Y</td>
-            <td>undo remove mask</td>
-            </tr>
-            <tr>
-            <td>CTRL+0</td>
-            <td>clear all masks</td>
-            </tr>
-            <tr>
-            <td>CTRL+L</td>
-            <td>load image (can alternatively drag and drop image)</td>
-            </tr>
-            <tr>
-            <td>CTRL+S</td>
-            <td>SAVE MASKS IN IMAGE to <code>_seg.npy</code> file</td>
-            </tr>
-            <tr>
-            <td>CTRL+T</td>
-            <td>train model using _seg.npy files in folder
-            </tr>
-            <tr>
-            <td>CTRL+P</td>
-            <td>load <code>_seg.npy</code> file (note: it will load automatically with image if it exists)</td>
-            </tr>
-            <tr>
-            <td>CTRL+M</td>
-            <td>load masks file (must be same size as image with 0 for NO mask, and 1,2,3… for masks)</td>
-            </tr>
-            <tr>
-            <td>CTRL+N</td>
-            <td>save masks as PNG</td>
-            </tr>
-            <tr>
-            <td>CTRL+R</td>
-            <td>save ROIs to native ImageJ ROI format</td>
-            </tr>
-            <tr>
-            <td>CTRL+F</td>
-            <td>save flows to image file</td>
-            </tr>
-            <tr>
-            <td>A/D or LEFT/RIGHT</td>
-            <td>cycle through images in current directory</td>
-            </tr>
-            <tr>
-            <td>W/S or UP/DOWN</td>
-            <td>change color (RGB/gray/red/green/blue)</td>
-            </tr>
-            <tr>
-            <td>R / G / B </td>
-            <td>toggle between RGB and Red or Green or Blue</td>
-            </tr>
-            <tr>
-            <td>PAGE-UP / PAGE-DOWN</td>
-            <td>change to flows and cell prob views (if segmentation computed)</td>
-            </tr>
-            <tr>
-            <td>X</td>
-            <td>turn masks ON or OFF</td>
-            </tr>
-            <tr>
-            <td>Z</td>
-            <td>toggle outlines ON or OFF</td>
-            </tr>
-            <tr>
-            <td>, / .</td>
-            <td>increase / decrease brush size for drawing masks</td>
-            </tr>
-            </tbody>
-            </table>
-            <p class="has-line-data" data-line-start="36" data-line-end="37"><strong>Segmentation options (2D only) </strong></p>
-            <p class="has-line-data" data-line-start="38" data-line-end="39">SIZE: you can manually enter the approximate diameter for your cells, or press “calibrate” to let the model estimate it. The size is represented by a disk at the bottom of the view window (can turn this disk of by unchecking “scale disk on”).</p>
-            <p class="has-line-data" data-line-start="40" data-line-end="41">use GPU: if you have specially installed the cuda version of mxnet, then you can activate this, but it won’t give huge speedups when running single 2D images in the GUI.</p>
-            <p class="has-line-data" data-line-start="42" data-line-end="43">MODEL: there is a <em>cytoplasm</em> model and a <em>nuclei</em> model, choose what you want to segment</p>
-            <p class="has-line-data" data-line-start="44" data-line-end="45">CHAN TO SEG: this is the channel in which the cytoplasm or nuclei exist</p>
-            <p class="has-line-data" data-line-start="46" data-line-end="47">CHAN2 (OPT): if <em>cytoplasm</em> model is chosen, then choose the nuclear channel for this option</p>
-            ''')
-        label = QLabel(text)
-        label.setFont(QtGui.QFont("Arial", 8))
-        label.setWordWrap(True)
-        layout.addWidget(label, 0, 0, 1, 1)
-        self.show()
-
-
-class TrainHelpWindow(QDialog):
-    def __init__(self, parent=None):
-        super(TrainHelpWindow, self).__init__(parent)
-        self.setGeometry(100,50,700,300)
-        self.setWindowTitle('training instructions')
-        self.win = QWidget(self)
-        layout = QGridLayout()
-        self.win.setLayout(layout)
-        
-        text = ('''
-            Check out this <a href="https://youtu.be/3Y1VKcxjNy4">video</a> to learn the process.
-            <ol>
-                <li>Drag and drop an image from a folder of images with a similar style (like similar cell types).</li>
-                <li>Run the built-in models on one of the images using the "model zoo" and find the one that works best for your data. Make sure that if you have a nuclear channel you have selected it for CHAN2.</li>
-                <li>Fix the labelling by drawing new ROIs (right-click) and deleting incorrect ones (CTRL+click). The GUI autosaves any manual changes (but does not autosave after running the model, for that click CTRL+S). The segmentation is saved in a "_seg.npy" file.</li>
-                <li> Go to the "Models" menu in the File bar at the top and click "Train new model..." or use shortcut CTRL+T. </li>
-                <li> Choose the pretrained model to start the training from (the model you used in #2), and type in the model name that you want to use. The other parameters should work well in general for most data types. Then click OK. </li>
-                <li> The model will train (much faster if you have a GPU) and then auto-run on the next image in the folder. Next you can repeat #3-#5 as many times as is necessary. </li>
-                <li> The trained model is available to use in the future in the GUI in the "custom model" section and is saved in your image folder. </li>
-            </ol>
-            ''')
-        label = QLabel(text)
-        label.setFont(QtGui.QFont("Arial", 8))
-        label.setWordWrap(True)
-        layout.addWidget(label, 0, 0, 1, 1)
-        self.show()
-
-
-class TypeRadioButtons(QButtonGroup):
-    def __init__(self, parent=None, row=0, col=0):
-        super(TypeRadioButtons, self).__init__()
-        parent.color = 0
-        self.parent = parent
-        self.bstr = self.parent.cell_types
-        for b in range(len(self.bstr)):
-            button = QRadioButton(self.bstr[b])
-            button.setStyleSheet('color: rgb(190,190,190);')
-            button.setFont(QtGui.QFont("Arial", 10))
-            if b==0:
-                button.setChecked(True)
-            self.addButton(button, b)
-            button.toggled.connect(lambda: self.btnpress(parent))
-            self.parent.l0.addWidget(button, row+b,col,1,2)
-        self.setExclusive(True)
-        #self.buttons.
-
-    def btnpress(self, parent):
-       b = self.checkedId()
-       self.parent.cell_type = b
-
-class RGBRadioButtons(QButtonGroup):
-    def __init__(self, parent=None, row=0, col=0):
-        super(RGBRadioButtons, self).__init__()
-        parent.color = 0
-        self.parent = parent
-        self.bstr = ["image", "gradXY", "cellprob", "gradZ"]
-        #self.buttons = QButtonGroup()
-        self.dropdown = []
-        for b in range(len(self.bstr)):
-            button = QRadioButton(self.bstr[b])
-            button.setStyleSheet('color: white;')
-            button.setFont(QtGui.QFont("Arial", 10))
-            if b==0:
-                button.setChecked(True)
-            self.addButton(button, b)
-            button.toggled.connect(lambda: self.btnpress(parent))
-            self.parent.l0.addWidget(button, row,col+2*b,1,2)
-        self.setExclusive(True)
-        #self.buttons.
-
-    def btnpress(self, parent):
-       b = self.checkedId()
-       self.parent.view = b
-       if self.parent.loaded:
-           self.parent.update_plot()
-
-
-class ViewBoxNoRightDrag(pg.ViewBox):
-    def __init__(self, parent=None, border=None, lockAspect=False, enableMouse=True, invertY=False, enableMenu=True, name=None, invertX=False):
-        pg.ViewBox.__init__(self, None, border, lockAspect, enableMouse,
-                            invertY, enableMenu, name, invertX)
-        self.parent = parent
-        self.axHistoryPointer = -1
-
-    def keyPressEvent(self, ev):
-        """
-        This routine should capture key presses in the current view box.
-        The following events are implemented:
-        +/= : moves forward in the zooming stack (if it exists)
-        - : moves backward in the zooming stack (if it exists)
-
-        """
-        ev.accept()
-        if ev.text() == '-':
-            self.scaleBy([1.1, 1.1])
-        elif ev.text() in ['+', '=']:
-            self.scaleBy([0.9, 0.9])
-        else:
-            ev.ignore()
-
-class ImageDraw(pg.ImageItem):
-    """
-    **Bases:** :class:`GraphicsObject <pyqtgraph.GraphicsObject>`
-    GraphicsObject displaying an image. Optimized for rapid update (ie video display).
-    This item displays either a 2D numpy array (height, width) or
-    a 3D array (height, width, RGBa). This array is optionally scaled (see
-    :func:`setLevels <pyqtgraph.ImageItem.setLevels>`) and/or colored
-    with a lookup table (see :func:`setLookupTable <pyqtgraph.ImageItem.setLookupTable>`)
-    before being displayed.
-    ImageItem is frequently used in conjunction with
-    :class:`HistogramLUTItem <pyqtgraph.HistogramLUTItem>` or
-    :class:`HistogramLUTWidget <pyqtgraph.HistogramLUTWidget>` to provide a GUI
-    for controlling the levels and lookup table used to display the image.
-    """
-
-    sigImageChanged = QtCore.pyqtSignal()
-
-    def __init__(self, image=None, viewbox=None, parent=None, **kargs):
-        super(ImageDraw, self).__init__()
-        #self.image=None
-        #self.viewbox=viewbox
-        self.levels = np.array([0,255])
-        self.lut = None
-        self.autoDownsample = False
-        self.axisOrder = 'row-major'
-        self.removable = False
-
-        self.parent = parent
-        #kernel[1,1] = 1
-        self.setDrawKernel(kernel_size=self.parent.brush_size)
-        self.parent.current_stroke = []
-        self.parent.in_stroke = False
-
-    def mouseClickEvent(self, ev):
-        if self.parent.masksOn or self.parent.outlinesOn:
-            if self.parent.loaded and (ev.button() == QtCore.Qt.RightButton or 
-                    ev.modifiers() & QtCore.Qt.ShiftModifier and not ev.double()):
-                if not self.parent.in_stroke:
-                    ev.accept()
-                    self.create_start(ev.pos())
-                    self.parent.stroke_appended = False
-                    self.parent.in_stroke = True
-                    self.drawAt(ev.pos(), ev)
-                else:
-                    ev.accept()
-                    self.end_stroke()
-                    self.parent.in_stroke = False
-            elif not self.parent.in_stroke:
-                y,x = int(ev.pos().y()), int(ev.pos().x())
-                if y>=0 and y<self.parent.Ly and x>=0 and x<self.parent.Lx:
-                    if ev.button() == QtCore.Qt.LeftButton and not ev.double() and self.parent.currentImageMask == "":
-                        idx = self.parent.cellpix[self.parent.currentZ][y,x]
-                        if idx > 0:
-                            if ev.modifiers() & QtCore.Qt.ControlModifier:
-                                # delete mask selected
-                                self.parent.remove_cell(idx)
-                            elif ev.modifiers() & QtCore.Qt.AltModifier:
-                                self.parent.merge_cells(idx)
-                            elif self.parent.masksOn:
-                                self.parent.unselect_cell()
-                                self.parent.select_cell(idx)
-                        elif self.parent.masksOn:
-                            self.parent.unselect_cell()
-
-    def mouseDragEvent(self, ev):
-        ev.ignore()
-        return
-
-    def hoverEvent(self, ev):
-        #QtWidgets.QApplication.setOverrideCursor(QtCore.Qt.CrossCursor)
-        if self.parent.in_stroke:
-            if self.parent.in_stroke:
-                # continue stroke if not at start
-                self.drawAt(ev.pos())
-                if self.is_at_start(ev.pos()):
-                    self.end_stroke()
-                    
-        else:
-            ev.acceptClicks(QtCore.Qt.RightButton)
-            #ev.acceptClicks(QtCore.Qt.LeftButton)
-
-    def create_start(self, pos):
-        self.scatter = pg.ScatterPlotItem([pos.x()], [pos.y()], pxMode=False,
-                                        pen=pg.mkPen(color=(255,0,0), width=self.parent.brush_size),
-                                        size=max(3*2, self.parent.brush_size*1.8*2), brush=None)
-        self.parent.p0.addItem(self.scatter)
-
-    def is_at_start(self, pos):
-        thresh_out = max(6, self.parent.brush_size*3)
-        thresh_in = max(3, self.parent.brush_size*1.8)
-        # first check if you ever left the start
-        if len(self.parent.current_stroke) > 3:
-            stroke = np.array(self.parent.current_stroke)
-            dist = (((stroke[1:,1:] - stroke[:1,1:][np.newaxis,:,:])**2).sum(axis=-1))**0.5
-            dist = dist.flatten()
-            #print(dist)
-            has_left = (dist > thresh_out).nonzero()[0]
-            if len(has_left) > 0:
-                first_left = np.sort(has_left)[0]
-                has_returned = (dist[max(4,first_left+1):] < thresh_in).sum()
-                if has_returned > 0:
-                    return True
-                else:
-                    return False
-            else:
-                return False
-
-    def end_stroke(self):
-        self.parent.p0.removeItem(self.scatter)
-        if not self.parent.stroke_appended:
-            self.parent.strokes.append(self.parent.current_stroke)
-            self.parent.stroke_appended = True
-            self.parent.current_stroke = np.array(self.parent.current_stroke)
-            ioutline = self.parent.current_stroke[:,3]==1
-            self.parent.current_point_set.extend(list(self.parent.current_stroke[ioutline]))
-            self.parent.current_stroke = []
-            if self.parent.autosave:
-                self.parent.add_set()
-        if len(self.parent.current_point_set) > 0 and self.parent.autosave:
-            self.parent.add_set()
-        self.parent.in_stroke = False
-
-    def tabletEvent(self, ev):
-        pass
-        #print(ev.device())
-        #print(ev.pointerType())
-        #print(ev.pressure())
-
-    def drawAt(self, pos, ev=None):
-        mask = self.strokemask
-        set = self.parent.current_point_set
-        stroke = self.parent.current_stroke
-        pos = [int(pos.y()), int(pos.x())]
-        dk = self.drawKernel
-        kc = self.drawKernelCenter
-        sx = [0,dk.shape[0]]
-        sy = [0,dk.shape[1]]
-        tx = [pos[0] - kc[0], pos[0] - kc[0]+ dk.shape[0]]
-        ty = [pos[1] - kc[1], pos[1] - kc[1]+ dk.shape[1]]
-        kcent = kc.copy()
-        if tx[0]<=0:
-            sx[0] = 0
-            sx[1] = kc[0] + 1
-            tx    = sx
-            kcent[0] = 0
-        if ty[0]<=0:
-            sy[0] = 0
-            sy[1] = kc[1] + 1
-            ty    = sy
-            kcent[1] = 0
-        if tx[1] >= self.parent.Ly-1:
-            sx[0] = dk.shape[0] - kc[0] - 1
-            sx[1] = dk.shape[0]
-            tx[0] = self.parent.Ly - kc[0] - 1
-            tx[1] = self.parent.Ly
-            kcent[0] = tx[1]-tx[0]-1
-        if ty[1] >= self.parent.Lx-1:
-            sy[0] = dk.shape[1] - kc[1] - 1
-            sy[1] = dk.shape[1]
-            ty[0] = self.parent.Lx - kc[1] - 1
-            ty[1] = self.parent.Lx
-            kcent[1] = ty[1]-ty[0]-1
-
-
-        ts = (slice(tx[0],tx[1]), slice(ty[0],ty[1]))
-        ss = (slice(sx[0],sx[1]), slice(sy[0],sy[1]))
-        self.image[ts] = mask[ss]
-
-        for ky,y in enumerate(np.arange(ty[0], ty[1], 1, int)):
-            for kx,x in enumerate(np.arange(tx[0], tx[1], 1, int)):
-                iscent = np.logical_and(kx==kcent[0], ky==kcent[1])
-                stroke.append([self.parent.currentZ, x, y, iscent])
-        self.updateImage()
-
-    def setDrawKernel(self, kernel_size=3):
-        bs = kernel_size
-        kernel = np.ones((bs,bs), np.uint8)
-        self.drawKernel = kernel
-        self.drawKernelCenter = [int(np.floor(kernel.shape[0]/2)),
-                                 int(np.floor(kernel.shape[1]/2))]
-        onmask = 255 * kernel[:,:,np.newaxis]
-        offmask = np.zeros((bs,bs,1))
-        opamask = 100 * kernel[:,:,np.newaxis]
-        self.redmask = np.concatenate((onmask,offmask,offmask,onmask), axis=-1)
-        self.strokemask = np.concatenate((onmask,offmask,onmask,opamask), axis=-1)
-=======
 """
 Copyright © 2023 Howard Hughes Medical Institute, Authored by Carsen Stringer and Marius Pachitariu.
 """
@@ -1113,7 +434,7 @@
             elif not self.parent.in_stroke:
                 y, x = int(ev.pos().y()), int(ev.pos().x())
                 if y >= 0 and y < self.parent.Ly and x >= 0 and x < self.parent.Lx:
-                    if ev.button() == QtCore.Qt.LeftButton and not ev.double():
+                    if ev.button() == QtCore.Qt.LeftButton and not ev.double() and self.parent.currentImageMask == "":
                         idx = self.parent.cellpix[self.parent.currentZ][y, x]
                         if idx > 0:
                             if ev.modifiers() & QtCore.Qt.ControlModifier:
@@ -1261,5 +582,4 @@
         offmask = np.zeros((bs, bs, 1))
         opamask = 100 * kernel[:, :, np.newaxis]
         self.redmask = np.concatenate((onmask, offmask, offmask, onmask), axis=-1)
-        self.strokemask = np.concatenate((onmask, offmask, onmask, opamask), axis=-1)
->>>>>>> cc4e62c4
+        self.strokemask = np.concatenate((onmask, offmask, onmask, opamask), axis=-1)