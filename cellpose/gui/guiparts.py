--- conflicted
+++ resolved
@@ -1,763 +1,756 @@
-"""
-Copyright © 2023 Howard Hughes Medical Institute, Authored by Carsen Stringer and Marius Pachitariu.
-"""
-
-from qtpy import QtGui, QtCore, QtWidgets
-<<<<<<< HEAD
-from qtpy.QtGui import QPainter, QPixmap, QImage, QFont
-from qtpy.QtWidgets import QApplication, QRadioButton, QWidget, QDialog, QButtonGroup, QSlider, QStyle, QStyleOptionSlider, QGridLayout, QPushButton, QLabel, QLineEdit, QDialogButtonBox, QComboBox, QCheckBox, QDockWidget
-from qtpy.QtCore import QEvent
-=======
-from qtpy.QtGui import QPainter, QPixmap
-from qtpy.QtWidgets import QApplication, QRadioButton, QWidget, QDialog, QButtonGroup, QSlider, QStyle, QStyleOptionSlider, QGridLayout, QPushButton, QLabel, QLineEdit, QDialogButtonBox, QComboBox, QCheckBox
-from qtpy.QtGui import QFont
->>>>>>> 0e7609fb
-import pyqtgraph as pg
-from pyqtgraph import functions as fn
-from pyqtgraph import Point
-import numpy as np
-import pathlib, os
-from . import io
-
-
-
-def stylesheet():
-    return """
-        QToolTip { 
-                            background-color: black; 
-                            color: white; 
-                            border: black solid 1px
-                            }
-        QComboBox {color: white;
-                    background-color: rgb(40,40,40);}
-                    QComboBox::item:enabled { color: white;
-                    background-color: rgb(40,40,40);
-                    selection-color: white;
-                    selection-background-color: rgb(50,100,50);}
-                    QComboBox::item:!enabled {
-                            background-color: rgb(40,40,40);
-                            color: rgb(100,100,100);
-                        }
-        QScrollArea > QWidget > QWidget
-                {
-                    background: transparent;
-                    border: none;
-                    margin: 0px 0px 0px 0px;
-                } 
-
-        QGroupBox 
-            { border: 1px solid white; color: rgb(255,255,255);
-                           border-radius: 6px;
-                            margin-top: 8px;
-                            padding: 0px 0px;}            
-
-        QPushButton:pressed {Text-align: center; 
-                             background-color: rgb(150,50,150); 
-                             border-color: white;
-                             color:white;}
-                            QToolTip { 
-                           background-color: black; 
-                           color: white; 
-                           border: black solid 1px
-                           }
-        QPushButton:!pressed {Text-align: center; 
-                               background-color: rgb(50,50,50);
-                                border-color: white;
-                               color:white;}
-                                QToolTip { 
-                           background-color: black; 
-                           color: white; 
-                           border: black solid 1px
-                           }
-        QPushButton:disabled {Text-align: center; 
-                             background-color: rgb(30,30,30);
-                             border-color: white;
-                              color:rgb(80,80,80);}
-                               QToolTip { 
-                           background-color: black; 
-                           color: white; 
-                           border: black solid 1px
-                           }
-
-        """
-
-
-class DarkPalette(QtGui.QPalette):
-    """Class that inherits from pyqtgraph.QtGui.QPalette and renders dark colours for the application.
-    (from pykilosort/kilosort4)
-    """
-
-    def __init__(self):
-        QtGui.QPalette.__init__(self)
-        self.setup()
-
-    def setup(self):
-        self.setColor(QtGui.QPalette.Window, QtGui.QColor(40, 40, 40))
-        self.setColor(QtGui.QPalette.WindowText, QtGui.QColor(255, 255, 255))
-        self.setColor(QtGui.QPalette.Base, QtGui.QColor(34, 27, 24))
-        self.setColor(QtGui.QPalette.AlternateBase, QtGui.QColor(53, 50, 47))
-        self.setColor(QtGui.QPalette.ToolTipBase, QtGui.QColor(255, 255, 255))
-        self.setColor(QtGui.QPalette.ToolTipText, QtGui.QColor(255, 255, 255))
-        self.setColor(QtGui.QPalette.Text, QtGui.QColor(255, 255, 255))
-        self.setColor(QtGui.QPalette.Button, QtGui.QColor(53, 50, 47))
-        self.setColor(QtGui.QPalette.ButtonText, QtGui.QColor(255, 255, 255))
-        self.setColor(QtGui.QPalette.BrightText, QtGui.QColor(255, 0, 0))
-        self.setColor(QtGui.QPalette.Link, QtGui.QColor(42, 130, 218))
-        self.setColor(QtGui.QPalette.Highlight, QtGui.QColor(42, 130, 218))
-        self.setColor(QtGui.QPalette.HighlightedText, QtGui.QColor(0, 0, 0))
-        self.setColor(QtGui.QPalette.Disabled, QtGui.QPalette.Text,
-                      QtGui.QColor(128, 128, 128))
-        self.setColor(
-            QtGui.QPalette.Disabled,
-            QtGui.QPalette.ButtonText,
-            QtGui.QColor(128, 128, 128),
-        )
-        self.setColor(
-            QtGui.QPalette.Disabled,
-            QtGui.QPalette.WindowText,
-            QtGui.QColor(128, 128, 128),
-        )
-
-
-def create_channel_choose():
-    # choose channel
-    ChannelChoose = [QComboBox(), QComboBox()]
-    ChannelLabels = []
-    ChannelChoose[0].addItems(["gray", "red", "green", "blue"])
-    ChannelChoose[1].addItems(["none", "red", "green", "blue"])
-    cstr = ["chan to segment:", "chan2 (optional): "]
-    for i in range(2):
-        ChannelLabels.append(QLabel(cstr[i]))
-        if i == 0:
-            ChannelLabels[i].setToolTip(
-                "this is the channel in which the cytoplasm or nuclei exist \
-            that you want to segment")
-            ChannelChoose[i].setToolTip(
-                "this is the channel in which the cytoplasm or nuclei exist \
-            that you want to segment")
-        else:
-            ChannelLabels[i].setToolTip(
-                "if <em>cytoplasm</em> model is chosen, and you also have a \
-            nuclear channel, then choose the nuclear channel for this option")
-            ChannelChoose[i].setToolTip(
-                "if <em>cytoplasm</em> model is chosen, and you also have a \
-            nuclear channel, then choose the nuclear channel for this option")
-
-    return ChannelChoose, ChannelLabels
-
-
-class ModelButton(QPushButton):
-
-    def __init__(self, parent, model_name, text):
-        super().__init__()
-        self.setEnabled(False)
-        self.setText(text)
-        self.setFont(parent.boldfont)
-        self.clicked.connect(lambda: self.press(parent))
-        self.model_name = model_name if "cyto3" not in model_name else "cyto3"
-
-    def press(self, parent):
-        parent.compute_segmentation(model_name=self.model_name)
-
-
-class DenoiseButton(QPushButton):
-
-    def __init__(self, parent, text):
-        super().__init__()
-        self.setEnabled(False)
-        self.model_type = text
-        self.setText(text)
-        self.setFont(parent.medfont)
-        self.clicked.connect(lambda: self.press(parent))
-
-    def press(self, parent):
-        if self.model_type == "filter":
-            parent.restore = "filter"
-            normalize_params = parent.get_normalize_params()
-            if (normalize_params["sharpen_radius"] == 0 and
-                    normalize_params["smooth_radius"] == 0 and
-                    normalize_params["tile_norm_blocksize"] == 0):
-                print(
-                    "GUI_ERROR: no filtering settings on (use custom filter settings)")
-                parent.restore = None
-                return
-            parent.restore = self.model_type
-            parent.compute_saturation()
-        elif self.model_type != "none":
-            parent.compute_denoise_model(model_type=self.model_type)
-        else:
-            parent.clear_restore()
-        parent.set_restore_button()
-
-class TrainWindow(QDialog):
-
-    def __init__(self, parent, model_strings):
-        super().__init__(parent)
-        self.setGeometry(100, 100, 900, 350)
-        self.setWindowTitle("train settings")
-        self.win = QWidget(self)
-        self.l0 = QGridLayout()
-        self.win.setLayout(self.l0)
-
-        yoff = 0
-        qlabel = QLabel("train model w/ images + _seg.npy in current folder >>")
-        qlabel.setFont(QtGui.QFont("Arial", 10, QtGui.QFont.Bold))
-
-        qlabel.setAlignment(QtCore.Qt.AlignVCenter)
-        self.l0.addWidget(qlabel, yoff, 0, 1, 2)
-
-        # choose initial model
-        yoff += 1
-        self.ModelChoose = QComboBox()
-        self.ModelChoose.addItems(model_strings)
-        self.ModelChoose.addItems(["scratch"])
-        self.ModelChoose.setFixedWidth(150)
-        self.ModelChoose.setCurrentIndex(parent.training_params["model_index"])
-        self.l0.addWidget(self.ModelChoose, yoff, 1, 1, 1)
-        qlabel = QLabel("initial model: ")
-        qlabel.setAlignment(QtCore.Qt.AlignRight | QtCore.Qt.AlignVCenter)
-        self.l0.addWidget(qlabel, yoff, 0, 1, 1)
-
-        # choose channels
-        self.ChannelChoose, self.ChannelLabels = create_channel_choose()
-        for i in range(2):
-            yoff += 1
-            self.ChannelChoose[i].setFixedWidth(150)
-            self.ChannelChoose[i].setCurrentIndex(
-                parent.ChannelChoose[i].currentIndex())
-            self.l0.addWidget(self.ChannelLabels[i], yoff, 0, 1, 1)
-            self.l0.addWidget(self.ChannelChoose[i], yoff, 1, 1, 1)
-
-        # choose parameters
-        labels = ["learning_rate", "weight_decay", "n_epochs", "model_name"]
-        self.edits = []
-        self.parameter_explanations = ["The learning rate determines how quickly or slowly the model learns from data. A higher learning rate may lead to faster learning but could cause the model to overshoot the optimal solution. Conversely, a lower learning rate may result in slower learning but is safer and more likely to find the best solution.",
-                                       "Weight decay helps prevent overfitting by penalizing large parameter values in the model. \n Increasing weight decay encourages the model to learn simpler patterns from the data,\n improving its ability to generalize to new, unseen examples.",
-                                       "The number of times the entire dataset is passed forward and backward through the machine learning model during training. Increasing the number of epochs allows the model to see the data more times, potentially improving its accuracy. However, too many epochs can lead to overfitting, where the model memorizes the training data instead of learning generalizable patterns.",
-                     ""]
-        yoff += 1
-        for i, label in enumerate(labels):
-            qlabel = QLabel(label)
-            qlabel.setAlignment(QtCore.Qt.AlignRight | QtCore.Qt.AlignVCenter)
-            qlabel.setToolTip(self.parameter_explanations[i])
-            self.l0.addWidget(qlabel, i + yoff, 0, 1, 1)
-            self.edits.append(QLineEdit())
-            self.edits[-1].setText(str(parent.training_params[label]))
-            self.edits[-1].setFixedWidth(200)
-            self.l0.addWidget(self.edits[-1], i + yoff, 1, 1, 1)
-
-        yoff += len(labels)
-
-        yoff += 1
-        self.use_norm = QCheckBox(f"use restored/filtered image")
-        self.use_norm.setChecked(True)
-        #self.l0.addWidget(self.use_norm, yoff, 0, 2, 4)
-
-        yoff += 2
-        qlabel = QLabel(
-            "(to remove files, click cancel then remove \nfrom folder and reopen train window)"
-        )
-        self.l0.addWidget(qlabel, yoff, 0, 2, 4)
-
-        # click button
-        yoff += 3
-        QBtn = QDialogButtonBox.Ok | QDialogButtonBox.Cancel
-        self.buttonBox = QDialogButtonBox(QBtn)
-        self.buttonBox.accepted.connect(lambda: self.accept(parent))
-        self.buttonBox.rejected.connect(self.reject)
-        self.l0.addWidget(self.buttonBox, yoff, 0, 1, 4)
-
-        # list files in folder
-        qlabel = QLabel("filenames")
-        qlabel.setFont(QtGui.QFont("Arial", 8, QtGui.QFont.Bold))
-        self.l0.addWidget(qlabel, 0, 4, 1, 1)
-        qlabel = QLabel("# of masks")
-        qlabel.setFont(QtGui.QFont("Arial", 8, QtGui.QFont.Bold))
-        self.l0.addWidget(qlabel, 0, 5, 1, 1)
-
-        for i in range(10):
-            if i > len(parent.train_files) - 1:
-                break
-            elif i == 9 and len(parent.train_files) > 10:
-                label = "..."
-                nmasks = "..."
-            else:
-                label = os.path.split(parent.train_files[i])[-1]
-                nmasks = str(parent.train_labels[i].max())
-            qlabel = QLabel(label)
-            self.l0.addWidget(qlabel, i + 1, 4, 1, 1)
-            qlabel = QLabel(nmasks)
-            qlabel.setAlignment(QtCore.Qt.AlignRight | QtCore.Qt.AlignVCenter)
-            self.l0.addWidget(qlabel, i + 1, 5, 1, 1)
-
-    def accept(self, parent):
-        # set channels
-        for i in range(2):
-            parent.ChannelChoose[i].setCurrentIndex(
-                self.ChannelChoose[i].currentIndex())
-        # set training params
-        parent.training_params = {
-            "model_index": self.ModelChoose.currentIndex(),
-            "learning_rate": float(self.edits[0].text()),
-            "weight_decay": float(self.edits[1].text()),
-            "n_epochs": int(self.edits[2].text()),
-            "model_name": self.edits[3].text(),
-            #"use_norm": True if self.use_norm.isChecked() else False,
-        }
-        self.done(1)
-
-
-class ExampleGUI(QDialog):
-
-    def __init__(self, parent=None):
-        super(ExampleGUI, self).__init__(parent)
-        self.setGeometry(100, 100, 1300, 900)
-        self.setWindowTitle("GUI layout")
-        self.win = QWidget(self)
-        layout = QGridLayout()
-        self.win.setLayout(layout)
-
-        guip_path = pathlib.Path.home().joinpath(".cellpose", "cellpose_gui.png")
-        guip_path = str(guip_path.resolve())
-        pixmap = QPixmap(guip_path)
-        label = QLabel(self)
-        label.setPixmap(pixmap)
-        pixmap.scaled
-        layout.addWidget(label, 0, 0, 1, 1)
-
-
-class HelpWindow(QDialog):
-
-    def __init__(self, parent=None):
-        super(HelpWindow, self).__init__(parent)
-        self.setGeometry(100, 50, 700, 1000)
-        self.setWindowTitle("cellpose help")
-        self.win = QWidget(self)
-        layout = QGridLayout()
-        self.win.setLayout(layout)
-
-        text_file = pathlib.Path(__file__).parent.joinpath("guihelpwindowtext.html")
-        with open(str(text_file.resolve()), "r") as f:
-            text = f.read()
-
-        label = QLabel(text)
-        label.setFont(QtGui.QFont("Arial", 8))
-        label.setWordWrap(True)
-        layout.addWidget(label, 0, 0, 1, 1)
-        self.show()
-
-class TrainHelpWindow(QDialog):
-    def __init__(self, parent=None):
-        super(TrainHelpWindow, self).__init__(parent)
-        self.setGeometry(200, 200, 1000, 700)
-        self.setMinimumSize(300, 200)
-        self.setWindowTitle("Training Instructions")
-
-        layout = QGridLayout()
-        self.setLayout(layout)
-
-        text_file = pathlib.Path(__file__).parent.joinpath("guitrainhelpwindowtext.html")
-        with open(str(text_file.resolve()), "r") as f:
-            text = f.read()
-
-        self.label = QLabel(text)
-        self.label.setWordWrap(True)
-        layout.addWidget(self.label, 0, 0, 1, 1)
-
-        # Dropdown menu for font size
-        self.font_size_combo = QComboBox(self)
-        self.font_size_combo.addItems([str(size) for size in range(8, 45, 3)])
-        # Set fixed size (width, height)
-        self.font_size_combo.setFixedSize(55, 25)
-        # Set default index to 17
-        self.font_size_combo.setCurrentText("17")
-
-        # The line "self.font_size_combo.currentIndexChanged.connect(self.adjust_font_size)"
-        # directly connects the currentIndexChanged signal of the "self.font_size_combo" object
-        # to the "self.adjust_font_size" method.
-        # The "self.adjust_font_size" method is automatically called whenever the index changes
-        # in ("self.font_size_combo") the dropdown menu.
-        self.font_size_combo.currentIndexChanged.connect(self.adjust_font_size)
-        layout.addWidget(self.font_size_combo, 1, 0, 1, 1)
-
-        self.adjust_font_size()  # Initial font size adjustment
-
-        self.show()
-
-<<<<<<< HEAD
-# window displaying a minimap of the current image
-class MinimapWindow(QWidget):
-    """
-    Method to initialize the Minimap Window.
-    It creates a title for the window and a QWidget with a basic layout.
-    It also takes the current picture stored in parent.filename and loads it in a QPixmap.
-    The proportions of this image stay constant.
-    This is then set to a QLabel that will display the image.
-    """
-    def __init__(self, parent=None):
-        super(MinimapWindow, self).__init__(parent)
-        # Set the title and geometry of the window
-        self.title = "Minimap"
-        self.setWindowTitle(self.title)
-
-        # In practice, this line allows the window to be resized infinitely big, but sets the
-        # given dimensions as a lower boundry. The image is first presented in its original size.
-        self.setGeometry(100, 100, 400, 300)
-
-        # Create a QWidget and set its layout to QGridLayout
-        self.win = QWidget(self)
-        layout = QGridLayout()
-        self.win.setLayout(layout)
-        
-        # Create a QLabel to display the image
-        self.label = QLabel(self)
-        self.label.setScaledContents(False)  # Allow the image to scale with the QLabel (does not maintain aspect ratio)
-
-        # load the image
-        self.filename = parent.filename
-
-        # Load the default image into a QPixmap
-        self.pixmap = QPixmap(self.filename)
-
-        # This line scales the QPixmap object 'self.pixmap' to a new size of 600x400 pixels.
-        # The aspect ratio is maintained to avoid distortions of the image.
-        self.pixmap = self.pixmap.scaled(600, 400, QtCore.Qt.KeepAspectRatio)
-
-        # Set the QPixmap to the QLabel (that will display the image)
-        self.label.setPixmap(self.pixmap)
-
-        # Add the QLabel to the layout
-        layout.addWidget(self.label, 0, 0, 1, 1)
-            
-        self.update_image(self.filename)
-
-        # This line sets the size of the window to match the width and height of the pixmap.
-        self.setFixedSize(self.pixmap.width(), self.pixmap.height())
-        # This line sets the size of the label to match the width and height of the pixmap.
-        self.label.setFixedSize(self.pixmap.width(), self.pixmap.height())
-       
-
-    def update_image(self, image):
-        """
-        Method to update the displayed image.
-        If the image is not None, it loads the image, creates a QImage object from the image file,
-        creates a QPixmap from the QImage, and sets the QPixmap to the QLabel.
-        If the image is None, it sets the QLabel's text to "No image available".
-        """
-        if image is not None:
-            self.filename = image
-
-            # Create QImage object from the image file.
-            # Casts the image to a QImage object which adds functionality to easily mutate the image.
-            qimage = QImage(self.filename)
-            # Create QPixmap from the QImage
-            pixmap = QPixmap.fromImage(qimage)
-            # Set the QPixmap to the QLabel
-            self.label.setPixmap(pixmap)
-
-            # Create a QDockWidget to accommodate the minimap image
-            self.dock = QDockWidget("Minimap", self)
-            # Set the dock to use our resize methode.
-            self.dock.resizeEvent = self.resizeEvent
-            # Set the QLabel as the widget for the dock
-            self.dock.setWidget(self.label)
-            # Set the dock to be floating, so it is detached from the main window (can be freely moved around)
-            self.dock.setFloating(True)
-        else:
-            self.label.setText("No image available")
-
-    def adjust_image_size(self, new_size=None):
-        """
-        Adjusts the size of the image to fit the dock. If a new size is provided,
-        the image is resized to this new size. If no new size is provided, the image
-        is resized to the current size of the dock. The aspect ratio of the image is
-        maintained during the resizing.
-
-        Parameters:
-        new_size (QSize, optional): The new size to which the image should be resized.
-                                    If not provided, the current width and height of the window are used.
-        """
-
-        # Default to the size of the dock if no new size is provided
-        if new_size is None:
-            new_size = self.dock.size()
-
-        # Create a resized version of the pixmap with the new size while keeping the aspect ratio
-        resized_pixmap = self.pixmap.scaled(new_size, QtCore.Qt.KeepAspectRatio)
-        # Set the resized pixmap to the label
-        self.label.setPixmap(resized_pixmap)
-
-    def resizeEvent(self, event):
-        """
-        Overrides the parent class' resizeEvent method. This method is called when
-        the dock is resized. It resizes the image to fit the new size of the dock
-        and then calls the parent class' resizeEvent method.
-
-        Parameters:
-        event (QResizeEvent): The event parameters for the resize event.
-        """
-
-        # Resize the image to fit the new size of the dock
-        self.adjust_image_size()
-        super().resizeEvent(event)
-
-        """
-        This method overrides the parent class' closeEvent method.
-        It informs the MainW class that the minimap has been closed,
-        so that the menu button can be untoggled.
-        This is called automatically when the window is closed.
-        """
-        def closeEvent(self, event:QEvent):
-        # Notify the parent that the window is closing
-            self.parent.minimap_closed()
-            event.accept()  # Accept the event and close the window
-=======
-    def adjust_font_size(self):
-        # Get the current font size from the combo box
-        font_size = int(self.font_size_combo.currentText())
-        # Calculate the new font size based on window height and width
-        new_font_size = max(5, int((self.height() * self.width())**0.5 / 45))
-        # Set the font size for the label
-        # The if statement prevents the font from being too big to fit the screen/window
-        if new_font_size < font_size:
-            font = QFont("Arial", new_font_size)
-        else:
-            font = QFont("Arial", font_size)
-        self.label.setFont(font)
-
-    def resizeEvent(self, event):
-        # Call adjust_font_size when the window is resized
-        self.adjust_font_size()
-        super().resizeEvent(event)
-
->>>>>>> 0e7609fb
-
-
-class ViewBoxNoRightDrag(pg.ViewBox):
-
-    def __init__(self, parent=None, border=None, lockAspect=False, enableMouse=True,
-                 invertY=False, enableMenu=True, name=None, invertX=False):
-        pg.ViewBox.__init__(self, None, border, lockAspect, enableMouse, invertY,
-                            enableMenu, name, invertX)
-        self.parent = parent
-        self.axHistoryPointer = -1
-
-    def keyPressEvent(self, ev):
-        """
-        This routine should capture key presses in the current view box.
-        The following events are implemented:
-        +/= : moves forward in the zooming stack (if it exists)
-        - : moves backward in the zooming stack (if it exists)
-
-        """
-        ev.accept()
-        if ev.text() == "-":
-            self.scaleBy([1.1, 1.1])
-        elif ev.text() in ["+", "="]:
-            self.scaleBy([0.9, 0.9])
-        else:
-            ev.ignore()
-
-
-class ImageDraw(pg.ImageItem):
-    """
-    **Bases:** :class:`GraphicsObject <pyqtgraph.GraphicsObject>`
-    GraphicsObject displaying an image. Optimized for rapid update (ie video display).
-    This item displays either a 2D numpy array (height, width) or
-    a 3D array (height, width, RGBa). This array is optionally scaled (see
-    :func:`setLevels <pyqtgraph.ImageItem.setLevels>`) and/or colored
-    with a lookup table (see :func:`setLookupTable <pyqtgraph.ImageItem.setLookupTable>`)
-    before being displayed.
-    ImageItem is frequently used in conjunction with
-    :class:`HistogramLUTItem <pyqtgraph.HistogramLUTItem>` or
-    :class:`HistogramLUTWidget <pyqtgraph.HistogramLUTWidget>` to provide a GUI
-    for controlling the levels and lookup table used to display the image.
-    """
-
-    sigImageChanged = QtCore.Signal()
-
-    def __init__(self, image=None, viewbox=None, parent=None, **kargs):
-        super(ImageDraw, self).__init__()
-        #self.image=None
-        #self.viewbox=viewbox
-        self.levels = np.array([0, 255])
-        self.lut = None
-        self.autoDownsample = False
-        self.axisOrder = "row-major"
-        self.removable = False
-
-        self.parent = parent
-        #kernel[1,1] = 1
-        self.setDrawKernel(kernel_size=self.parent.brush_size)
-        self.parent.current_stroke = []
-        self.parent.in_stroke = False
-
-    def mouseClickEvent(self, ev):
-        if (self.parent.masksOn or
-                self.parent.outlinesOn) and not self.parent.removing_region:
-            is_right_click = ev.button() == QtCore.Qt.RightButton
-            if self.parent.loaded \
-                    and (is_right_click or ev.modifiers() & QtCore.Qt.ShiftModifier and not ev.double())\
-                    and not self.parent.deleting_multiple:
-                if not self.parent.in_stroke:
-                    ev.accept()
-                    self.create_start(ev.pos())
-                    self.parent.stroke_appended = False
-                    self.parent.in_stroke = True
-                    self.drawAt(ev.pos(), ev)
-                else:
-                    ev.accept()
-                    self.end_stroke()
-                    self.parent.in_stroke = False
-            elif not self.parent.in_stroke:
-                y, x = int(ev.pos().y()), int(ev.pos().x())
-                if y >= 0 and y < self.parent.Ly and x >= 0 and x < self.parent.Lx:
-                    if ev.button() == QtCore.Qt.LeftButton and not ev.double():
-                        idx = self.parent.cellpix[self.parent.currentZ][y, x]
-                        if idx > 0:
-                            if ev.modifiers() & QtCore.Qt.ControlModifier:
-                                # delete mask selected
-                                self.parent.remove_cell(idx)
-                            elif ev.modifiers() & QtCore.Qt.AltModifier:
-                                self.parent.merge_cells(idx)
-                            elif self.parent.masksOn and not self.parent.deleting_multiple:
-                                self.parent.unselect_cell()
-                                self.parent.select_cell(idx)
-                            elif self.parent.deleting_multiple:
-                                if idx in self.parent.removing_cells_list:
-                                    self.parent.unselect_cell_multi(idx)
-                                    self.parent.removing_cells_list.remove(idx)
-                                else:
-                                    self.parent.select_cell_multi(idx)
-                                    self.parent.removing_cells_list.append(idx)
-
-                        elif self.parent.masksOn and not self.parent.deleting_multiple:
-                            self.parent.unselect_cell()
-
-    def mouseDragEvent(self, ev):
-        ev.ignore()
-        return
-
-    def hoverEvent(self, ev):
-        #QtWidgets.QApplication.setOverrideCursor(QtCore.Qt.CrossCursor)
-        if self.parent.in_stroke:
-            if self.parent.in_stroke:
-                # continue stroke if not at start
-                self.drawAt(ev.pos())
-                if self.is_at_start(ev.pos()):
-                    #self.parent.in_stroke = False
-                    self.end_stroke()
-        else:
-            ev.acceptClicks(QtCore.Qt.RightButton)
-            #ev.acceptClicks(QtCore.Qt.LeftButton)
-
-    def create_start(self, pos):
-        self.scatter = pg.ScatterPlotItem([pos.x()], [pos.y()], pxMode=False,
-                                          pen=pg.mkPen(color=(255, 0, 0),
-                                                       width=self.parent.brush_size),
-                                          size=max(3 * 2,
-                                                   self.parent.brush_size * 1.8 * 2),
-                                          brush=None)
-        self.parent.p0.addItem(self.scatter)
-
-    def is_at_start(self, pos):
-        thresh_out = max(6, self.parent.brush_size * 3)
-        thresh_in = max(3, self.parent.brush_size * 1.8)
-        # first check if you ever left the start
-        if len(self.parent.current_stroke) > 3:
-            stroke = np.array(self.parent.current_stroke)
-            dist = (((stroke[1:, 1:] -
-                      stroke[:1, 1:][np.newaxis, :, :])**2).sum(axis=-1))**0.5
-            dist = dist.flatten()
-            #print(dist)
-            has_left = (dist > thresh_out).nonzero()[0]
-            if len(has_left) > 0:
-                first_left = np.sort(has_left)[0]
-                has_returned = (dist[max(4, first_left + 1):] < thresh_in).sum()
-                if has_returned > 0:
-                    return True
-                else:
-                    return False
-            else:
-                return False
-
-    def end_stroke(self):
-        self.parent.p0.removeItem(self.scatter)
-        if not self.parent.stroke_appended:
-            self.parent.strokes.append(self.parent.current_stroke)
-            self.parent.stroke_appended = True
-            self.parent.current_stroke = np.array(self.parent.current_stroke)
-            ioutline = self.parent.current_stroke[:, 3] == 1
-            self.parent.current_point_set.append(
-                list(self.parent.current_stroke[ioutline]))
-            self.parent.current_stroke = []
-            if self.parent.autosave:
-                self.parent.add_set()
-        if len(self.parent.current_point_set) and len(
-                self.parent.current_point_set[0]) > 0 and self.parent.autosave:
-            self.parent.add_set()
-        self.parent.in_stroke = False
-
-    def tabletEvent(self, ev):
-        pass
-        #print(ev.device())
-        #print(ev.pointerType())
-        #print(ev.pressure())
-
-    def drawAt(self, pos, ev=None):
-        mask = self.strokemask
-        stroke = self.parent.current_stroke
-        pos = [int(pos.y()), int(pos.x())]
-        dk = self.drawKernel
-        kc = self.drawKernelCenter
-        sx = [0, dk.shape[0]]
-        sy = [0, dk.shape[1]]
-        tx = [pos[0] - kc[0], pos[0] - kc[0] + dk.shape[0]]
-        ty = [pos[1] - kc[1], pos[1] - kc[1] + dk.shape[1]]
-        kcent = kc.copy()
-        if tx[0] <= 0:
-            sx[0] = 0
-            sx[1] = kc[0] + 1
-            tx = sx
-            kcent[0] = 0
-        if ty[0] <= 0:
-            sy[0] = 0
-            sy[1] = kc[1] + 1
-            ty = sy
-            kcent[1] = 0
-        if tx[1] >= self.parent.Ly - 1:
-            sx[0] = dk.shape[0] - kc[0] - 1
-            sx[1] = dk.shape[0]
-            tx[0] = self.parent.Ly - kc[0] - 1
-            tx[1] = self.parent.Ly
-            kcent[0] = tx[1] - tx[0] - 1
-        if ty[1] >= self.parent.Lx - 1:
-            sy[0] = dk.shape[1] - kc[1] - 1
-            sy[1] = dk.shape[1]
-            ty[0] = self.parent.Lx - kc[1] - 1
-            ty[1] = self.parent.Lx
-            kcent[1] = ty[1] - ty[0] - 1
-
-        ts = (slice(tx[0], tx[1]), slice(ty[0], ty[1]))
-        ss = (slice(sx[0], sx[1]), slice(sy[0], sy[1]))
-        self.image[ts] = mask[ss]
-
-        for ky, y in enumerate(np.arange(ty[0], ty[1], 1, int)):
-            for kx, x in enumerate(np.arange(tx[0], tx[1], 1, int)):
-                iscent = np.logical_and(kx == kcent[0], ky == kcent[1])
-                stroke.append([self.parent.currentZ, x, y, iscent])
-        self.updateImage()
-
-    def setDrawKernel(self, kernel_size=3):
-        bs = kernel_size
-        kernel = np.ones((bs, bs), np.uint8)
-        self.drawKernel = kernel
-        self.drawKernelCenter = [
-            int(np.floor(kernel.shape[0] / 2)),
-            int(np.floor(kernel.shape[1] / 2))
-        ]
-        onmask = 255 * kernel[:, :, np.newaxis]
-        offmask = np.zeros((bs, bs, 1))
-        opamask = 100 * kernel[:, :, np.newaxis]
-        self.redmask = np.concatenate((onmask, offmask, offmask, onmask), axis=-1)
-        self.strokemask = np.concatenate((onmask, offmask, onmask, opamask), axis=-1)
+"""
+Copyright © 2023 Howard Hughes Medical Institute, Authored by Carsen Stringer and Marius Pachitariu.
+"""
+
+from qtpy import QtGui, QtCore, QtWidgets
+from qtpy.QtGui import QPainter, QPixmap, QImage, QFont
+from qtpy.QtWidgets import QApplication, QRadioButton, QWidget, QDialog, QButtonGroup, QSlider, QStyle, QStyleOptionSlider, QGridLayout, QPushButton, QLabel, QLineEdit, QDialogButtonBox, QComboBox, QCheckBox, QDockWidget
+from qtpy.QtCore import QEvent
+from qtpy.QtGui import QFont
+import pyqtgraph as pg
+from pyqtgraph import functions as fn
+from pyqtgraph import Point
+import numpy as np
+import pathlib, os
+from . import io
+
+
+
+def stylesheet():
+    return """
+        QToolTip { 
+                            background-color: black; 
+                            color: white; 
+                            border: black solid 1px
+                            }
+        QComboBox {color: white;
+                    background-color: rgb(40,40,40);}
+                    QComboBox::item:enabled { color: white;
+                    background-color: rgb(40,40,40);
+                    selection-color: white;
+                    selection-background-color: rgb(50,100,50);}
+                    QComboBox::item:!enabled {
+                            background-color: rgb(40,40,40);
+                            color: rgb(100,100,100);
+                        }
+        QScrollArea > QWidget > QWidget
+                {
+                    background: transparent;
+                    border: none;
+                    margin: 0px 0px 0px 0px;
+                } 
+
+        QGroupBox 
+            { border: 1px solid white; color: rgb(255,255,255);
+                           border-radius: 6px;
+                            margin-top: 8px;
+                            padding: 0px 0px;}            
+
+        QPushButton:pressed {Text-align: center; 
+                             background-color: rgb(150,50,150); 
+                             border-color: white;
+                             color:white;}
+                            QToolTip { 
+                           background-color: black; 
+                           color: white; 
+                           border: black solid 1px
+                           }
+        QPushButton:!pressed {Text-align: center; 
+                               background-color: rgb(50,50,50);
+                                border-color: white;
+                               color:white;}
+                                QToolTip { 
+                           background-color: black; 
+                           color: white; 
+                           border: black solid 1px
+                           }
+        QPushButton:disabled {Text-align: center; 
+                             background-color: rgb(30,30,30);
+                             border-color: white;
+                              color:rgb(80,80,80);}
+                               QToolTip { 
+                           background-color: black; 
+                           color: white; 
+                           border: black solid 1px
+                           }
+
+        """
+
+
+class DarkPalette(QtGui.QPalette):
+    """Class that inherits from pyqtgraph.QtGui.QPalette and renders dark colours for the application.
+    (from pykilosort/kilosort4)
+    """
+
+    def __init__(self):
+        QtGui.QPalette.__init__(self)
+        self.setup()
+
+    def setup(self):
+        self.setColor(QtGui.QPalette.Window, QtGui.QColor(40, 40, 40))
+        self.setColor(QtGui.QPalette.WindowText, QtGui.QColor(255, 255, 255))
+        self.setColor(QtGui.QPalette.Base, QtGui.QColor(34, 27, 24))
+        self.setColor(QtGui.QPalette.AlternateBase, QtGui.QColor(53, 50, 47))
+        self.setColor(QtGui.QPalette.ToolTipBase, QtGui.QColor(255, 255, 255))
+        self.setColor(QtGui.QPalette.ToolTipText, QtGui.QColor(255, 255, 255))
+        self.setColor(QtGui.QPalette.Text, QtGui.QColor(255, 255, 255))
+        self.setColor(QtGui.QPalette.Button, QtGui.QColor(53, 50, 47))
+        self.setColor(QtGui.QPalette.ButtonText, QtGui.QColor(255, 255, 255))
+        self.setColor(QtGui.QPalette.BrightText, QtGui.QColor(255, 0, 0))
+        self.setColor(QtGui.QPalette.Link, QtGui.QColor(42, 130, 218))
+        self.setColor(QtGui.QPalette.Highlight, QtGui.QColor(42, 130, 218))
+        self.setColor(QtGui.QPalette.HighlightedText, QtGui.QColor(0, 0, 0))
+        self.setColor(QtGui.QPalette.Disabled, QtGui.QPalette.Text,
+                      QtGui.QColor(128, 128, 128))
+        self.setColor(
+            QtGui.QPalette.Disabled,
+            QtGui.QPalette.ButtonText,
+            QtGui.QColor(128, 128, 128),
+        )
+        self.setColor(
+            QtGui.QPalette.Disabled,
+            QtGui.QPalette.WindowText,
+            QtGui.QColor(128, 128, 128),
+        )
+
+
+def create_channel_choose():
+    # choose channel
+    ChannelChoose = [QComboBox(), QComboBox()]
+    ChannelLabels = []
+    ChannelChoose[0].addItems(["gray", "red", "green", "blue"])
+    ChannelChoose[1].addItems(["none", "red", "green", "blue"])
+    cstr = ["chan to segment:", "chan2 (optional): "]
+    for i in range(2):
+        ChannelLabels.append(QLabel(cstr[i]))
+        if i == 0:
+            ChannelLabels[i].setToolTip(
+                "this is the channel in which the cytoplasm or nuclei exist \
+            that you want to segment"q)
+            ChannelChoose[i].setToolTip(
+                "this is the channel in which the cytoplasm or nuclei exist \
+            that you want to segment")
+        else:
+            ChannelLabels[i].setToolTip(
+                "if <em>cytoplasm</em> model is chosen, and you also have a \
+            nuclear channel, then choose the nuclear channel for this option")
+            ChannelChoose[i].setToolTip(
+                "if <em>cytoplasm</em> model is chosen, and you also have a \
+            nuclear channel, then choose the nuclear channel for this option")
+
+    return ChannelChoose, ChannelLabels
+
+
+class ModelButton(QPushButton):
+
+    def __init__(self, parent, model_name, text):
+        super().__init__()
+        self.setEnabled(False)
+        self.setText(text)
+        self.setFont(parent.boldfont)
+        self.clicked.connect(lambda: self.press(parent))
+        self.model_name = model_name if "cyto3" not in model_name else "cyto3"
+
+    def press(self, parent):
+        parent.compute_segmentation(model_name=self.model_name)
+
+
+class DenoiseButton(QPushButton):
+
+    def __init__(self, parent, text):
+        super().__init__()
+        self.setEnabled(False)
+        self.model_type = text
+        self.setText(text)
+        self.setFont(parent.medfont)
+        self.clicked.connect(lambda: self.press(parent))
+
+    def press(self, parent):
+        if self.model_type == "filter":
+            parent.restore = "filter"
+            normalize_params = parent.get_normalize_params()
+            if (normalize_params["sharpen_radius"] == 0 and
+                    normalize_params["smooth_radius"] == 0 and
+                    normalize_params["tile_norm_blocksize"] == 0):
+                print(
+                    "GUI_ERROR: no filtering settings on (use custom filter settings)")
+                parent.restore = None
+                return
+            parent.restore = self.model_type
+            parent.compute_saturation()
+        elif self.model_type != "none":
+            parent.compute_denoise_model(model_type=self.model_type)
+        else:
+            parent.clear_restore()
+        parent.set_restore_button()
+
+class TrainWindow(QDialog):
+
+    def __init__(self, parent, model_strings):
+        super().__init__(parent)
+        self.setGeometry(100, 100, 900, 350)
+        self.setWindowTitle("train settings")
+        self.win = QWidget(self)
+        self.l0 = QGridLayout()
+        self.win.setLayout(self.l0)
+
+        yoff = 0
+        qlabel = QLabel("train model w/ images + _seg.npy in current folder >>")
+        qlabel.setFont(QtGui.QFont("Arial", 10, QtGui.QFont.Bold))
+
+        qlabel.setAlignment(QtCore.Qt.AlignVCenter)
+        self.l0.addWidget(qlabel, yoff, 0, 1, 2)
+
+        # choose initial model
+        yoff += 1
+        self.ModelChoose = QComboBox()
+        self.ModelChoose.addItems(model_strings)
+        self.ModelChoose.addItems(["scratch"])
+        self.ModelChoose.setFixedWidth(150)
+        self.ModelChoose.setCurrentIndex(parent.training_params["model_index"])
+        self.l0.addWidget(self.ModelChoose, yoff, 1, 1, 1)
+        qlabel = QLabel("initial model: ")
+        qlabel.setAlignment(QtCore.Qt.AlignRight | QtCore.Qt.AlignVCenter)
+        self.l0.addWidget(qlabel, yoff, 0, 1, 1)
+
+        # choose channels
+        self.ChannelChoose, self.ChannelLabels = create_channel_choose()
+        for i in range(2):
+            yoff += 1
+            self.ChannelChoose[i].setFixedWidth(150)
+            self.ChannelChoose[i].setCurrentIndex(
+                parent.ChannelChoose[i].currentIndex())
+            self.l0.addWidget(self.ChannelLabels[i], yoff, 0, 1, 1)
+            self.l0.addWidget(self.ChannelChoose[i], yoff, 1, 1, 1)
+
+        # choose parameters
+        labels = ["learning_rate", "weight_decay", "n_epochs", "model_name"]
+        self.edits = []
+        self.parameter_explanations = ["The learning rate determines how quickly or slowly the model learns from data. A higher learning rate may lead to faster learning but could cause the model to overshoot the optimal solution. Conversely, a lower learning rate may result in slower learning but is safer and more likely to find the best solution.",
+                                       "Weight decay helps prevent overfitting by penalizing large parameter values in the model. \n Increasing weight decay encourages the model to learn simpler patterns from the data,\n improving its ability to generalize to new, unseen examples.",
+                                       "The number of times the entire dataset is passed forward and backward through the machine learning model during training. Increasing the number of epochs allows the model to see the data more times, potentially improving its accuracy. However, too many epochs can lead to overfitting, where the model memorizes the training data instead of learning generalizable patterns.",
+                     ""]
+        yoff += 1
+        for i, label in enumerate(labels):
+            qlabel = QLabel(label)
+            qlabel.setAlignment(QtCore.Qt.AlignRight | QtCore.Qt.AlignVCenter)
+            qlabel.setToolTip(self.parameter_explanations[i])
+            self.l0.addWidget(qlabel, i + yoff, 0, 1, 1)
+            self.edits.append(QLineEdit())
+            self.edits[-1].setText(str(parent.training_params[label]))
+            self.edits[-1].setFixedWidth(200)
+            self.l0.addWidget(self.edits[-1], i + yoff, 1, 1, 1)
+
+        yoff += len(labels)
+
+        yoff += 1
+        self.use_norm = QCheckBox(f"use restored/filtered image")
+        self.use_norm.setChecked(True)
+        #self.l0.addWidget(self.use_norm, yoff, 0, 2, 4)
+
+        yoff += 2
+        qlabel = QLabel(
+            "(to remove files, click cancel then remove \nfrom folder and reopen train window)"
+        )
+        self.l0.addWidget(qlabel, yoff, 0, 2, 4)
+
+        # click button
+        yoff += 3
+        QBtn = QDialogButtonBox.Ok | QDialogButtonBox.Cancel
+        self.buttonBox = QDialogButtonBox(QBtn)
+        self.buttonBox.accepted.connect(lambda: self.accept(parent))
+        self.buttonBox.rejected.connect(self.reject)
+        self.l0.addWidget(self.buttonBox, yoff, 0, 1, 4)
+
+        # list files in folder
+        qlabel = QLabel("filenames")
+        qlabel.setFont(QtGui.QFont("Arial", 8, QtGui.QFont.Bold))
+        self.l0.addWidget(qlabel, 0, 4, 1, 1)
+        qlabel = QLabel("# of masks")
+        qlabel.setFont(QtGui.QFont("Arial", 8, QtGui.QFont.Bold))
+        self.l0.addWidget(qlabel, 0, 5, 1, 1)
+
+        for i in range(10):
+            if i > len(parent.train_files) - 1:
+                break
+            elif i == 9 and len(parent.train_files) > 10:
+                label = "..."
+                nmasks = "..."
+            else:
+                label = os.path.split(parent.train_files[i])[-1]
+                nmasks = str(parent.train_labels[i].max())
+            qlabel = QLabel(label)
+            self.l0.addWidget(qlabel, i + 1, 4, 1, 1)
+            qlabel = QLabel(nmasks)
+            qlabel.setAlignment(QtCore.Qt.AlignRight | QtCore.Qt.AlignVCenter)
+            self.l0.addWidget(qlabel, i + 1, 5, 1, 1)
+
+    def accept(self, parent):
+        # set channels
+        for i in range(2):
+            parent.ChannelChoose[i].setCurrentIndex(
+                self.ChannelChoose[i].currentIndex())
+        # set training params
+        parent.training_params = {
+            "model_index": self.ModelChoose.currentIndex(),
+            "learning_rate": float(self.edits[0].text()),
+            "weight_decay": float(self.edits[1].text()),
+            "n_epochs": int(self.edits[2].text()),
+            "model_name": self.edits[3].text(),
+            #"use_norm": True if self.use_norm.isChecked() else False,
+        }
+        self.done(1)
+
+
+class ExampleGUI(QDialog):
+
+    def __init__(self, parent=None):
+        super(ExampleGUI, self).__init__(parent)
+        self.setGeometry(100, 100, 1300, 900)
+        self.setWindowTitle("GUI layout")
+        self.win = QWidget(self)
+        layout = QGridLayout()
+        self.win.setLayout(layout)
+
+        guip_path = pathlib.Path.home().joinpath(".cellpose", "cellpose_gui.png")
+        guip_path = str(guip_path.resolve())
+        pixmap = QPixmap(guip_path)
+        label = QLabel(self)
+        label.setPixmap(pixmap)
+        pixmap.scaled
+        layout.addWidget(label, 0, 0, 1, 1)
+
+
+class HelpWindow(QDialog):
+
+    def __init__(self, parent=None):
+        super(HelpWindow, self).__init__(parent)
+        self.setGeometry(100, 50, 700, 1000)
+        self.setWindowTitle("cellpose help")
+        self.win = QWidget(self)
+        layout = QGridLayout()
+        self.win.setLayout(layout)
+
+        text_file = pathlib.Path(__file__).parent.joinpath("guihelpwindowtext.html")
+        with open(str(text_file.resolve()), "r") as f:
+            text = f.read()
+
+        label = QLabel(text)
+        label.setFont(QtGui.QFont("Arial", 8))
+        label.setWordWrap(True)
+        layout.addWidget(label, 0, 0, 1, 1)
+        self.show()
+
+class TrainHelpWindow(QDialog):
+    def __init__(self, parent=None):
+        super(TrainHelpWindow, self).__init__(parent)
+        self.setGeometry(200, 200, 1000, 700)
+        self.setMinimumSize(300, 200)
+        self.setWindowTitle("Training Instructions")
+
+        layout = QGridLayout()
+        self.setLayout(layout)
+
+        text_file = pathlib.Path(__file__).parent.joinpath(
+            "guitrainhelpwindowtext.html")
+        with open(str(text_file.resolve()), "r") as f:
+            text = f.read()
+
+        self.label = QLabel(text)
+        self.label.setWordWrap(True)
+        layout.addWidget(self.label, 0, 0, 1, 1)
+
+        # Dropdown menu for font size
+        self.font_size_combo = QComboBox(self)
+        self.font_size_combo.addItems([str(size) for size in range(8, 45, 3)])
+        # Set fixed size (width, height)
+        self.font_size_combo.setFixedSize(55, 25)
+        # Set default index to 17
+        self.font_size_combo.setCurrentText("17")
+
+        # The line "self.font_size_combo.currentIndexChanged.connect(self.adjust_font_size)"
+        # directly connects the currentIndexChanged signal of the "self.font_size_combo" object
+        # to the "self.adjust_font_size" method.
+        # The "self.adjust_font_size" method is automatically called whenever the index changes
+        # in ("self.font_size_combo") the dropdown menu.
+        self.font_size_combo.currentIndexChanged.connect(self.adjust_font_size)
+        layout.addWidget(self.font_size_combo, 1, 0, 1, 1)
+
+        self.adjust_font_size()  # Initial font size adjustment
+
+        self.show()
+
+    def adjust_font_size(self):
+        # Get the current font size from the combo box
+        font_size = int(self.font_size_combo.currentText())
+        # Calculate the new font size based on window height and width
+        new_font_size = max(5, int((self.height() * self.width())**0.5 / 45))
+        # Set the font size for the label
+        # The if statement prevents the font from being too big to fit the screen/window
+        if new_font_size < font_size:
+            font = QFont("Arial", new_font_size)
+        else:
+            font = QFont("Arial", font_size)
+        self.label.setFont(font)
+
+    def resizeEvent(self, event):
+        # Call adjust_font_size when the window is resized
+        self.adjust_font_size()
+        super().resizeEvent(event)
+
+# window displaying a minimap of the current image
+class MinimapWindow(QWidget):
+    """
+    Method to initialize the Minimap Window.
+    It creates a title for the window and a QWidget with a basic layout.
+    It also takes the current picture stored in parent.filename and loads it in a QPixmap.
+    The proportions of this image stay constant.
+    This is then set to a QLabel that will display the image.
+    """
+    def __init__(self, parent=None):
+        super(MinimapWindow, self).__init__(parent)
+        # Set the title and geometry of the window
+        self.title = "Minimap"
+        self.setWindowTitle(self.title)
+
+        # In practice, this line allows the window to be resized infinitely big, but sets the
+        # given dimensions as a lower boundry. The image is first presented in its original size.
+        self.setGeometry(100, 100, 400, 300)
+
+        # Create a QWidget and set its layout to QGridLayout
+        self.win = QWidget(self)
+        layout = QGridLayout()
+        self.win.setLayout(layout)
+
+        # Create a QLabel to display the image
+        self.label = QLabel(self)
+        self.label.setScaledContents(False)  # Allow the image to scale with the QLabel (does not maintain aspect ratio)
+
+        # load the image
+        self.filename = parent.filename
+
+        # Load the default image into a QPixmap
+        self.pixmap = QPixmap(self.filename)
+
+        # This line scales the QPixmap object 'self.pixmap' to a new size of 600x400 pixels.
+        # The aspect ratio is maintained to avoid distortions of the image.
+        self.pixmap = self.pixmap.scaled(600, 400, QtCore.Qt.KeepAspectRatio)
+
+        # Set the QPixmap to the QLabel (that will display the image)
+        self.label.setPixmap(self.pixmap)
+
+        # Add the QLabel to the layout
+        layout.addWidget(self.label, 0, 0, 1, 1)
+
+        self.update_image(self.filename)
+
+        # This line sets the size of the window to match the width and height of the pixmap.
+        self.setFixedSize(self.pixmap.width(), self.pixmap.height())
+        # This line sets the size of the label to match the width and height of the pixmap.
+        self.label.setFixedSize(self.pixmap.width(), self.pixmap.height())
+
+
+    def update_image(self, image):
+        """
+        Method to update the displayed image.
+        If the image is not None, it loads the image, creates a QImage object from the image file,
+        creates a QPixmap from the QImage, and sets the QPixmap to the QLabel.
+        If the image is None, it sets the QLabel's text to "No image available".
+        """
+        if image is not None:
+            self.filename = image
+
+            # Create QImage object from the image file.
+            # Casts the image to a QImage object which adds functionality to easily mutate the image.
+            qimage = QImage(self.filename)
+            # Create QPixmap from the QImage
+            pixmap = QPixmap.fromImage(qimage)
+            # Set the QPixmap to the QLabel
+            self.label.setPixmap(pixmap)
+
+            # Create a QDockWidget to accommodate the minimap image
+            self.dock = QDockWidget("Minimap", self)
+            # Set the dock to use our resize methode.
+            self.dock.resizeEvent = self.resizeEvent
+            # Set the QLabel as the widget for the dock
+            self.dock.setWidget(self.label)
+            # Set the dock to be floating, so it is detached from the main window (can be freely moved around)
+            self.dock.setFloating(True)
+        else:
+            self.label.setText("No image available")
+
+    def adjust_image_size(self, new_size=None):
+        """
+        Adjusts the size of the image to fit the dock. If a new size is provided,
+        the image is resized to this new size. If no new size is provided, the image
+        is resized to the current size of the dock. The aspect ratio of the image is
+        maintained during the resizing.
+
+        Parameters:
+        new_size (QSize, optional): The new size to which the image should be resized.
+                                    If not provided, the current width and height of the window are used.
+        """
+
+        # Default to the size of the dock if no new size is provided
+        if new_size is None:
+            new_size = self.dock.size()
+
+        # Create a resized version of the pixmap with the new size while keeping the aspect ratio
+        resized_pixmap = self.pixmap.scaled(new_size, QtCore.Qt.KeepAspectRatio)
+        # Set the resized pixmap to the label
+        self.label.setPixmap(resized_pixmap)
+
+    def resizeEvent(self, event):
+        """
+        Overrides the parent class' resizeEvent method. This method is called when
+        the dock is resized. It resizes the image to fit the new size of the dock
+        and then calls the parent class' resizeEvent method.
+
+        Parameters:
+        event (QResizeEvent): The event parameters for the resize event.
+        """
+
+        # Resize the image to fit the new size of the dock
+        self.adjust_image_size()
+        super().resizeEvent(event)
+
+        """
+        This method overrides the parent class' closeEvent method.
+        It informs the MainW class that the minimap has been closed,
+        so that the menu button can be untoggled.
+        This is called automatically when the window is closed.
+        """
+        def closeEvent(self, event:QEvent):
+            # Notify the parent that the window is closing
+            self.parent.minimap_closed()
+            event.accept()  # Accept the event and close the window
+
+
+class ViewBoxNoRightDrag(pg.ViewBox):
+
+    def __init__(self, parent=None, border=None, lockAspect=False, enableMouse=True,
+                 invertY=False, enableMenu=True, name=None, invertX=False):
+        pg.ViewBox.__init__(self, None, border, lockAspect, enableMouse, invertY,
+                            enableMenu, name, invertX)
+        self.parent = parent
+        self.axHistoryPointer = -1
+
+    def keyPressEvent(self, ev):
+        """
+        This routine should capture key presses in the current view box.
+        The following events are implemented:
+        +/= : moves forward in the zooming stack (if it exists)
+        - : moves backward in the zooming stack (if it exists)
+
+        """
+        ev.accept()
+        if ev.text() == "-":
+            self.scaleBy([1.1, 1.1])
+        elif ev.text() in ["+", "="]:
+            self.scaleBy([0.9, 0.9])
+        else:
+            ev.ignore()
+
+
+class ImageDraw(pg.ImageItem):
+    """
+    **Bases:** :class:`GraphicsObject <pyqtgraph.GraphicsObject>`
+    GraphicsObject displaying an image. Optimized for rapid update (ie video display).
+    This item displays either a 2D numpy array (height, width) or
+    a 3D array (height, width, RGBa). This array is optionally scaled (see
+    :func:`setLevels <pyqtgraph.ImageItem.setLevels>`) and/or colored
+    with a lookup table (see :func:`setLookupTable <pyqtgraph.ImageItem.setLookupTable>`)
+    before being displayed.
+    ImageItem is frequently used in conjunction with
+    :class:`HistogramLUTItem <pyqtgraph.HistogramLUTItem>` or
+    :class:`HistogramLUTWidget <pyqtgraph.HistogramLUTWidget>` to provide a GUI
+    for controlling the levels and lookup table used to display the image.
+    """
+
+    sigImageChanged = QtCore.Signal()
+
+    def __init__(self, image=None, viewbox=None, parent=None, **kargs):
+        super(ImageDraw, self).__init__()
+        #self.image=None
+        #self.viewbox=viewbox
+        self.levels = np.array([0, 255])
+        self.lut = None
+        self.autoDownsample = False
+        self.axisOrder = "row-major"
+        self.removable = False
+
+        self.parent = parent
+        #kernel[1,1] = 1
+        self.setDrawKernel(kernel_size=self.parent.brush_size)
+        self.parent.current_stroke = []
+        self.parent.in_stroke = False
+
+    def mouseClickEvent(self, ev):
+        if (self.parent.masksOn or
+                self.parent.outlinesOn) and not self.parent.removing_region:
+            is_right_click = ev.button() == QtCore.Qt.RightButton
+            if self.parent.loaded \
+                    and (is_right_click or ev.modifiers() & QtCore.Qt.ShiftModifier and not ev.double())\
+                    and not self.parent.deleting_multiple:
+                if not self.parent.in_stroke:
+                    ev.accept()
+                    self.create_start(ev.pos())
+                    self.parent.stroke_appended = False
+                    self.parent.in_stroke = True
+                    self.drawAt(ev.pos(), ev)
+                else:
+                    ev.accept()
+                    self.end_stroke()
+                    self.parent.in_stroke = False
+            elif not self.parent.in_stroke:
+                y, x = int(ev.pos().y()), int(ev.pos().x())
+                if y >= 0 and y < self.parent.Ly and x >= 0 and x < self.parent.Lx:
+                    if ev.button() == QtCore.Qt.LeftButton and not ev.double():
+                        idx = self.parent.cellpix[self.parent.currentZ][y, x]
+                        if idx > 0:
+                            if ev.modifiers() & QtCore.Qt.ControlModifier:
+                                # delete mask selected
+                                self.parent.remove_cell(idx)
+                            elif ev.modifiers() & QtCore.Qt.AltModifier:
+                                self.parent.merge_cells(idx)
+                            elif self.parent.masksOn and not self.parent.deleting_multiple:
+                                self.parent.unselect_cell()
+                                self.parent.select_cell(idx)
+                            elif self.parent.deleting_multiple:
+                                if idx in self.parent.removing_cells_list:
+                                    self.parent.unselect_cell_multi(idx)
+                                    self.parent.removing_cells_list.remove(idx)
+                                else:
+                                    self.parent.select_cell_multi(idx)
+                                    self.parent.removing_cells_list.append(idx)
+
+                        elif self.parent.masksOn and not self.parent.deleting_multiple:
+                            self.parent.unselect_cell()
+
+    def mouseDragEvent(self, ev):
+        ev.ignore()
+        return
+
+    def hoverEvent(self, ev):
+        #QtWidgets.QApplication.setOverrideCursor(QtCore.Qt.CrossCursor)
+        if self.parent.in_stroke:
+            if self.parent.in_stroke:
+                # continue stroke if not at start
+                self.drawAt(ev.pos())
+                if self.is_at_start(ev.pos()):
+                    #self.parent.in_stroke = False
+                    self.end_stroke()
+        else:
+            ev.acceptClicks(QtCore.Qt.RightButton)
+            #ev.acceptClicks(QtCore.Qt.LeftButton)
+
+    def create_start(self, pos):
+        self.scatter = pg.ScatterPlotItem([pos.x()], [pos.y()], pxMode=False,
+                                          pen=pg.mkPen(color=(255, 0, 0),
+                                                       width=self.parent.brush_size),
+                                          size=max(3 * 2,
+                                                   self.parent.brush_size * 1.8 * 2),
+                                          brush=None)
+        self.parent.p0.addItem(self.scatter)
+
+    def is_at_start(self, pos):
+        thresh_out = max(6, self.parent.brush_size * 3)
+        thresh_in = max(3, self.parent.brush_size * 1.8)
+        # first check if you ever left the start
+        if len(self.parent.current_stroke) > 3:
+            stroke = np.array(self.parent.current_stroke)
+            dist = (((stroke[1:, 1:] -
+                      stroke[:1, 1:][np.newaxis, :, :])**2).sum(axis=-1))**0.5
+            dist = dist.flatten()
+            #print(dist)
+            has_left = (dist > thresh_out).nonzero()[0]
+            if len(has_left) > 0:
+                first_left = np.sort(has_left)[0]
+                has_returned = (dist[max(4, first_left + 1):] < thresh_in).sum()
+                if has_returned > 0:
+                    return True
+                else:
+                    return False
+            else:
+                return False
+
+    def end_stroke(self):
+        self.parent.p0.removeItem(self.scatter)
+        if not self.parent.stroke_appended:
+            self.parent.strokes.append(self.parent.current_stroke)
+            self.parent.stroke_appended = True
+            self.parent.current_stroke = np.array(self.parent.current_stroke)
+            ioutline = self.parent.current_stroke[:, 3] == 1
+            self.parent.current_point_set.append(
+                list(self.parent.current_stroke[ioutline]))
+            self.parent.current_stroke = []
+            if self.parent.autosave:
+                self.parent.add_set()
+        if len(self.parent.current_point_set) and len(
+                self.parent.current_point_set[0]) > 0 and self.parent.autosave:
+            self.parent.add_set()
+        self.parent.in_stroke = False
+
+    def tabletEvent(self, ev):
+        pass
+        #print(ev.device())
+        #print(ev.pointerType())
+        #print(ev.pressure())
+
+    def drawAt(self, pos, ev=None):
+        mask = self.strokemask
+        stroke = self.parent.current_stroke
+        pos = [int(pos.y()), int(pos.x())]
+        dk = self.drawKernel
+        kc = self.drawKernelCenter
+        sx = [0, dk.shape[0]]
+        sy = [0, dk.shape[1]]
+        tx = [pos[0] - kc[0], pos[0] - kc[0] + dk.shape[0]]
+        ty = [pos[1] - kc[1], pos[1] - kc[1] + dk.shape[1]]
+        kcent = kc.copy()
+        if tx[0] <= 0:
+            sx[0] = 0
+            sx[1] = kc[0] + 1
+            tx = sx
+            kcent[0] = 0
+        if ty[0] <= 0:
+            sy[0] = 0
+            sy[1] = kc[1] + 1
+            ty = sy
+            kcent[1] = 0
+        if tx[1] >= self.parent.Ly - 1:
+            sx[0] = dk.shape[0] - kc[0] - 1
+            sx[1] = dk.shape[0]
+            tx[0] = self.parent.Ly - kc[0] - 1
+            tx[1] = self.parent.Ly
+            kcent[0] = tx[1] - tx[0] - 1
+        if ty[1] >= self.parent.Lx - 1:
+            sy[0] = dk.shape[1] - kc[1] - 1
+            sy[1] = dk.shape[1]
+            ty[0] = self.parent.Lx - kc[1] - 1
+            ty[1] = self.parent.Lx
+            kcent[1] = ty[1] - ty[0] - 1
+
+        ts = (slice(tx[0], tx[1]), slice(ty[0], ty[1]))
+        ss = (slice(sx[0], sx[1]), slice(sy[0], sy[1]))
+        self.image[ts] = mask[ss]
+
+        for ky, y in enumerate(np.arange(ty[0], ty[1], 1, int)):
+            for kx, x in enumerate(np.arange(tx[0], tx[1], 1, int)):
+                iscent = np.logical_and(kx == kcent[0], ky == kcent[1])
+                stroke.append([self.parent.currentZ, x, y, iscent])
+        self.updateImage()
+
+    def setDrawKernel(self, kernel_size=3):
+        bs = kernel_size
+        kernel = np.ones((bs, bs), np.uint8)
+        self.drawKernel = kernel
+        self.drawKernelCenter = [
+            int(np.floor(kernel.shape[0] / 2)),
+            int(np.floor(kernel.shape[1] / 2))
+        ]
+        onmask = 255 * kernel[:, :, np.newaxis]
+        offmask = np.zeros((bs, bs, 1))
+        opamask = 100 * kernel[:, :, np.newaxis]
+        self.redmask = np.concatenate((onmask, offmask, offmask, onmask), axis=-1)
+        self.strokemask = np.concatenate((onmask, offmask, onmask, opamask), axis=-1)